--- conflicted
+++ resolved
@@ -52,12 +52,7 @@
 		// Get data path to watch from DataPathManager
 		std::string path = DataPathManager::get().getDataPath();
 
-<<<<<<< HEAD
-		nap::Logger::info("Watching directory: %s", path.c_str());
-=======
-		std::string path = utility::getFileDir(utility::getExecutablePath());
 		nap::Logger::debug("Watching directory: %s", path.c_str());
->>>>>>> 6b0c46d7
 		mPImpl->watchID = mPImpl->fileWatcher.addWatch(path, &(*mPImpl), true);
 	}
 
