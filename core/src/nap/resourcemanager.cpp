--- conflicted
+++ resolved
@@ -74,7 +74,7 @@
 			item.mType = EType::Object;
 			item.mObject = object;
 			item.mObjectsByType = &objectsByType;
-
+			
 			return item;
 		}
 
@@ -159,132 +159,13 @@
 			return true;
 		}
 		
-		EType						mType;						// Type: file or object
-		std::string					mFilename;					// If type is file, contains filename
-		rtti::RTTIObject*			mObject = nullptr;			// If type is object, contains object pointer
+		EType				mType;					// Type: file or object
+		std::string			mFilename;				// If type is file, contains filename
+		rtti::RTTIObject*	mObject = nullptr;		// If type is object, contains object pointer
 		const ObjectsByTypeMap*		mObjectsByType = nullptr;	// All objects sorted by type
 	};
 
 
-<<<<<<< HEAD
-	//////////////////////////////////////////////////////////////////////////
-	// ComponentGraphItem
-	//////////////////////////////////////////////////////////////////////////
-
-	/**
-	 * Item class for ObjectGraph usage.
-	 * Wraps a Component and a map of Type to Component, which can be used to look up components by type
-	 * Uses the getDependentTypes function on Component to determine "pointees"
-	 */
-	class ComponentGraphItem
-	{
-	public:
-		using Type = Component*;
-		using ComponentMap = std::unordered_map<rtti::TypeInfo, std::vector<Component*>>;
-
-		/**
-		 * Creates a graph item.
-		 * @param componentMap Mapping from Type to Component, used to quickly lookup components by type
-		 * @param component The Component we're wrapping
-		 */
-		static const ComponentGraphItem create(const ComponentMap& componentMap, Component* component)
-		{
-			ComponentGraphItem item;
-			item.mComponentMap = &componentMap;
-			item.mComponent = component;
-
-			return item;
-		}
-
-		/**
-		 * @return ID of the underlying Component
-		 */
-		const std::string getID() const
-		{
-			return mComponent->mID;
-		}
-
-		/**
-		 * Get the component items the wrapped Component depends on. It uses the getDependentComponents function on Component
-		 * to determine what points to what.
-		 *
-		 * @param pointees Output parameter, contains all component items this component item "points" to
-		 * @param errorState If false is returned, contains information about the error.
-		 * @return true is succeeded, false otherwise.
-		 */
-		bool getPointees(std::vector<ComponentGraphItem>& pointees, utility::ErrorState& errorState) const
-		{
-			std::vector<rtti::TypeInfo> dependent_types;
-			mComponent->getDependentComponents(dependent_types);
-
-			for (rtti::TypeInfo& type : dependent_types)
-			{
-				ComponentMap::const_iterator dependent_component = mComponentMap->find(type);
-				if (!errorState.check(dependent_component != mComponentMap->end(), "Component %s was unable to find dependent component of type %s", getID().c_str(), type.get_name().data()))
-					return false;
-
-				const std::vector<Component*> components = dependent_component->second;
-				for (Component* component : components)
-				{
-					ComponentGraphItem item;
-					item.mComponent = component;
-					item.mComponentMap = mComponentMap;
-					pointees.push_back(item);
-				}
-			}
-
-			std::vector<rtti::ObjectLink> links;
-			rtti::findObjectLinks(*mComponent, links);
-
-			for (rtti::ObjectLink& link : links)
-			{
-				rtti::ResolvedRTTIPath resolved_path;
-				if (!errorState.check(link.mSourcePath.resolve(mComponent, resolved_path), "Encountered link from object %s that could not be resolved: %s", mComponent->mID.c_str(), link.mSourcePath.toString().c_str()))
-					return false;
-
-				rtti::RTTIObject* target = link.mTarget;
-				if (target->get_type().is_derived_from<Entity>())
-				{
-					nap::Entity* target_entity_resource = rtti_cast<Entity>(target);
-
-					// Skip null targets
-					if (target_entity_resource == nullptr)
-						continue;
-
-					// For EntityPtrs, add all components as pointers			
-					for (ObjectPtr<Component>& component : target_entity_resource->mComponents)
-					{
-						ComponentGraphItem item;
-						item.mComponent = component.get();
-						item.mComponentMap = mComponentMap;
-						pointees.push_back(item);
-					}
-				}
-				else if (target->get_type().is_derived_from<Component>())
-				{
-					nap::Component* target_component_resource = rtti_cast<Component>(target);
-
-					// Skip null targets
-					if (target_component_resource == nullptr)
-						continue;
-
-					// Add target component as pointer
-					ComponentGraphItem item;
-					item.mComponent = target_component_resource;
-					item.mComponentMap = mComponentMap;
-					pointees.push_back(item);
-				}
-			}
-
-			return true;
-		}
-
-		const ComponentMap*		mComponentMap = nullptr;	// Type-to-Component mapping (passed from outside)
-		Component*				mComponent = nullptr;		// The Component we're wrapping
-	};
-
-=======
->>>>>>> f8931c25
 	using RTTIObjectGraph = ObjectGraph<RTTIObjectGraphItem>;
 
 	//////////////////////////////////////////////////////////////////////////
@@ -531,112 +412,19 @@
 	 * instantiated object often needs to point to other instantiated objects. In this function, we fill in the instance pointers in EntityPtr and 
 	 * ComponentPtr, so that the instance can get to the instance pointer through it's resource.
 	 */
-	bool ResourceManagerService::sResolveComponentPointers(EntityCreationParameters& entityCreationParams, utility::ErrorState& errorState)
+		bool ResourceManagerService::sResolveComponentPointers(EntityCreationParameters& entityCreationParams, utility::ErrorState& errorState)
 	{
 		// We go over all component instances and resolve all Entity & Component pointers
 		for (auto& kvp : entityCreationParams.mComponentInstanceMap)
 		{
 			Component* source_component_resource = kvp.first;
 
-			ComponentInstance::LinkMap& linkmap = source_component_instance->mLinkMap;
-			for (auto& link : linkmap)
-			{
-				nap::Component* target_component_resource = link.first;
-
-				// Skip null targets
-				if (target_component_resource == nullptr)
-					continue;
-
-				// We have the component resource, now we need to find the entity resource. We do this so we can compare entities. If the target component has the same
-				// entity, the target component is a sibling of our component. The reason that we check this is because we can support pointers to sibling components
-				// regardless whether the entity is manually spawned or auto spawned.
-				EntityCreationParameters::ComponentToEntityMap::iterator target_entity_pos = entityCreationParams.mComponentToEntity.find(target_component_resource);
-				assert(target_entity_pos != entityCreationParams.mComponentToEntity.end());
-				const nap::Entity* target_component_entity = target_entity_pos->second;
-
-				// If the source & target entity are the same, we're dealing with an 'internal' component link. We can resolve the link directly against the components in the target entity instance
-				EntityInstance* source_entity = source_component_instance->getEntityInstance();
-				if (source_entity->getEntity() == target_component_entity)
+			for (ComponentInstance* source_component_instance : kvp.second)
+			{
+				ComponentInstance::LinkMap& linkmap = source_component_instance->mLinkMap;
+				for (auto& link : linkmap)
 				{
-					// Find ComponentInstance with matching component resource
-					for (ComponentInstance* target_component_instance : source_entity->getComponents())
-					{
-						if (target_component_instance->getComponent() == target_component_resource)
-						{
-							for (ComponentInstance** source_component_ptr : link.second)
-								*source_component_ptr = target_component_instance;
-
-							break;
-						}
-					}
-
-					for (ComponentInstance** source_component_ptr : link.second)
-						if (!errorState.check(*source_component_ptr != nullptr, "Failed to resolve internal ComponentPtr from {%s}. Matching ComponentInstance not found.", source_component_resource->mID.c_str()))
-							return false;
-				}
-				else
-				{
-					// Source & target entity are not the same; we're dealing with an 'external' component pointer.
-					// Only AutoSpawn resources have a one-to-one relationship between resource and instance. We do not support external component pointers to components in non-AutoSpawn objects
-					if (!errorState.check(target_component_entity->mAutoSpawn, "Encountered pointer from {%s} to non-AutoSpawn entity %s. This is not supported.", source_component_resource->mID.c_str(), target_component_resource->mID.c_str()))
-						return false;
-
-					// Find target component instance by ID
-					InstanceByIDMap::iterator target_component_instance = entityCreationParams.mAllInstancesByID.find(getInstanceID(target_component_resource->mID));
-					assert(target_component_instance != entityCreationParams.mAllInstancesByID.end());
-					assert(target_component_instance->second->get_type().is_derived_from<ComponentInstance>());
-
-					for (ComponentInstance** source_component_ptr : link.second)
-						*source_component_ptr = static_cast<ComponentInstance*>(target_component_instance->second);;
-				}
-			}
-
-			// Iterate over all the pointers in the component resource. Note that findObjectLinks returns *all* types of pointers on the object, 
-			// but we're only interested in EntityPtrs and ComponentPtrs since other pointers will have been resolved during the load.
-			std::vector<rtti::ObjectLink> links;
-			rtti::findObjectLinks(*source_component_resource, links);
-
-			for (rtti::ObjectLink& link : links)
-			{
-				rtti::ResolvedRTTIPath resolved_path;
-				if (!errorState.check(link.mSourcePath.resolve(source_component_resource, resolved_path), "Encountered link from object %s that could not be resolved: %s", source_component_resource->mID.c_str(), link.mSourcePath.toString().c_str()))
-					return false;
-
-				// Resolve EntityPtr
-				if (resolved_path.getType() == RTTI_OF(EntityPtr))
-				{
-					EntityPtr entity_ptr = resolved_path.getValue().convert<EntityPtr>();
-					nap::Entity* target_entity_resource = entity_ptr.getResource();
-
-					// Skip null targets
-					if (target_entity_resource == nullptr)
-						continue;
-
-					// Only AutoSpawn resources have a one-to-one relationship between resource and instance. We do not support pointers to non-AutoSpawn objects
-					if (!errorState.check(target_entity_resource->mAutoSpawn, "Encountered pointer from {%s}:%s to non-AutoSpawn entity %s. This is not supported.", source_component_resource->mID.c_str(), link.mSourcePath.toString().c_str(), target_entity_resource->mID.c_str()))
-						return false;
-
-					// Find the EntityInstance and fill it in in the EntityPtr.mInstance
-					EntityByIDMap::iterator target_entity_instance = entityCreationParams.mEntityInstancesByID.find(getInstanceID(target_entity_resource->mID));
-					assert(target_entity_instance != entityCreationParams.mEntityInstancesByID.end());
-					entity_ptr.mInstance = target_entity_instance->second.get();
-
-					resolved_path.setValue(entity_ptr);
-				}
-<<<<<<< HEAD
-=======
-				else if (resolved_path.getType().is_derived_from(RTTI_OF(ComponentPtrBase)))
-				{
-					// RTTR does not correctly support casting between base/derived types (in both directions), if one of the types is a 'wrapper' type (i.e. ComponentPtr) and the other is not (i.e. ComponentPtrBase)
-					// So, while we can get the value of the pointer as a ComponentPtrBase, RTTR can no longer convert back to the specific ComponentPtr<T> that is used in order to set the value on the property again.
-					//
-					// To work around this we use the get_value function on the rtti::Variant we get back from getValue. This function gives you back a *const ref* to the value stored *inside* of the variant (not the original memory location)
-					// So, if we can modify that const ref, we're *actually* modifying the value stored inside the variant, which means the variant always stays of the correct type (ComponentPtr<T>), which means we can
-					// re-use that same variant to call setValue again. However, since get_value returns a *const ref*, we need to cast the constness aways, since we want to fill in the instance pointer.
-					rtti::Variant value = resolved_path.getValue();
-					ComponentPtrBase& component_ptr = const_cast<ComponentPtrBase&>(value.get_value<ComponentPtrBase>());
-
-					nap::Component* target_component_resource = rtti_cast<Component>(component_ptr.getResource().get());
+					nap::Component* target_component_resource = link.first;
 
 					// Skip null targets
 					if (target_component_resource == nullptr)
@@ -649,14 +437,8 @@
 					assert(target_entity_pos != entityCreationParams.mComponentToEntity.end());
 					const nap::Entity* target_component_entity = target_entity_pos->second;
 
-					// We can have multiple component instances for a single component resource (in case of spawning). For this test we only need to know what
-					// the entity is that belongs to this component instance, so that we know if this is a sibling. It is guaranteed that we have at least one
-					// instance, so we just pick the first.
-					const std::vector<ComponentInstance*>& component_instances = kvp.second;
-					const ComponentInstance* first_component_instance = component_instances[0];
-
 					// If the source & target entity are the same, we're dealing with an 'internal' component link. We can resolve the link directly against the components in the target entity instance
-					EntityInstance* source_entity = first_component_instance->getEntityInstance();
+					EntityInstance* source_entity = source_component_instance->getEntityInstance();
 					if (source_entity->getEntity() == target_component_entity)
 					{
 						// Find ComponentInstance with matching component resource
@@ -664,32 +446,67 @@
 						{
 							if (target_component_instance->getComponent() == target_component_resource)
 							{
-								component_ptr.mInstance = target_component_instance;
+								for (ComponentInstance** source_component_ptr : link.second)
+									*source_component_ptr = target_component_instance;
+
 								break;
 							}
 						}
 
-						if (!errorState.check(component_ptr.mInstance != nullptr, "Failed to resolve internal ComponentPtr from {%s}:%s. Matching ComponentInstance not found.", source_component_resource->mID.c_str(), link.mSourcePath.toString().c_str()))
-							return false;
+						for (ComponentInstance** source_component_ptr : link.second)
+							if (!errorState.check(*source_component_ptr != nullptr, "Failed to resolve internal ComponentPtr from {%s}. Matching ComponentInstance not found.", source_component_resource->mID.c_str()))
+								return false;
 					}
 					else
 					{
 						// Source & target entity are not the same; we're dealing with an 'external' component pointer.
 						// Only AutoSpawn resources have a one-to-one relationship between resource and instance. We do not support external component pointers to components in non-AutoSpawn objects
-						if (!errorState.check(target_component_entity->mAutoSpawn, "Encountered pointer from {%s}:%s to non-AutoSpawn entity %s. This is not supported.", source_component_resource->mID.c_str(), link.mSourcePath.toString().c_str(), target_component_resource->mID.c_str()))
+						if (!errorState.check(target_component_entity->mAutoSpawn, "Encountered pointer from {%s} to non-AutoSpawn entity %s. This is not supported.", source_component_resource->mID.c_str(), target_component_resource->mID.c_str()))
 							return false;
 
 						// Find target component instance by ID
 						InstanceByIDMap::iterator target_component_instance = entityCreationParams.mAllInstancesByID.find(getInstanceID(target_component_resource->mID));
 						assert(target_component_instance != entityCreationParams.mAllInstancesByID.end());
 						assert(target_component_instance->second->get_type().is_derived_from<ComponentInstance>());
-						component_ptr.mInstance = static_cast<ComponentInstance*>(target_component_instance->second);
+
+						for (ComponentInstance** source_component_ptr : link.second)
+							*source_component_ptr = static_cast<ComponentInstance*>(target_component_instance->second);;
 					}
-
-					// Set value back to source
-					resolved_path.setValue(value);
 				}
->>>>>>> f8931c25
+			}
+
+			// Iterate over all the pointers in the component resource. Note that findObjectLinks returns *all* types of pointers on the object, 
+			// but we're only interested in EntityPtrs and ComponentPtrs since other pointers will have been resolved during the load.
+			std::vector<rtti::ObjectLink> links;
+			rtti::findObjectLinks(*source_component_resource, links);
+
+			for (rtti::ObjectLink& link : links)
+			{
+				rtti::ResolvedRTTIPath resolved_path;
+				if (!errorState.check(link.mSourcePath.resolve(source_component_resource, resolved_path), "Encountered link from object %s that could not be resolved: %s", source_component_resource->mID.c_str(), link.mSourcePath.toString().c_str()))
+					return false;
+
+				// Resolve EntityPtr
+				if (resolved_path.getType() == RTTI_OF(EntityPtr))
+				{
+					EntityPtr entity_ptr = resolved_path.getValue().convert<EntityPtr>();
+					nap::Entity* target_entity_resource = entity_ptr.getResource();
+
+					// Skip null targets
+					if (target_entity_resource == nullptr)
+						continue;
+
+					// Only AutoSpawn resources have a one-to-one relationship between resource and instance. We do not support pointers to non-AutoSpawn objects
+					if (!errorState.check(target_entity_resource->mAutoSpawn, "Encountered pointer from {%s}:%s to non-AutoSpawn entity %s. This is not supported.", source_component_resource->mID.c_str(), link.mSourcePath.toString().c_str(), target_entity_resource->mID.c_str()))
+						return false;
+
+					// Find the EntityInstance and fill it in in the EntityPtr.mInstance
+					EntityByIDMap::iterator target_entity_instance = entityCreationParams.mEntityInstancesByID.find(getInstanceID(target_entity_resource->mID));
+					assert(target_entity_instance != entityCreationParams.mEntityInstancesByID.end());
+					entity_ptr.mInstance = target_entity_instance->second.get();
+
+					resolved_path.setValue(entity_ptr);
+				}
 			}
 		}
 
@@ -716,7 +533,7 @@
 
 			for (ComponentInstance* component_instance : pos->second)
 				if (!component_instance->init(entityCreationParams, errorState))
-					return false;
+				return false;
 		}
 
 		return true;
@@ -777,7 +594,7 @@
 			if (entity != nullptr && entity->mAutoSpawn)
 				entities_to_spawn.emplace_back(entity);			
 		});
-		
+
 		EntityCreationParameters entityCreationParams(objectGraph);
 		std::vector<std::string> generated_ids;
 		if (!createEntities(entities_to_spawn, entityCreationParams, generated_ids, errorState))
