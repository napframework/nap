#include "resourcemanager.h"
#include "objectgraph.h"
#include "entityptr.h"
#include "componentptr.h"
#include "logger.h"
#include "core.h"
<<<<<<< HEAD
#include "rttiobjectgraph.h"
#include "utility/stringutils.h"
=======
#include <utility/fileutils.h>
#include <utility/stringutils.h>
#include <rtti/rttiutilities.h>
#include <rtti/jsonreader.h>
#include <rtti/pythonmodule.h>
#include <nap/core.h>
>>>>>>> 1628989c

RTTI_BEGIN_CLASS_NO_DEFAULT_CONSTRUCTOR(nap::ResourceManager)
	RTTI_CONSTRUCTOR(nap::Core&)
	RTTI_FUNCTION("findEntity", &nap::ResourceManager::findEntity)
	RTTI_FUNCTION("findObject", (const nap::ObjectPtr<nap::rtti::RTTIObject> (nap::ResourceManager::*)(const std::string&))&nap::ResourceManager::findObject)
RTTI_END_CLASS

namespace nap
{
	using namespace rtti;


	//////////////////////////////////////////////////////////////////////////
	// ResourceManager::RollbackHelper
	//////////////////////////////////////////////////////////////////////////


	ResourceManager::RollbackHelper::RollbackHelper(ResourceManager& service) :
		mService(service)
	{
	}


	ResourceManager::RollbackHelper::~RollbackHelper()
	{
		if (mPatchObjects)
			mService.patchObjectPtrs(mService.mObjects);
	}


	void ResourceManager::RollbackHelper::clear()
	{
		mPatchObjects = false;
	}

	//////////////////////////////////////////////////////////////////////////

	/**
	 * Helper function to generate a unique ID for an entity or component instance, based on instances already created
	 */
	static std::string generateInstanceID(const std::string& baseID, EntityCreationParameters& entityCreationParams)
	{
		std::string result = baseID;

		int index = 0;
		while (entityCreationParams.mAllInstancesByID.find(result) != entityCreationParams.mAllInstancesByID.end())
			result = utility::stringFormat("%s_%d", baseID.c_str(), index++);

		return result;
	}

	static std::string generateUniqueID(const std::string& baseID, std::unordered_set<std::string>& allIDs)
	{
		std::string result = baseID;

		int index = 0;
		while (allIDs.find(result) != allIDs.end())
			result = utility::stringFormat("%s_%d", baseID.c_str(), index++);

		allIDs.insert(result);

		return result;
	}


	const std::string getInstanceID(const std::string& baseID)
	{
		return baseID + "_instance";
	}


	/** 
	 * Recursively adds all types to the componentsByType map. Notice that all base classes are inserted into the map as well to make sure we can perform 
	 * is_derived_from check against this map.
	 */
	void addComponentsByType(std::unordered_map<rtti::TypeInfo, std::vector<Component*>>& componentsByType, Component* component, const rtti::TypeInfo& type)
	{
		componentsByType[type].push_back(component);
		for (const rtti::TypeInfo& base_type : type.get_base_classes())
			addComponentsByType(componentsByType, component, base_type);
	}


	/**
	 * Performs a graph traversal of all objects in the graph that have the ID that matches any of the objects in @param dirtyObjects.
     * All the edges in the graph are traversed in the incoming direction. Any object that is encountered is added to the set.
     * Finally, all objects that were visited are sorted on graph depth.
 	 */
	void traverseAndSortIncomingObjects(const std::unordered_map<std::string, rtti::RTTIObject*>& dirtyObjects, const RTTIObjectGraph& objectGraph, std::vector<std::string>& sortedObjects)
	{
		// Traverse graph for incoming links and add all of them
		std::set<RTTIObjectGraph::Node*> nodes;
		for (auto& kvp : dirtyObjects)
		{
			RTTIObjectGraph::Node* node = objectGraph.findNode(kvp.first);

			// In the case that file links change as part of the file modification(s), it's possible for the dirty node to not be present in the ObjectGraph,
			// so we can't assert here but need to deal with that case.
			if (node != nullptr)
				RTTIObjectGraph::addIncomingObjectsRecursive(node, nodes);
		}

		// Sort on graph depth for the correct init() order
		std::vector<RTTIObjectGraph::Node*> sorted_nodes;
		for (RTTIObjectGraph::Node* object_to_init : nodes)
			sorted_nodes.push_back(object_to_init);

		std::sort(sorted_nodes.begin(), sorted_nodes.end(),
			[](RTTIObjectGraph::Node* nodeA, RTTIObjectGraph::Node* nodeB) { return nodeA->mDepth > nodeB->mDepth; });

		for (RTTIObjectGraph::Node* sorted_object_to_init : sorted_nodes)
			if (sorted_object_to_init->mItem.mObject != nullptr)
				sortedObjects.push_back(sorted_object_to_init->mItem.mObject->mID);
	}


	//////////////////////////////////////////////////////////////////////////
	// ResourceManager
	//////////////////////////////////////////////////////////////////////////


	ResourceManager::ResourceManager(nap::Core& core) :
		mDirectoryWatcher(std::make_unique<DirectoryWatcher>()),
		mFactory(std::make_unique<Factory>()),
		mCore(core)
	{ 
		mRootEntity = std::make_unique<EntityInstance>(mCore, nullptr);
	}


	void ResourceManager::update(double elapsedTime)
	{
		getRootEntity().update(elapsedTime);
	}


	/**
	 * Adds object to the type map. It will add itself and all its base types to the map so that the map contains the entire inheritance hierarchy
 	 */
	void ResourceManager::sRecursiveAddToObjectsByType(rtti::RTTIObject& object, const rtti::TypeInfo& type, ObjectsByTypeMap& objectsByType)
	{
		objectsByType[type].push_back(&object);
		for (const rtti::TypeInfo& base : type.get_base_classes())
			sRecursiveAddToObjectsByType(object, base, objectsByType);
	}


	/**
	 * Add all objects from the resource manager into an object graph, overlayed by @param objectsToUpdate.
 	 */
	bool ResourceManager::buildObjectGraph(const ObjectByIDMap& objectsToUpdate, RTTIObjectGraph& objectGraph, ObjectsByTypeMap& objectsByType, ClonedResourceMap& clonedResourceMap, utility::ErrorState& errorState)
	{
		// Build an object graph of all objects in the ResourceMgr. If any object is in the objectsToUpdate list,
		// that object is added instead. This makes objectsToUpdate and 'overlay'.
		ObservedObjectList all_objects;
		for (auto& kvp : mObjects)
		{
			ObjectByIDMap::const_iterator object_to_update = objectsToUpdate.find(kvp.first);
			if (object_to_update == objectsToUpdate.end())
				all_objects.push_back(kvp.second.get());
			else
				all_objects.push_back(object_to_update->second.get());
		}

		// Any objects not yet in the manager are new and need to be added to the graph as well
		for (auto& kvp : objectsToUpdate)
			if (mObjects.find(kvp.first) == mObjects.end())
				all_objects.push_back(kvp.second.get());

		// Build map of objects per type, this is used for tracking type dependencies while building the graph
		for (rtti::RTTIObject* object : all_objects)
<<<<<<< HEAD
			sRecursiveAddToObjectsByType(*object, object->get_type(), objectsByType);
=======
			objects_by_type[object->get_type()].emplace_back(object);
>>>>>>> 1628989c

		if (!objectGraph.build(all_objects, [&objectsByType, &clonedResourceMap](rtti::RTTIObject* object) { return RTTIObjectGraphItem::create(object, objectsByType, clonedResourceMap); }, errorState))
			return false;

		return true;
	}
	

	/**
	 * From all objects that are effectively changed or added, traverses the object graph to find the minimum set of objects that requires an init. 
	 * The list of objects is sorted on object graph depth so that the init() order is correct.
	 */
	void ResourceManager::determineObjectsToInit(const RTTIObjectGraph& objectGraph, const ObjectByIDMap& objectsToUpdate, const std::string& externalChangedFile, std::vector<std::string>& objectsToInit)
	{
		// Mark all the objects to update as 'dirty', we need to init() those and 
		// all the objects that point to them (recursively)
		std::unordered_map<std::string, nap::RTTIObject*> dirty_nodes;
		for (auto& kvp : objectsToUpdate)
			dirty_nodes.insert(std::make_pair(kvp.first, kvp.second.get()));

		// Add externally changed file that caused load of this json file
		if (!externalChangedFile.empty())
			dirty_nodes.insert(std::make_pair(externalChangedFile, nullptr));

		// Traverse graph for incoming links and add all of them, and sort them based on graph depth
		traverseAndSortIncomingObjects(dirty_nodes, objectGraph, objectsToInit);
	}


	bool ResourceManager::loadFile(const std::string& filename, utility::ErrorState& errorState)
	{
		return loadFile(filename, std::string(), errorState);
	}


	// Resolves all the pointers in @unresolvedPointers against both the ResourceManager's objects and the @objectsToUpdate map. The @objectsToUpdate array
	// functions as an overlay on top of the ResourceManager.
	// Custom pointers are supported through exposed RTTI functions on pointer objects: a static function 'translateTargetID' will convert any ID to a target ID
	// and the member function 'assign' will assign the pointer value to the pointer object.
	bool ResourceManager::resolvePointers(ObjectByIDMap& objectsToUpdate, const UnresolvedPointerList& unresolvedPointers, utility::ErrorState& errorState)
	{
		for (const UnresolvedPointer& unresolved_pointer : unresolvedPointers)
		{
			rtti::ResolvedRTTIPath resolved_path;
			if (!errorState.check(unresolved_pointer.mRTTIPath.resolve(unresolved_pointer.mObject, resolved_path), "Failed to resolve RTTIPath %s", unresolved_pointer.mRTTIPath.toString().c_str()))
				return false;

			std::string target_id = unresolved_pointer.mTargetID;			

			// If the type that we're processing has a function to translate the ID read from json into a different ID, we call it and use that ID.
			// This is used for pointers that have a different format in json.
			rttr::method translate_string_method = rtti::findMethodRecursive(resolved_path.getType(), "translateTargetID");
			if (translate_string_method.is_valid())
			{
				rttr::variant translate_result = translate_string_method.invoke(rttr::instance(), target_id);
				target_id = translate_result.to_string();
			}

			// Objects in objectsToUpdate have preference over the manager's objects. 
			RTTIObject* target_object = nullptr;
            auto object_to_update = objectsToUpdate.find(target_id);
			if (object_to_update == objectsToUpdate.end())
				target_object = findObject(target_id).get();
			else
				target_object = object_to_update->second.get();

			if (!errorState.check(target_object != nullptr, "Unable to resolve link to object %s from attribute %s", target_id.c_str(), unresolved_pointer.mRTTIPath.toString().c_str()))
				return false;

			rtti::TypeInfo resolved_path_type = resolved_path.getType();
			rtti::TypeInfo actual_type = resolved_path_type.is_wrapper() ? resolved_path_type.get_wrapped_type() : resolved_path_type;

			if (!errorState.check(target_object->get_type().is_derived_from(actual_type), "Failed to resolve pointer: target of pointer {%s}:%s is of the wrong type (found '%s', expected '%s')",
				unresolved_pointer.mObject->mID.c_str(), unresolved_pointer.mRTTIPath.toString().c_str(), target_object->get_type().get_name().data(), actual_type.get_raw_type().get_name().data()))
			{
				return false;
			}

			assert(actual_type.is_pointer());

			// If the type that we're processing has a function to assign the pointer value, we use it.
			rtti::Variant target_value = target_object;
			rttr::method assign_method = rtti::findMethodRecursive(resolved_path.getType(), "assign");
			if (assign_method.is_valid())
			{
				target_value = resolved_path.getValue();
				assign_method.invoke(target_value, unresolved_pointer.mTargetID, *target_object);
			}

			bool succeeded = resolved_path.setValue(target_value);
			if (!errorState.check(succeeded, "Failed to resolve pointer for: %s", target_object->mID.c_str()))
				return false;
		}

		return true;
	}


	// inits all objects 
	bool ResourceManager::initObjects(const std::vector<std::string>& objectsToInit, const ObjectByIDMap& objectsToUpdate, utility::ErrorState& errorState)
	{
        // Init all objects in the correct order
        for (const std::string& id : objectsToInit)
        {
	        rtti::RTTIObject* object = nullptr;
        
	        // We perform lookup by ID. Objects in objectsToUpdate have preference over the manager's objects.
	        ObjectByIDMap::const_iterator updated_object = objectsToUpdate.find(id);
	        if (updated_object != objectsToUpdate.end())
		        object = updated_object->second.get();
	        else
		        object = findObject(id).get();

			if (!object->init(errorState)) {
				Logger::warn("Couldn't initialise object '%s'", id.c_str());
		        return false;
			}
        }

        return true;
	}


	const ObjectPtr<EntityInstance> ResourceManager::createChildEntityInstance(const nap::Entity& entity, int childIndex, EntityCreationParameters& entityCreationParams, utility::ErrorState& errorState)
	{
		entityCreationParams.mCurrentEntityPath.push(childIndex);
		EntityInstance* entity_instance = createEntityInstance(entity, entityCreationParams, errorState);
		entityCreationParams.mCurrentEntityPath.pop();

		if (!errorState.check(entity_instance != nullptr, "Failed to create child entity"))
			return nullptr;

		return entity_instance;
	}


	ComponentInstance* ResourceManager::sResolveComponentInstancePath(ComponentInstance* sourceComponentInstance, const std::string& targetComponentInstancePath, Component* targetComponentResource,
		const ResourceManager::RootEntityInstanceMap& rootEntityInstances, const EntityCreationParameters::ComponentInstanceMap& componentInstances, utility::ErrorState& errorState)
	{
		ComponentInstance* target_component_instance = nullptr;

		// Split the path into its components
		std::vector<std::string> path_components;
		utility::splitString(targetComponentInstancePath, '/', path_components);

		// If the path consists out of a single element, we're linking directly to a specific component so we can just use that
		if (path_components.size()  == 1)
		{
			EntityCreationParameters::ComponentInstanceMap::const_iterator pos = componentInstances.find(targetComponentResource);
			if (pos != componentInstances.end())
			{
				// If we're linking directly to a specific component, ensure there is no ambiguity
				if (!errorState.check(pos->second.size() == 1, "Encountered ambiguous component pointer"))
					return nullptr;

				target_component_instance = pos->second[0];
			}
		}
		else
		{
			// The path consists out of multiple elements, indicating either a relative or absolute path to a component instance.
			// We need to determine the entity that the path 'starts' at so that we can resolve the rest
			nap::EntityInstance* current_entity = nullptr;			
			const std::string& root_element = path_components[0];

			// If the part starts with a period, it means we should start in the entity that the source component is in
			if (root_element == ".")
			{
				current_entity = sourceComponentInstance->getEntityInstance();
			}
			else if (root_element == "..")
			{
				// Part starts with a double period; start at the parent of the entity that the source component is in
				current_entity = sourceComponentInstance->getEntityInstance()->getParent();
				if (!errorState.check(current_entity != nullptr, "Error resolving ComponentPtr with path %s: path starts with '..' but source entity has no parent", targetComponentInstancePath.c_str()))
					return nullptr;
			}
			else
			{
				// No relative path components: the first element on the path represents the ID of a root entity. We find it here.
				RootEntityInstanceMap::const_iterator pos = rootEntityInstances.find(root_element);
				if (!errorState.check(pos != rootEntityInstances.end(), "Error resolving ComponentPtr with path %s: root entity '%s' not found", targetComponentInstancePath.c_str(), root_element.c_str()))
					return nullptr;

				current_entity = pos->second;
			}

			// Now resolve the rest of the path. Note that we iterate from the second element (because we've already processed the root) to the second-to-last element (because the last element specifies the component we're looking for )
			for (int index = 1; index < path_components.size() - 1; ++index)
			{
				const std::string& part = path_components[index];
				
				// If we encounter a double period, go up another level
				if (part == "..")
				{
					current_entity = current_entity->getParent();
					if (!errorState.check(current_entity != nullptr, "Error resolving ComponentPtr with path %s: path contains a '..' at a point where there are no more parents", targetComponentInstancePath.c_str()))
						return nullptr;
				}
				else if (part != ".")
				{
					// If we encountered a non-relative component, we need to look for a child entity of the current entity that matches the child specifier

					// Split the child specifier on ':'. Note that the ':' is optional and is only used to disambiguate between multiple children
					std::vector<std::string> element_parts;
					utility::splitString(part, ':', element_parts);
					if (!errorState.check(element_parts.size() <= 2, "Error resolving ComponentPtr with path %s: path contains a child specifier with an invalid format (multiple colons found)", targetComponentInstancePath.c_str()))
						return nullptr;

					// Find all child entities matching the ID
					std::vector<EntityInstance*> matching_children;
					for (EntityInstance* entity_instance : current_entity->getChildren())
						if (entity_instance->getEntity()->mID == element_parts[0])
							matching_children.push_back(entity_instance);

					// There must be at least one match
					if (!errorState.check(matching_children.size() != 0, "Error resolving ComponentPtr with path %s: child with ID '%s' not found in entity with ID '%s'", targetComponentInstancePath.c_str(), element_parts[0].c_str(), current_entity->getEntity()->mID.c_str()))
						return nullptr;

					// If the child specifier was a single ID, there must be only a single match and we set that entity as the new current entity
					if (element_parts.size() == 1)
					{
						if (!errorState.check(matching_children.size() == 1, "Error resolving ComponentPtr with path %s: path is ambiguous; found %d children with ID '%s' in entity with ID '%s'. Use the child specifier syntax 'child_id:child_index' to disambiguate.", targetComponentInstancePath.c_str(), matching_children.size(), element_parts[0].c_str(), current_entity->getEntity()->mID.c_str()))
							return nullptr;

						current_entity = matching_children[0];
					}
					else
					{
						// The child specifier contained an index to disambiguate between multiple children with the same ID; parse the index
						int array_index;
						if (!errorState.check(sscanf(element_parts[1].c_str(), "%d", &array_index) == 1, "Error resolving ComponentPtr with path %s: path contains a child specifier with an invalid format (unable to parse int from %s)", targetComponentInstancePath.c_str(), element_parts[1].c_str()))
							return nullptr;

						if (!errorState.check(array_index < matching_children.size(), "Error resolving ComponentPtr with path %s: path contains an invalid child specifier; found %d eligible children but index %d is out of range", targetComponentInstancePath.c_str(), matching_children.size(), array_index))
							return nullptr;

						// Use the child with the specified index as current entity
						current_entity = matching_children[array_index];
					}
				}
			}

			// Now that we've gone through the path, we know the current entity must contain a component with an ID equal to the last element on the path. We look for it here.
			assert(current_entity != nullptr);
			for (ComponentInstance* component : current_entity->getComponents())
			{
				// If this ComponentInstance's resource is a clone (for instance properties), we need to check the ID of the original object, 
				// since the clone will have a generated ID, which will never match any path.
				if (component->getComponent()->getOriginalID() == path_components.back())
				{
					target_component_instance = component;
					break;
				}
			}
		}

		return target_component_instance;
	}


	/**
	 * This function resolves pointers in a ComponentResource of the types EntityPtr and ComponentInstancePtr. Although the RTTI resource pointers in EntityPtr
	 * and ComponentInstancePtr have already been resolved by the regular RTTI pointer resolving step, this step is meant explicitly to resolve pointers
	 * to instances that are stored internally in the ComponentInstancePtr and EntityPtr.
	 * The resolving step of entities and components is more difficult than regular objects, as the entity/component structure is mirrored into
	 * a resource structure (the static objects from json) and instances (the runtime counterpart of the resources). EntityPtr and ComponentInstancePtr
	 * are pointers that live on the resource object as the resources need to specify what other resource they are pointing to. However, the
	 * instantiated object often needs to point to other instantiated objects. In this function, we fill in the instance pointers in EntityPtr and 
	 * ComponentInstancePtr, so that the instance can get to the instance pointer through it's resource.
	 */
	bool ResourceManager::sResolveComponentPointers(EntityCreationParameters& entityCreationParams, utility::ErrorState& errorState)
	{
		RootEntityInstanceMap root_entity_instances;
		for (auto& kvp : entityCreationParams.mEntityInstancesByID)
		{
			EntityInstance* entity_instance = kvp.second.get();
			if (entity_instance->getParent() == nullptr)
				root_entity_instances.emplace(std::make_pair(kvp.first, entity_instance));
		}

		// We go over all component instances and resolve all Entity & Component pointers
		for (auto& kvp : entityCreationParams.mComponentInstanceMap)
		{
			Component* source_component_resource = kvp.first;

			// Resolve the component pointers for all instances of this component resource
			for (ComponentInstance* source_component_instance : kvp.second)
			{
				// Resolve all links for this instance
				ComponentInstance::LinkMap& linkmap = source_component_instance->mLinkMap;
				for (auto& link : linkmap)
				{
					nap::Component* target_component_resource = link.first;					

					// It's possible for the same ComponentInstance to link to a particular component multiple times, so we need to resolve all those links individually (the paths might be different)
					for (ComponentInstance::TargetComponentLink& target_component_link : link.second)
					{
						// Resolve the path to the target ComponentInstance
						nap::ComponentInstance* target_component_instance = sResolveComponentInstancePath(source_component_instance, target_component_link.mInstancePath, target_component_resource, root_entity_instances, entityCreationParams.mComponentInstanceMap, errorState);
						if (!errorState.check(target_component_instance != nullptr, "Invalid component pointer"))
							return false;

						// Update the ComponentInstancePtr
						*target_component_link.mTargetPtr = target_component_instance;
					}
				}
			}

			// Iterate over all the pointers in the component resource. Note that findObjectLinks returns *all* types of pointers on the object, 
			// but we're only interested in EntityPtrs since other pointers will have been resolved during the load.
			std::vector<rtti::ObjectLink> links;
			rtti::findObjectLinks(*source_component_resource, links);

			for (rtti::ObjectLink& link : links)
			{
				rtti::ResolvedRTTIPath resolved_path;
				if (!errorState.check(link.mSourcePath.resolve(source_component_resource, resolved_path), "Encountered link from object %s that could not be resolved: %s", source_component_resource->mID.c_str(), link.mSourcePath.toString().c_str()))
					return false;

				// Resolve EntityPtr
				if (resolved_path.getType() == RTTI_OF(EntityPtr))
				{
					EntityPtr entity_ptr = resolved_path.getValue().convert<EntityPtr>();
					nap::Entity* target_entity_resource = entity_ptr.getResource();

					// Skip null targets
					if (target_entity_resource == nullptr)
						continue;

					// Only AutoSpawn resources have a one-to-one relationship between resource and instance. We do not support pointers to non-AutoSpawn objects
					if (!errorState.check(target_entity_resource->mAutoSpawn, "Encountered pointer from {%s}:%s to non-AutoSpawn entity %s. This is not supported.", source_component_resource->mID.c_str(), link.mSourcePath.toString().c_str(), target_entity_resource->mID.c_str()))
						return false;

					// Find the EntityInstance and fill it in in the EntityPtr.mInstance
					EntityByIDMap::iterator target_entity_instance = entityCreationParams.mEntityInstancesByID.find(getInstanceID(target_entity_resource->mID));
					assert(target_entity_instance != entityCreationParams.mEntityInstancesByID.end());
					entity_ptr.mInstance = target_entity_instance->second.get();

					resolved_path.setValue(entity_ptr);
				}
			}
		}

		return true;
	}


	static bool sInitComponents(EntityCreationParameters& entityCreationParams, utility::ErrorState& errorState)
	{
		std::vector<RTTIObjectGraph::Node*> sorted_nodes = entityCreationParams.mObjectGraph->getSortedNodes();

		for (RTTIObjectGraph::Node* node : sorted_nodes)
		{
			Component* component = rtti_cast<Component>(node->mItem.mObject);
			if (component == nullptr)
				continue;

			auto pos = entityCreationParams.mComponentInstanceMap.find(component);

			// It's possible for there to be objects in the graph that were not created during this createEntities call,
			// in the case where a component has ComponentPtrs to components of other entities that have been spawned in a previous iteration
			if (pos == entityCreationParams.mComponentInstanceMap.end())
				continue;

			for (ComponentInstance* component_instance : pos->second)
				if (!component_instance->init(errorState))
					return false;
		}

		return true;
	}


	// Searches for a cloned component with path @componentResourcePath
	static Component* findClonedComponent(const ComponentResourcePath& componentResourcePath, const ClonedComponentResourceList* clonedComponents)
	{
		if (clonedComponents == nullptr)
			return nullptr;

		for (const ClonedComponentResource& clonedComponent : *clonedComponents)
			if (clonedComponent.mPath == componentResourcePath)
					return clonedComponent.mResource.get();
		
		return nullptr;
	}


	EntityInstance* ResourceManager::createEntityInstance(const nap::Entity& entity, EntityCreationParameters& entityCreationParams, utility::ErrorState& errorState)
	{
		EntityInstance* entity_instance = new EntityInstance(mCore, &entity);
		entity_instance->mID = generateInstanceID(getInstanceID(entity.mID), entityCreationParams);

		entityCreationParams.mEntityInstancesByID.emplace(std::make_pair(entity_instance->mID, std::unique_ptr<EntityInstance>(entity_instance)));
		entityCreationParams.mAllInstancesByID.insert(std::make_pair(entity_instance->mID, entity_instance));

		for (auto& original_component_resource : entity.mComponents)
		{
			entityCreationParams.mCurrentEntityPath.pushComponent(original_component_resource->mID);

			Component* cloned_component_resource = findClonedComponent(entityCreationParams.mCurrentEntityPath, entityCreationParams.mCurrentEntityClonedComponents);
			Component* component_resource = cloned_component_resource != nullptr ? cloned_component_resource : original_component_resource.get();

			const rtti::TypeInfo& instance_type = component_resource->getInstanceType();
			assert(instance_type.can_create_instance());

			entityCreationParams.mComponentToEntity.insert(std::make_pair(component_resource, &entity));

			std::unique_ptr<ComponentInstance> component_instance(instance_type.create<ComponentInstance>({ *entity_instance, *component_resource }));
			assert(component_instance);
			component_instance->mID = generateInstanceID(getInstanceID(component_resource->mID), entityCreationParams);

			entityCreationParams.mComponentInstanceMap[component_resource].push_back(component_instance.get());
			entityCreationParams.mAllInstancesByID.insert(std::make_pair(component_instance->mID, component_instance.get()));
			entity_instance->addComponent(std::move(component_instance));

			entityCreationParams.mCurrentEntityPath.popComponent();
		}

		if (!entity_instance->init(*this, entityCreationParams, errorState))
			return nullptr;

		return entity_instance;
	}


	bool ResourceManager::initEntityInstances(RTTIObjectGraph& objectGraph, const ObjectByIDMap& objectsToUpdate, ObjectsByTypeMap& objectsByType, ClonedResourceMap& clonedResourceMap, utility::ErrorState& errorState)
	{
		// First gather all AutoSpawn entities. This may include children if the AutoSpawn property was filled in incorrectly.
		// We could error on that, but we'll probably remove the AutoSpawn stuff altogether, so we keep it as is for now.
		std::vector<const Entity*> entities_to_spawn;			
		objectGraph.visitNodes([&entities_to_spawn](const RTTIObjectGraph::Node& node) 
		{
			Entity* entity = rtti_cast<Entity>(node.mItem.mObject);
			if (entity != nullptr && entity->mAutoSpawn)
				entities_to_spawn.emplace_back(entity);			
		});

		// Now that we have all entities, gather any actual *root* entities (meaning, entities that do not have a parent)
		std::unordered_set<const Entity*> root_entity_resources;
		root_entity_resources.insert(entities_to_spawn.begin(), entities_to_spawn.end());
		for (const nap::Entity* root_entity_resource : entities_to_spawn)
		{
			for (auto& child : root_entity_resource->mChildren)
				root_entity_resources.erase(child.get());
		}

		ClonedComponentByEntityMap		cloned_components_by_entity;	// Map owning the cloned component resource, is moved later to mClonedComponentsByEntity on success
		std::unordered_set<std::string>	cloned_component_ids;			// Set used to generate unique IDs for all cloned components

		EntityCreationParameters entityCreationParams(objectGraph);

		// Create clones of all Components in all entities that have InstanceProperties set for them.
		// Note that while InstanceProperties can only be set on the root Entity, they can still target Components in child entities
		for (const Entity* entity : root_entity_resources)
		{
			if (entity->mInstanceProperties.empty())
				continue;

			ClonedComponentResourceList& clonedComponents = cloned_components_by_entity[entity];
			for (const ComponentInstanceProperties& instance_property : entity->mInstanceProperties)
			{
				// Clone target component. The cloned resources are not going into the regular resource manager resource lists, 
				// but into a special map of cloned resources that is thrown away whenever something changes
				// Note: We have to generate a unique ID for it because the ObjectGraph expects IDs to be unique
				std::unique_ptr<Component> cloned_target_component = rtti::cloneObject<Component>(*instance_property.mTargetComponent, getFactory());
				cloned_target_component->mID = generateUniqueID(cloned_target_component->mID + "_instanceproperties", cloned_component_ids);
				cloned_target_component->mOriginalComponent = instance_property.mTargetComponent.get();

				// Update the objects by type and cloned resource maps, used by RTTIGraphObjectItem and required to rebuild the ObjectGraph later
				sRecursiveAddToObjectsByType(*cloned_target_component, cloned_target_component->get_type(), objectsByType);
				clonedResourceMap[instance_property.mTargetComponent.get()].push_back(cloned_target_component.get());

				ComponentResourcePath resolved_component_path;
				if (!errorState.check(ComponentResourcePath::fromString(*entity, instance_property.mTargetComponent.getInstancePath(), resolved_component_path, errorState), "Failed to apply instance property for entity %s: invalid component path %s", entity->mID.c_str(), instance_property.mTargetComponent.getInstancePath().c_str()))
					return false;				

				// Apply instance properties to the cloned object
				for (const TargetAttribute& attribute : instance_property.mTargetAttributes)
					if (!errorState.check(attribute.apply(*cloned_target_component, errorState), "Failed to apply instance properties for entity %s", entity->mID.c_str()))
						return false;

				clonedComponents.emplace_back(ClonedComponentResource(resolved_component_path, std::move(cloned_target_component)));				
			}
		}

		// After cloning all relevant resources, we need to rebuild the object graph, in order to incorporate the newly cloned nodes and their incoming/outgoing links
		// Otherwise, the depth of some nodes may be wrong, leading to the wrong init order
		if (!objectGraph.rebuild(errorState))
			return false;		

		// Create all entity instances and component instances
		for (const nap::Entity* root_entity_resource : root_entity_resources)
		{
			// Here we spawn a single entity hierarchy. Set up the path for this entity
			entityCreationParams.mCurrentEntityPath = ComponentResourcePath(*root_entity_resource);
			
			// Store the cloned components used for this entity
			ClonedComponentByEntityMap::iterator clonedListPos = cloned_components_by_entity.find(root_entity_resource);
			entityCreationParams.mCurrentEntityClonedComponents = clonedListPos != cloned_components_by_entity.end() ? &clonedListPos->second : nullptr;

			// Spawn the entity hierarchy
			if (!errorState.check(createEntityInstance(*root_entity_resource, entityCreationParams, errorState) != nullptr, "Failed to create entity instance"))
				return false;
		}

		// After all entity hierarchies and their components are created, the component pointers are resolved in the correct order, and then initted.
		if (!errorState.check(sResolveComponentPointers(entityCreationParams, errorState), "Unable to resolve pointers in components"))
			return false;

		if (!errorState.check(sInitComponents(entityCreationParams, errorState), "Unable to init components!"))
			return false;

		// Start with an empty root and add all entities without a parent to the root
		mRootEntity->clearChildren();
		for (auto& kvp : entityCreationParams.mEntityInstancesByID)
		{
			if (kvp.second->getParent() == nullptr)
				mRootEntity->addChild(*kvp.second);
		}

		patchObjectPtrs(entityCreationParams.mAllInstancesByID);

		// Replace entities currently in the resource manager with the new set
		mEntities = std::move(entityCreationParams.mEntityInstancesByID);
		mClonedComponentsByEntity = std::move(cloned_components_by_entity);
		return true;
	}


	bool ResourceManager::loadFile(const std::string& filename, const std::string& externalChangedFile, utility::ErrorState& errorState)
	{
		// ExternalChangedFile should only be used if it's different from the file being reloaded
		assert(utility::toComparableFilename(filename) != utility::toComparableFilename(externalChangedFile));

		// Read objects from disk
		RTTIDeserializeResult read_result;
		if (!readJSONFile(filename, getFactory(), read_result, errorState))
			return false;

		// We first gather the objects that require an update. These are the new objects and the changed objects.
		// Change detection is performed by comparing RTTI attributes. Very important to note is that, after reading
		// a json file, pointers are unresolved. When comparing them to the existing objects, they are always different
		// because in the existing objects the pointers are already resolved.
		// To solve this, we have a special RTTI comparison function that receives the unresolved pointer list from readJSONFile.
		// Internally, when a pointer is found, the ID of the unresolved pointer is checked against the mID of the target object.
		//
		// The reason why we cannot first resolve and then compare, is because deciding what to resolve against what objects
		// depends on the dirty comparison.
		// Finally, we could improve on the unresolved pointer check if we could introduce actual UnresolvedPointer objects
		// that the pointers are pointing to after loading. These would hol3d the ID, so that comparisons could be made easier.
		// The reason we don't do this is because it isn't possible to do so in RTTR as it's very strict in it's type safety.
		ObjectByIDMap objects_to_update;
		for (auto& read_object : read_result.mReadObjects)
		{
			std::string id = read_object->mID;

			ObjectByIDMap::iterator existing_object = mObjects.find(id);
			if (existing_object == mObjects.end() ||
				!areObjectsEqual(*read_object.get(), *existing_object->second.get(), read_result.mUnresolvedPointers))
			{
				objects_to_update.emplace(std::make_pair(id, std::move(read_object)));
			}
		}


		// Resolve all unresolved pointers. The set of objects to resolve against are the objects in the ResourceManager, with the new/dirty
		// objects acting as an overlay on the existing objects. In other words, when resolving, objects read from the json file have 
		// preference over objects in the resource manager as these are the ones that will eventually be (re)placed in the manager.
		if (!resolvePointers(objects_to_update, read_result.mUnresolvedPointers, errorState))
			return false;

		// We instantiate a helper that will perform a rollback of any pointer patching that we have done.
		// In case of success we clear this helper.
		// We only ever need to rollback the pointer patching, because the resource manager remains untouched
		// until the very end where we know that all init() calls have succeeded
		RollbackHelper rollback_helper(*this);

		// Patch ObjectPtrs so that they point to the updated object instead of the old object. We need to do this before determining
		// init order, otherwise a part of the graph may still be pointing to the old objects.
		patchObjectPtrs(objects_to_update);

		// Build object graph of all the objects in the manager, overlayed by the objects we want to update. Later, we will
		// performs queries against this graph to determine init order for both resources and entities.
		RTTIObjectGraph object_graph;
		ObjectsByTypeMap objects_by_type;			// Used by RTTIObjectGraphItem to find dependencies between types. Is updated later as more objects are added.
		ClonedResourceMap cloned_resource_map;		// Used by RTTIObjectGraphItem to add edges to cloned resources. Is updated later as more objects are added.
		if (!buildObjectGraph(objects_to_update, object_graph, objects_by_type, cloned_resource_map, errorState))
			return false;

		// Find out what objects to init and in what order to init them
		std::vector<std::string> objects_to_init;
		determineObjectsToInit(object_graph, objects_to_update, externalChangedFile, objects_to_init);

		// The objects that require an init may contain objects that were not present in the file (because they are
		// pointing to objects that will be reconstructed and initted). In that case we reconstruct those objects 
		// as well by cloning them and pushing them into the objects_to_update list.
		for (const std::string& object_to_init : objects_to_init)
		{
			if (objects_to_update.find(object_to_init) == objects_to_update.end())
			{
				RTTIObject* object = findObject(object_to_init).get();
				assert(object);

				std::unique_ptr<RTTIObject> cloned_object = rtti::cloneObject(*object, getFactory());
				
				// TEMP HACK: Replace original object in object graph with the cloned version. This fixes problems when real-time editing components. 
				// This should be replaced with a rebuild of the object graph, but that change is on another branch
				RTTIObjectGraph::Node* originalObjectNode = object_graph.findNode(object->mID);
				assert(originalObjectNode && originalObjectNode->mItem.mType == RTTIObjectGraphItem::EType::Object);

				originalObjectNode->mItem.mObject = cloned_object.get();
				objects_to_update.emplace(std::make_pair(cloned_object->mID, std::move(cloned_object)));				
			}
		}

		// Patch again to update pointers to objects that were cloned
		patchObjectPtrs(objects_to_update);

		// init all objects in the correct order
		if (!initObjects(objects_to_init, objects_to_update, errorState))
			return false;

		// Init all entities
		if (!initEntityInstances(object_graph, objects_to_update, objects_by_type, cloned_resource_map, errorState))
			return false;

		// In case all init() operations were successful, we can now replace the objects
		// in the manager by the new objects. This effectively destroys the old objects as well.
		for (auto& kvp : objects_to_update)
		{
			mObjects.erase(kvp.first);
			mObjects.emplace(std::make_pair(kvp.first, std::move(kvp.second)));
		}

		for (const FileLink& file_link : read_result.mFileLinks)
			addFileLink(filename, file_link.mTargetFile);

		mFilesToWatch.insert(utility::toComparableFilename(filename));
		
		// Everything was successful, don't rollback any changes that were made
		rollback_helper.clear();

		// Notify listeners
		mFileLoadedSignal.trigger(filename);

		return true;
	}

	ResourceManager::EFileModified ResourceManager::isFileModified(const std::string& modifiedFile)
	{
		// Get file time
		uint64 mod_time;
		bool can_get_mod_time = utility::getFileModificationTime(modifiedFile, mod_time);
		if (!can_get_mod_time)
			return EFileModified::Error;
		
		std::string comparableFilename = utility::toComparableFilename(modifiedFile);

		// Check if filetime is in the cache
		ModifiedTimeMap::iterator pos = mFileModTimes.find(comparableFilename);
		if (pos == mFileModTimes.end())
		{
			// No, file must be dirty. Insert into cache
			mFileModTimes.insert(std::make_pair(comparableFilename, mod_time));
			return EFileModified::Yes;
		}
		else
		{
			// File is in the cache, but has it changed since the last call to isFileModified?
			if (pos->second != mod_time)
			{
				pos->second = mod_time;
				return EFileModified::Yes;
			}
		}
		return EFileModified::No;
	}

	void ResourceManager::checkForFileChanges()
	{
		std::vector<std::string> modified_files;
		if (mDirectoryWatcher->update(modified_files))
		{
			for (std::string& modified_file : modified_files)
			{
				// Multiple events for the same file may occur, and we do not want to reload for every event given.
				// Instead we check the filetime and store that filetime in an internal map. If an event comes by that
				// with a filetime that we already processed, we ignore it.
				// It may also be possible that events are thrown for files that we do not have access to, or for files
				// that have been removed in the meantime. For these cases, we ignore events where the filetime check
				// fails.
				EFileModified file_modified = isFileModified(modified_file);
				if (file_modified == EFileModified::Error || file_modified == EFileModified::No)
					continue;

				modified_file = utility::toComparableFilename(modified_file);
				std::set<std::string> files_to_reload;

				// Is our modified file a json file that was loaded by the manager?
				if (mFilesToWatch.find(modified_file) != mFilesToWatch.end())
				{
					files_to_reload.insert(modified_file);
				}
				else
				{
					// Non-json file. Find all the json sources of this file
					FileLinkMap::iterator file_link = mFileLinkMap.find(modified_file);
					if (file_link != mFileLinkMap.end())
						for (const std::string& source_file : file_link->second)
							files_to_reload.insert(source_file);
				}

				if (!files_to_reload.empty())
				{
					nap::Logger::info("Detected change to %s. Files needing reload:", modified_file.c_str());
					for (const std::string& source_file : files_to_reload)
						nap::Logger::info("\t-> %s", source_file.c_str());

					for (const std::string& source_file : files_to_reload)
					{
						utility::ErrorState errorState;
						if (!loadFile(source_file, source_file == modified_file ? std::string() : modified_file, errorState))
						{
							nap::Logger::warn("Failed to reload %s:\n %s. \n\n See log for more information.", source_file.c_str(), errorState.toString().c_str());
							break;
						}
					}
				}
			}
		}
	}


	nap::rtti::Factory& ResourceManager::getFactory()
	{
		return *mFactory;
	}


	const ObjectPtr<RTTIObject> ResourceManager::findObject(const std::string& id)
	{
		const auto& it = mObjects.find(id);
		
		if (it != mObjects.end())
			return ObjectPtr<RTTIObject>(it->second.get());
		
		return nullptr;
	}


	void ResourceManager::addObject(const std::string& id, std::unique_ptr<RTTIObject> object)
	{
		assert(mObjects.find(id) == mObjects.end());
		mObjects.emplace(id, std::move(object));
	}


	void ResourceManager::removeObject(const std::string& id)
	{
		assert(mObjects.find(id) != mObjects.end());
		mObjects.erase(mObjects.find(id));
	}


	void ResourceManager::addFileLink(const std::string& sourceFile, const std::string& targetFile)
	{
		std::string source_file = utility::toComparableFilename(sourceFile);
		std::string target_file = utility::toComparableFilename(targetFile);
		
		FileLinkMap::iterator existing = mFileLinkMap.find(targetFile);
		if (existing == mFileLinkMap.end())
		{
			std::vector<std::string> source_files;
			source_files.push_back(source_file);

			mFileLinkMap.insert({ target_file, source_files });
		}
		else
		{
			existing->second.push_back(source_file);
		}
	}


	const ObjectPtr<RTTIObject> ResourceManager::createObject(const rtti::TypeInfo& type)
	{
		if (!type.is_derived_from(RTTI_OF(RTTIObject)))
		{
			nap::Logger::warn("unable to create object of type: %s", type.get_name().data());
			return nullptr;
		}

		if (!type.can_create_instance())
		{
			nap::Logger::warn("can't create object instance of type: %s", type.get_name().data());
			return nullptr;
		}

		// Create instance of object
		RTTIObject* object = rtti_cast<RTTIObject>(getFactory().create(type));

		// Construct path
		std::string type_name = type.get_name().data();
		std::string reso_path = utility::stringFormat("object::%s", type_name.c_str());
		std::string reso_unique_path = reso_path;
		int idx = 0;
		while (mObjects.find(reso_unique_path) != mObjects.end())
		{
			++idx;
			reso_unique_path = utility::stringFormat("%s_%d", reso_path.c_str(), idx);
		}

		object->mID = reso_unique_path;
		addObject(reso_unique_path, std::unique_ptr<RTTIObject>(object));
		
		return ObjectPtr<RTTIObject>(object);
	}


	const ObjectPtr<EntityInstance> ResourceManager::findEntity(const std::string& inID) const
	{
		EntityByIDMap::const_iterator pos = mEntities.find(getInstanceID(inID));
		if (pos == mEntities.end())
			return nullptr;

		return pos->second.get();
	}

}<|MERGE_RESOLUTION|>--- conflicted
+++ resolved
@@ -4,17 +4,13 @@
 #include "componentptr.h"
 #include "logger.h"
 #include "core.h"
-<<<<<<< HEAD
 #include "rttiobjectgraph.h"
-#include "utility/stringutils.h"
-=======
 #include <utility/fileutils.h>
 #include <utility/stringutils.h>
 #include <rtti/rttiutilities.h>
 #include <rtti/jsonreader.h>
 #include <rtti/pythonmodule.h>
 #include <nap/core.h>
->>>>>>> 1628989c
 
 RTTI_BEGIN_CLASS_NO_DEFAULT_CONSTRUCTOR(nap::ResourceManager)
 	RTTI_CONSTRUCTOR(nap::Core&)
@@ -64,10 +60,10 @@
 			result = utility::stringFormat("%s_%d", baseID.c_str(), index++);
 
 		return result;
-	}
+		}
 
 	static std::string generateUniqueID(const std::string& baseID, std::unordered_set<std::string>& allIDs)
-	{
+		{
 		std::string result = baseID;
 
 		int index = 0;
@@ -186,11 +182,7 @@
 
 		// Build map of objects per type, this is used for tracking type dependencies while building the graph
 		for (rtti::RTTIObject* object : all_objects)
-<<<<<<< HEAD
 			sRecursiveAddToObjectsByType(*object, object->get_type(), objectsByType);
-=======
-			objects_by_type[object->get_type()].emplace_back(object);
->>>>>>> 1628989c
 
 		if (!objectGraph.build(all_objects, [&objectsByType, &clonedResourceMap](rtti::RTTIObject* object) { return RTTIObjectGraphItem::create(object, objectsByType, clonedResourceMap); }, errorState))
 			return false;
@@ -558,7 +550,7 @@
 
 			for (ComponentInstance* component_instance : pos->second)
 				if (!component_instance->init(errorState))
-					return false;
+				return false;
 		}
 
 		return true;
@@ -574,43 +566,43 @@
 		for (const ClonedComponentResource& clonedComponent : *clonedComponents)
 			if (clonedComponent.mPath == componentResourcePath)
 					return clonedComponent.mResource.get();
-		
+
 		return nullptr;
-	}
+		}
 
 
 	EntityInstance* ResourceManager::createEntityInstance(const nap::Entity& entity, EntityCreationParameters& entityCreationParams, utility::ErrorState& errorState)
-	{
+		{
 		EntityInstance* entity_instance = new EntityInstance(mCore, &entity);
 		entity_instance->mID = generateInstanceID(getInstanceID(entity.mID), entityCreationParams);
 
-		entityCreationParams.mEntityInstancesByID.emplace(std::make_pair(entity_instance->mID, std::unique_ptr<EntityInstance>(entity_instance)));
-		entityCreationParams.mAllInstancesByID.insert(std::make_pair(entity_instance->mID, entity_instance));
+			entityCreationParams.mEntityInstancesByID.emplace(std::make_pair(entity_instance->mID, std::unique_ptr<EntityInstance>(entity_instance)));
+			entityCreationParams.mAllInstancesByID.insert(std::make_pair(entity_instance->mID, entity_instance));
 
 		for (auto& original_component_resource : entity.mComponents)
-		{
+			{
 			entityCreationParams.mCurrentEntityPath.pushComponent(original_component_resource->mID);
 
 			Component* cloned_component_resource = findClonedComponent(entityCreationParams.mCurrentEntityPath, entityCreationParams.mCurrentEntityClonedComponents);
 			Component* component_resource = cloned_component_resource != nullptr ? cloned_component_resource : original_component_resource.get();
 
-			const rtti::TypeInfo& instance_type = component_resource->getInstanceType();
-			assert(instance_type.can_create_instance());
+				const rtti::TypeInfo& instance_type = component_resource->getInstanceType();
+				assert(instance_type.can_create_instance());
 
 			entityCreationParams.mComponentToEntity.insert(std::make_pair(component_resource, &entity));
 
 			std::unique_ptr<ComponentInstance> component_instance(instance_type.create<ComponentInstance>({ *entity_instance, *component_resource }));
-			assert(component_instance);
-			component_instance->mID = generateInstanceID(getInstanceID(component_resource->mID), entityCreationParams);
+				assert(component_instance);
+				component_instance->mID = generateInstanceID(getInstanceID(component_resource->mID), entityCreationParams);
 
 			entityCreationParams.mComponentInstanceMap[component_resource].push_back(component_instance.get());
-			entityCreationParams.mAllInstancesByID.insert(std::make_pair(component_instance->mID, component_instance.get()));
-			entity_instance->addComponent(std::move(component_instance));
+				entityCreationParams.mAllInstancesByID.insert(std::make_pair(component_instance->mID, component_instance.get()));
+				entity_instance->addComponent(std::move(component_instance));
 
 			entityCreationParams.mCurrentEntityPath.popComponent();
-		}
-
-		if (!entity_instance->init(*this, entityCreationParams, errorState))
+			}
+
+			if (!entity_instance->init(*this, entityCreationParams, errorState))
 			return nullptr;
 
 		return entity_instance;
@@ -694,7 +686,7 @@
 
 			// Spawn the entity hierarchy
 			if (!errorState.check(createEntityInstance(*root_entity_resource, entityCreationParams, errorState) != nullptr, "Failed to create entity instance"))
-				return false;
+			return false;
 		}
 
 		// After all entity hierarchies and their components are created, the component pointers are resolved in the correct order, and then initted.
@@ -803,7 +795,7 @@
 				assert(originalObjectNode && originalObjectNode->mItem.mType == RTTIObjectGraphItem::EType::Object);
 
 				originalObjectNode->mItem.mObject = cloned_object.get();
-				objects_to_update.emplace(std::make_pair(cloned_object->mID, std::move(cloned_object)));				
+				objects_to_update.emplace(std::make_pair(cloned_object->mID, std::move(cloned_object)));
 			}
 		}
 
