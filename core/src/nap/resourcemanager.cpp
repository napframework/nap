--- conflicted
+++ resolved
@@ -174,117 +174,4 @@
 		
 		return resource;
 	}
-<<<<<<< HEAD
-
-	std::vector<ResourceLoader*> ResourceManagerService::getLoaders()
-	{
-		RTTI::TypeInfo resourceLoaderType = RTTI::TypeInfo::get<ResourceLoader>();
-		std::vector<ResourceLoader*> factories;
-		for (const RTTI::TypeInfo& factoryType : resourceLoaderType.getRawDerivedTypes())
-		{
-			factories.push_back(getOrCreateFactory(factoryType));
-		}
-		return factories;
-	}
-
-
-    bool ResourceManagerService::canLoad(const std::string& path) 
-	{
-        return getLoaderFor(path) != nullptr;
-    }
-
-
-    Resource* ResourceManagerService::loadResource(const std::string& path)
-	{
-		if (mResourcePath.empty()) {
-            Logger::fatal("No asset root set");
-            return nullptr;
-		}
-
-        std::string assetRoot = getAbsolutePath(mResourcePath);
-
-        if (!dirExists(assetRoot)) {
-            Logger::fatal("Asset root does not exist: '%s'", assetRoot.c_str());
-            return nullptr;
-        }
-
-		std::string filename = assetRoot + "/" + path;
-		if (!fileExists(filename)) {
-			Logger::fatal("File does not exist: '%s'", filename.c_str());
-			return nullptr;
-		}
-
-		ResourceLoader* factory = getLoaderFor(filename);
-		if (!factory) {
-			Logger::fatal("Failed to find a factory for: %s", path.c_str());
-			return nullptr;
-		}
-
-		std::unique_ptr<Resource> asset = std::move(factory->loadResource(filename));
-		if (asset == nullptr)
-			return nullptr;
-
-        Resource* ptr = asset.get();
-        ptr->mResourceManager = this;
-		mResources.emplace(path, std::move(asset));
-		return ptr;
-	}
-
-
-	void ResourceManagerService::invalidate() { mResources.clear(); }
-
-
-	ResourceLoader* ResourceManagerService::getLoaderFor(const std::string& path)
-	{
-		for (const auto factory : getLoaders()) {
-			if (factory->canHandle(path))
-				return factory;
-		}
-		return nullptr;
-	}
-
-
-	ResourceLoader* ResourceManagerService::getOrCreateFactory(const RTTI::TypeInfo& factoryType)
-	{
-		assert(factoryType.isKindOf<ResourceLoader>());
-		ResourceLoader* factory = getFactory(factoryType);
-		if (!factory)
-			factory = createLoader(factoryType);
-		return factory;
-	}
-
-
-	ResourceLoader* ResourceManagerService::getFactory(const RTTI::TypeInfo& factoryType)
-	{
-		for (auto& factory : mFactories) {
-			if (factory->getTypeInfo().isKindOf(factoryType))
-				return factory.get();
-		}
-		return nullptr;
-	}
-
-
-	ResourceLoader* ResourceManagerService::createLoader(const RTTI::TypeInfo &factoryType)
-	{
-		auto factory = std::unique_ptr<ResourceLoader>(factoryType.createInstance<ResourceLoader>());
-		ResourceLoader* ptr = factory.get();
-		ptr->setCore(getCore());
-		mFactories.emplace_back(std::move(factory));
-		return ptr;
-	}
-
-
-    std::string ResourceManagerService::getResourcePath(const Resource& res) const {
-        for (const auto& it : mResources) 
-		{
-            if (it.second.get() == &res)
-                return it.first;
-        }
-        Logger::fatal("Cannot resolve path for provided Resource");
-        assert(false);
-        return "";
-    }
-
-=======
->>>>>>> 35e3977b
 }