--- conflicted
+++ resolved
@@ -1,18 +1,9 @@
 #pragma once
 
-<<<<<<< HEAD
-#include "fileutils.h"
-#include "logger.h"
-#include "object.h"
-#include "resource.h"
-#include "rtti/jsonreader.h"
-#include "service.h"
-=======
 #include "service.h"
 #include "objectptr.h"
 #include "utility/uniqueptrmapiterator.h"
 #include "rtti/unresolvedpointer.h"
->>>>>>> b80c470b
 #include <map>
 
 
@@ -35,74 +26,16 @@
 	{
 		RTTI_ENABLE(Service)
 	public:
-<<<<<<< HEAD
-=======
 		using EntityByIDMap = std::unordered_map<std::string, std::unique_ptr<EntityInstance>>;
 		using EntityIterator = utility::UniquePtrMapWrapper<EntityByIDMap, EntityInstance*>;
 
->>>>>>> b80c470b
 		ResourceManagerService();
 
 		/**
-		 * Helper that calls loadFile without additional modified objects. See loadFile comments for a full description.
-		 */
+		* Helper that calls loadFile without additional modified objects. See loadFile comments for a full description.
+		*/
 		bool loadFile(const std::string& filename, utility::ErrorState& errorState);
 
-<<<<<<< HEAD
-		/**
-		 * Loads a json file containing objects. All objects are added to the manager.
-		 * If objects already exist (which is checked by their ID), than the
-		 * objects are updated. If objects already exist but are unchanged, they are not updated.
-		 *
-		 * After objects are created or updated, init() is called for all these objects.
-		 * init() is called in the correct dependency order: if an object
-		 * has a pointer to another object, the pointee is initted first.
-		 * Note that it may be required that init() is called for objects that do not exist
-		 * in the file, but were already existing in the manager: if object A points to object B, and object B is loaded
-		 * from file, then object A must be
-		 * initted as well, as it may rely on new data from object B.
-		 *
-		 * If there were no errors during the loading and updating process, finish(COMMIT) is called on all objects.
-		 * If errors did occur, finish(ROLLBACK) is called, and the objects are responsible for returning their internal
-		 * state back to the state before init()
-		 * was called. NOTE though, that loadFile will rollback any RTTI attribute values for you already, so this is
-		 * only about rolling back internal non-rtti state.
-		 *
-		 * @param filename: json file containing objects.
-		 * @param externalChangedFile: externally changed file that caused load of this file (like texture, shader etc)
-		 * @param errorState: if the function returns false, contains error information.
-		 */
-		bool loadFile(const std::string& filename, const std::string& externalChangedFile,
-					  utility::ErrorState& errorState);
-
-		/**
-		 * Find a resource by object ID. Returns null if not found.
-		 */
-		Resource* findResource(const std::string& id);
-
-		/**
-		 * Find a resource by object ID. Returns null if not found.
-		 */
-		template <class T>
-		T* findResource(const std::string& id)
-		{
-			return rtti_cast<T>(findResource(id));
-		}
-
-		/**
-		 * Creates a resource and adds it to the manager.
-		 */
-		Resource* createResource(const rtti::TypeInfo& type);
-
-		/**
-		 * Creates a resource and adds it to the manager.
-		 */
-		template <typename T>
-		T* createResource()
-		{
-			return rtti_cast<T>(createResource(RTTI_OF(T)));
-		}
-=======
 		/*
 		* Loads a json file containing objects. When the objects are loaded, a comparison is performed against the objects that are already loaded. Only
 		* the new objects and the objects that are different from the existing objects are loaded into the manager. The set of objects that is new
@@ -149,18 +82,16 @@
 		*/
 		template<typename T>
 		const ObjectPtr<T> createObject() { return ObjectPtr<T>(createObject(RTTI_OF(T))); }
->>>>>>> b80c470b
 
 		/**
-		 * Function that runs the file monitor to check for changes. If changes are found in files that were loaded by
-		 * the manager,
-		 * reloading and real-time updating of data takes place.
-		 */
+		* Function that runs the file monitor to check for changes. If changes are found in files that were loaded by the manager,
+		* reloading and real-time updating of data takes place.
+		*/
 		void checkForFileChanges();
 
 		/**
-		 * @return object capable of creating objects with custom construction parameters.
-		 */
+		* @return object capable of creating objects with custom construction parameters.
+		*/
 		rtti::Factory& getFactory();
 
 		/**
@@ -195,29 +126,12 @@
 		virtual void initialized();
 
 	private:
-<<<<<<< HEAD
-		friend class ObjectRestorer;
-
-		using ClonedObjectMap = std::map<RTTIObject*, std::unique_ptr<RTTIObject>>;
-		using ExistingObjectMap = std::map<RTTIObject*, RTTIObject*>;
-
-		void splitFileObjects(rtti::OwnedObjectList& fileObjects, ExistingObjectMap& existingObjects,
-							  rtti::ObservedObjectList& newObjects);
-		bool determineObjectsToInit(const ExistingObjectMap& existingObjects, const ClonedObjectMap& clonedObjects,
-									const rtti::ObservedObjectList& newObjects, const std::string& externalChangedFile,
-									rtti::ObservedObjectList& objectsToInit, utility::ErrorState& errorState);
-		bool updateExistingObjects(const ExistingObjectMap& existingObjectMap,
-								   rtti::UnresolvedPointerList& unresolvedPointers, utility::ErrorState& errorState);
-		void addResource(const std::string& id, std::unique_ptr<Resource> resource);
-		void removeResource(const std::string& id);
-=======
 		using InstanceByIDMap	= std::unordered_map<std::string, rtti::RTTIObject*>;				// Map from object ID to object (non-owned)
 		using ObjectByIDMap		= std::unordered_map<std::string, std::unique_ptr<RTTIObject>>;		// Map from object ID to object (owned)
 		using FileLinkMap		= std::unordered_map<std::string, std::vector<std::string>>;		// Map from target file to multiple source files
 
 		void addObject(const std::string& id, std::unique_ptr<RTTIObject> object);
 		void removeObject(const std::string& id);
->>>>>>> b80c470b
 		void addFileLink(const std::string& sourceFile, const std::string& targetFile);
 
 		void determineObjectsToInit(const RTTIObjectGraph& objectGraph, const ObjectByIDMap& objectsToUpdate, const std::string& externalChangedFile, std::vector<std::string>& objectsToInit);
@@ -234,18 +148,6 @@
 		void patchObjectPtrs(OBJECTSBYIDMAP& newTargetObjects);
 
 	private:
-<<<<<<< HEAD
-		using ResourceMap = std::map<std::string, std::unique_ptr<Resource>>;
-		using FileLinkMap =
-			std::map<std::string, std::vector<std::string>>; // Map from target file to multiple source files
-
-		ResourceMap mResources;				 // Holds all resources
-		std::set<std::string> mFilesToWatch; // Files currently loaded, used for watching changes on the files
-		FileLinkMap mFileLinkMap; // Map containing links from target to source file, for updating source files if the
-								  // file monitor sees changes
-		std::unique_ptr<DirectoryWatcher> mDirectoryWatcher; // File monitor, detects changes on files
-	};
-=======
 
 		/**
 		 * Helper class that patches object pointers back to the objects as present in the resource manager.
@@ -290,5 +192,4 @@
 				ptr->set(&*(new_target->second));
 		}
 	}
->>>>>>> b80c470b
 }