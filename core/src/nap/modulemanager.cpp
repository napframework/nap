--- conflicted
+++ resolved
@@ -34,154 +34,4 @@
 	}
 	
 
-<<<<<<< HEAD
-	bool ModuleManager::folderNameContainsBuildConfiguration(const std::string& folderName)
-	{
-#ifdef NDEBUG
-		const std::string runningBuildType = "Release";
-#else
-		const std::string runningBuildType = "Debug";
-#endif
-	
-		if (runningBuildType != folderName)
-			return false;
-		
-		return true;
-	}
-	
-
-	void ModuleManager::buildPackagedNapNonProjectModulePaths(std::vector<std::string>& searchDirectories)
-	{
-		// Cater for Napkin running against packaged NAP.  Module names won't be specified.  Let's load everything we can find.
-		
-#ifdef NDEBUG
-		const std::string buildType = "Release";
-#else
-		const std::string buildType = "Debug";
-#endif
-		
-		std::string exeDir = utility::getExecutableDir();
-		std::string napRoot = exeDir + "/../../../../";
-		
-		// NAP modules
-		std::string searchDir = napRoot + "modules";
-		std::vector<std::string> filesInDirectory;
-		utility::listDir(searchDir.c_str(), filesInDirectory, false);
-		for (const std::string& module: filesInDirectory)
-		{
-			std::string dirName = napRoot + "modules/" + module + "/lib/" + buildType;
-			if (!utility::dirExists(dirName))
-				continue;
-			searchDirectories.push_back(dirName);
-			//Logger::info("Adding module search path %s for napkin", dirName.c_str());
-		}
-		
-		// User modules
-		searchDir = napRoot + "user_modules";
-		filesInDirectory.clear();
-		utility::listDir(searchDir.c_str(), filesInDirectory, false);
-		for (const std::string& module: filesInDirectory)
-		{
-			std::string dirName = napRoot + "user_modules/" + module + "/lib/" + buildType;
-			if (!utility::dirExists(dirName))
-				continue;
-			searchDirectories.push_back(dirName);
-			//Logger::info("Adding user module search path %s for napkin", dirName.c_str());
-		}
-
-		// Project module
-		searchDirectories.push_back(exeDir + "/../../module/lib/" + buildType);
-	}
-
-	
-	void ModuleManager::buildPackagedNapProjectModulePaths(const std::vector<std::string>& moduleNames, 
-		                                                   std::vector<std::string>& searchDirectories)
-	{
-#ifdef NDEBUG
-		const std::string buildType = "Release";
-#else
-		const std::string buildType = "Debug";
-#endif
-		
-		std::string exeDir = utility::getExecutableDir();
-		std::string napRoot = exeDir + "/../../../../";
-		// Normal project running against packaged NAP
-		for (const std::string& module : moduleNames)
-		{
-			// NAP modules
-			searchDirectories.push_back(napRoot + "modules/" + module + "/lib/" + buildType);
-			// User modules
-			searchDirectories.push_back(napRoot + "user_modules/" + module + "/lib/" + buildType);
-		}
-		
-		// Project module
-		searchDirectories.push_back(exeDir + "/../../module/lib/" + buildType);
-	}
-	
-	
-	bool ModuleManager::loadModuleDependenciesFromJsonFile(const std::string& jsonFile, 
-		                                               std::vector<std::string>& dependencies, 
-		                                               utility::ErrorState& errorState)
-	{
-		// Ensure the JSON file exists
-		if (!utility::fileExists(jsonFile)) 
-		{
-			errorState.fail("Couldn't load from " + jsonFile);
-			return false;
-		}
-		
-		// Open the file
-		std::ifstream in(jsonFile, std::ios::in | std::ios::binary);
-		if (!errorState.check(in.good(), "Unable to open file %s", jsonFile.c_str()))
-			return false;
-		
-		// Create buffer of appropriate size
-		in.seekg(0, std::ios::end);
-		size_t len = in.tellg();
-		std::string buffer;
-		buffer.resize(len);
-		
-		// Read all data
-		in.seekg(0, std::ios::beg);
-		in.read(&buffer[0], len);
-		in.close();
-		
-		return deserializeModuleDependenciesFromJson(buffer, dependencies, errorState);
-	}
-
-	bool ModuleManager::deserializeModuleDependenciesFromJson(const std::string& json, 
-	                                                          std::vector<std::string>& dependencies, 
-	                                                          utility::ErrorState& errorState)
-	{
-		// Try to parse the JSON file
-		rapidjson::Document document;
-		rapidjson::ParseResult parse_result = document.Parse(json.c_str());
-		if (!parse_result)
-		{
-			errorState.fail("Error parsing json: %s", 
-				            rapidjson::GetParseError_En(parse_result.Code()));
-			return false;
-		}
-		
-		// Basic validation
-		rapidjson::Value::ConstMemberIterator dependenciesElement = document.FindMember("RequiredModules");
-		if (!errorState.check(dependenciesElement != document.MemberEnd(), "Unable to find required 'RequiredModules' module info field"))
-			return false;
-		if (!errorState.check(dependenciesElement->value.IsArray(), "'RequiredModules' module info field must be an array"))
-			return false;
-		
-		// Populate the output list
-		for (std::size_t index = 0; index < dependenciesElement->value.Size(); ++index)
-		{
-			const rapidjson::Value& json_element = dependenciesElement->value[index];
-			if (!errorState.check(json_element.IsString(), "Entries in 'RequiredModules' array in module info field must be a strings"))
-				return false;
-			
-			dependencies.push_back(json_element.GetString());
-		}
-		
-		return true;		
-	}
-=======
->>>>>>> c10759d9
 }