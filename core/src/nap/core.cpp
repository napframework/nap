--- conflicted
+++ resolved
@@ -426,7 +426,6 @@
 #endif
 	}
 
-<<<<<<< HEAD
 	bool nap::Core::loadProjectInfo(nap::utility::ErrorState& err)
 	{
 		// Load project info
@@ -508,7 +507,6 @@
 	{
 		return mProjectInfo.get();
 	}
-=======
 
     bool Core::writeConfigFile(utility::ErrorState& errorState)
     {
@@ -543,6 +541,5 @@
 
         return true;
     }
->>>>>>> f7790c19
 
 }