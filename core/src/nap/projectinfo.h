#pragma once

#include "service.h"
#include <rtti/object.h>
#include "utility/fileutils.h"

namespace nap
{
	class ModuleManager;

	class NAPAPI PathMapping : public rtti::Object
	{
		RTTI_ENABLE(rtti::Object)
	public:
		std::string mProjectExeToRoot;
		std::string mNapkinExeToRoot;
		std::vector<std::string> mModulePaths;

		/**
		 * @return The absolute file path this PathMapping was loaded from
		 */
		std::string getFilename() const
		{
			return mFilename;
		}

	private:
		std::string mFilename;
	};


	class NAPAPI ProjectInfo : public rtti::Object
	{
		RTTI_ENABLE(rtti::Object)
		friend class nap::Core;

	public:
		/**
		 * Controls how paths to modules and other dependencies are resolved.
		 */
		enum class EContext : uint8
		{
			Application = 0,		///< Resolved against running application
			Editor		= 1			///< Resolved against editor
		};

		std::string mTitle;												// Title of the project
		std::string mVersion;											// Version of this project
		std::string mDefaultData;										// Relative path of the default data (json) file
		std::string mPathMappingFile;									// Points to a file with a path mapping
		std::string mServiceConfigFilename = {};						// Points to a file with service configurations
		std::vector<std::string> mRequiredModules;						// Names of modules this project depends on

		/**
		 * @return True if this process is running in an editor
		 */
		bool isEditorMode() const;

		/**
		 * @return The absolute file path this ProjectInfo was loaded from
		 */
		std::string getFilename() const;

		/**
		 * Set the filename of this projectinfo, only to be called while loading.
		 */
		void setFilename(const std::string& filename);

		/**
		 * @return Absolute path of the project directory
		 */
		std::string getProjectDir() const;

		/**
		 * @return Absolute path to the root of NAP Framework
		 */
		std::string getNAPRootDir() const;

		/**
		 * @return Absolute paths of directories to use when searching for modules
		 */
		std::vector<std::string> getModuleDirectories() const;

		/**
		 * @return Absolute path of the default data file
		 */
		std::string getDefaultDataFile() const;

		/**
		 * @return Absolute path of this project's data directory
		 */
		std::string dataDirectory() const;


		bool hasServiceConfigFile() const;
		/**
		 * @return The path mapping for this project
		 */
		const PathMapping& getPathMapping() const;

		bool patchPath(std::string& path, const std::unordered_map<std::string, std::string>& additionalValues = {}) const;

		bool patchPaths(std::vector<std::string>& paths, const std::unordered_map<std::string, std::string>& additionalValues = {}) const;

	private:
		std::unordered_map<std::string, std::string> getTemplateValues(const std::unordered_map<std::string, std::string>& additionalValues) const;

		std::unordered_map<rtti::TypeInfo, std::unique_ptr<ServiceConfiguration>> mServiceConfigs;
		std::string mFilename;								// The filename from which this data was loaded
		std::unique_ptr<PathMapping> mPathMapping;			// The actual path mapping coming from mPathMappingFile
		EContext mContext = EContext::Application;			// By default projects are loaded from application context
	};


	class NAPAPI ModuleInfo : public rtti::Object
	{
		RTTI_ENABLE(rtti::Object)
		friend class nap::ModuleManager;

	public:
		std::vector<std::string> mRequiredModules; // The modules this module depends on
		std::vector<std::string> mLibSearchPaths;

		/**
		 * @return The absolute file path this ModuleInfo was loaded from
		 */
<<<<<<< HEAD
		std::string getFilename() const;

		/**
		 * @return The absolute path to the directory that contains this ModuleInfo file
		 */
		std::string getDirectory() const;
=======
		std::string getFilename() const
		{
			return mFilename;
		}
>>>>>>> b1a20527

		/**
		 * @return The ProjectInfo instance this ModuleInfo 'belongs' to.
		 */
		const ProjectInfo& getProjectInfo() const;

	private:
		std::string mFilename;			 // The filename from which this data was loaded
		const ProjectInfo* mProjectInfo; // The project this module 'belongs' to during the session
	};


} // namespace nap<|MERGE_RESOLUTION|>--- conflicted
+++ resolved
@@ -124,19 +124,12 @@
 		/**
 		 * @return The absolute file path this ModuleInfo was loaded from
 		 */
-<<<<<<< HEAD
 		std::string getFilename() const;
 
 		/**
 		 * @return The absolute path to the directory that contains this ModuleInfo file
 		 */
 		std::string getDirectory() const;
-=======
-		std::string getFilename() const
-		{
-			return mFilename;
-		}
->>>>>>> b1a20527
 
 		/**
 		 * @return The ProjectInfo instance this ModuleInfo 'belongs' to.
