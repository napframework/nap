--- conflicted
+++ resolved
@@ -71,10 +71,7 @@
 
 		/**
 		 * Loads all modules in to the core environment and creates all the associated services.
-<<<<<<< HEAD
 		 * ProjectInfo will be loaded automatically
-=======
->>>>>>> 2433d1d4
 		 * @param error contains the error code when initialization fails
 		 * @return if initialization succeeded
 		 */
@@ -84,24 +81,10 @@
 		 * Loads all modules in to the core environment and creates all the associated services.
          * @param context whether initializing for project or Napkin
 		 * @param error contains the error code when initialization fails
-<<<<<<< HEAD
 		 * @param projectInfo Use this instead of automatically loading the project info, used in editor mode.
 		 * @return if initialization succeeded
 		 */
-		bool initializeEngine(utility::ErrorState& error, std::unique_ptr<ProjectInfo> projectInfo);
-
-		/**
-		 * Load modules, initialize and create all required services.
-		 * ProjectInfo must have been loaded before invoking this.
-		 * @param error contains the error code when initialization fails
-		 * @return true if initialization was successful, false otherwise.
-		 */
-		bool postInitializeEngine(utility::ErrorState& error);
-=======
-		 * @return if initialization succeeded
-		 */
 		bool initializeEngine(const std::string& projectInfofile, ProjectInfo::EContext context, utility::ErrorState& error);
->>>>>>> 2433d1d4
 
 		/**
 		 * Initializes all registered services
@@ -295,7 +278,7 @@
 		/**
 		 * Loads the service configuration resources from file. The file must exist.
 		 * @param err contains the error if loading fails.
-		 * @return if loading succeeded. 
+		 * @return if loading succeeded.
 		 */
 		bool loadServiceConfigurations(nap::utility::ErrorState& err);
 
