#pragma once

// std includes
#include <unordered_map>
#include <vector>

// External Includes
#include <rtti/factory.h>
#include <rtti/rtti.h>
#include <rtti/deserializeresult.h>
#include <unordered_set>
#include <utility/dllexport.h>

// Core Includes
#include "modulemanager.h"
#include "resourcemanager.h"
#include "service.h"
#include "timer.h"
#include "coreextension.h"
#include "projectinfo.h"

// Name of the file that contains all the settings for the NAP services.
constexpr char SERVICE_CONFIG_FILENAME[] = "config.json";

// Build configuration eg. "Clang-Debug-x86_64"
#define STRINGIZE(x) #x
#define STRINGIZE_VALUE_OF(x) STRINGIZE(x)
constexpr char sBuildConf[] = STRINGIZE_VALUE_OF(NAP_BUILD_CONF);
constexpr char sBuildType[] = STRINGIZE_VALUE_OF(NAP_BUILD_TYPE);

namespace nap
{
	using ServiceConfigMap = std::unordered_map<rtti::TypeInfo, ServiceConfiguration*>;

	/**
	 * Core manages the object graph, modules and services
	 * Core is required in every NAP application and should be the first object that is created and
	 * initialized. There should only be only 1 instance of Core in your application
	 *
	 * After creation, initialize the core engine by invoking initializeEngine(). This will
	 * load all the available modules and their dependencies including services.
	 * When all modules are loaded all available services are initialized.
	 * Initialization occurs based on the Service dependency tree. So when Service B points to A,
	 * Service A is initialized before B. After initialization all module specific resources and their
	 * contexts are available for object creation using the ResourceManager.
	 *
	 * Call update inside your app loop to update all available services. When exiting the application
	 * invoke shutdown. This will close all operating services in the reverse order of their dependency tree
	 */
	class NAPAPI Core
	{
		RTTI_ENABLE()
	public:
		/**
		 * Default Constructor
		 */
		Core();

		/**
		 * Extension constructor.
		 * Used to add additional information to Core.
		 * This is the case on specific platforms, where additional information is required to correctly initialize Core.
		 * @param coreExtension the extension to associated with this instance of core, owned by core after construction.
		 */
		Core(std::unique_ptr<CoreExtension> coreExtension);

		/**
		 * Destructor
		 */
		virtual ~Core();

		/**
		 * Loads all modules in to the core environment and creates all the associated services
		 * @param error contains the error code when initialization fails
		 * @return if initialization succeeded
		 */
		bool initializeEngine(utility::ErrorState& error);

		/**
		 * Loads all modules in to the core environment and creates all the associated services
		 * @param error contains the error code when initialization fails
		 * @param projectInfo indicates if the engine is being run for a non-project use, eg. running Napkin
		 * @return if initialization succeeded
		 */
		bool initializeEngine(utility::ErrorState& error, std::unique_ptr<ProjectInfo> projectInfo);

		bool doInitializeEngine(utility::ErrorState& error);

		/**
		 * Initializes all registered services
		 * Initialization occurs based on service dependencies, this means that if service B depends on Service A,
		 * Service A is initialized before service B etc.
		 * @param errorState contains the error message when initialization fails
		 * @return if initialization failed or succeeded
		 */
		bool initializeServices(utility::ErrorState& errorState);

		/**
		* Shuts down all registered services in the right order
		* Only call this when initializeServices has been called
		*/
		void shutdownServices();

		/**
		 * Initialize python interpreter so we can have components running python scripts
		 */
		bool initializePython(utility::ErrorState& error);

		/**
		 * Starts core, call this after initializing the engine, just before starting
		 * the application loop. This call will start the core timer
		 */
		void start();

		/**
		 * Updates all services. This happens in 3 distinct steps.
		 * First the resource file is reloaded. After that all services are updated, the last step is the
		 * the update of the entities and their respective components managed by the resource manager
		 * @param updateFunction application callback that is invoked after updating all the services but before render.
		 * Input parameter is deltaTime
		 * @return deltaTime between update calls in seconds
		 */
		double update(std::function<void(double)>& updateFunction);

		/**
		* The resource manager holds all the entities and components currently loaded by Core
		* @return the resource manager
		*/
		ResourceManager* getResourceManager() { return mResourceManager.get(); }

		/**
		 * @return the ModuleManager for this core
		 */
		const ModuleManager& getModuleManager() const { return *mModuleManager; }

		/**
		 * @return number of elapsed time in milliseconds after invoking start
		 */
		uint32 getTicks() const;

		/**
		* @return number of elapsed seconds after invoking start
		*/
		double getElapsedTime() const;

		/**
		* @return start time point
		*/
		HighResTimeStamp getStartTime() const;

		/**
		 * @return number of frames per second
		 */
		float getFramerate() const										{ return mFramerate; }

		/**
		 * Find a service of a given type.
		 * @param type the type of service to get
		 * @return found service, nullptr if not found.
		 */
		Service* getService(const rtti::TypeInfo& type);

		/**
		 * Searches for a service based on given type name, names need to match exactly.
		 * @return an already registered service based on its type name, nullptr if not found
		 * @param type the type of the service as a string
		 */
		Service* getService(const std::string& type);

		/**
		 * Searches for a service of type T, returns a nullptr if not found.
		 * @return a service of type T, returns nullptr if that service can't be found
		 */
		template <typename T>
		T* getService();

		/**
		 * Returns the extension associated with this instance of core as T. 
		 * Note that an extension is given explicitly to core on construction.
		 * When using the default constructor core has no interface associated with it!
		 * @return extension associated with core as type T
		 */
		template <typename T>
		const T& getExtension() const;

		/**
		 * @return if core has an extension of type T	
		 */
		template <typename T>
		bool hasExtension() const;

		/**
		 * Searches for a file next to the binary, and in case of non-packaged builds, searches through the project
		 * folders to find the file.
		 * @param filename File to search for.
		 * @param foundFilePath The full file path of where the file was found.
		 * @return true if the file was found, otherwise false.
		 */
		bool findProjectFilePath(const std::string& filename, std::string& foundFilePath) const;

		/**
<<<<<<< HEAD
		 * @return The currently loaded ProjectInfo
		 */
		nap::ProjectInfo* getProjectInfo();

        /**
         * Load path mapping file and replace any template vars with their respective values
         * @param projectInfo The current project info
         * @param editorMode True if this is invoked from Napkin, false otherwise
         * @param err The resulting errors if there were any
         * @return The path mapping that was loaded or nullptr if loading failed
         */
		bool loadPathMapping(nap::ProjectInfo& projectInfo, nap::utility::ErrorState& err);

    private:
=======
 		 * Writes a configuration file consisting of all existing service configurations next to the binary executable.
 		 * @param errorState Serialization errors will be logged to errorState.
 		 * @return true on sucess.
		 */
		bool writeConfigFile(utility::ErrorState& errorState);
	
	private:
>>>>>>> f7790c19
		/**
		* Helper function that creates all the services that are found in the various modules
		* Note that a module does not need to define a service, only if it has been defined
		* this call will try to create it.
		*/
		bool initializeServices(const nap::ProjectInfo& projectInfo, utility::ErrorState& errorState);

		/**
		* Adds a new service of type @type to @outServices
		* @param type the type of service to add
		* @param configuration The ServiceConfiguration that should be used to construct the service
		* @param outServices the list of services the service of @type will be added to
		* @param errorState in case of a duplicate, contains the error message if the service could not be added
		* @return if the service was added successfully
		*/
		bool addService(const rtti::TypeInfo& type, ServiceConfiguration* configuration, std::vector<Service*>& outServices, utility::ErrorState& errorState);

		/**
		* Occurs when a file has been successfully loaded by the resource manager
		* Forwards the call to all interested services.
		* This can only be called when the services have been initialized
		* @param file the currently loaded resource file
		*/
		void resourceFileChanged(const std::string& file);

		/**
		 *	Calculates the framerate over time
		 */
		void calculateFramerate(double deltaTime);

		/**
		 * Setup our Python environment to find Python in thirdparty for NAP release or NAP source,
		 * or alongside our binary for a packaged project
		 */
		void setupPythonEnvironment();

		/**
		 * @return The current project info, load it if it isn't set.
		 */
		bool loadProjectInfo(nap::utility::ErrorState& error);

		// Typedef for a list of services
		using ServiceList = std::vector<std::unique_ptr<Service>>;

		// Manages all the loaded modules
		std::unique_ptr<ModuleManager> mModuleManager = nullptr;

		// Manages all the objects in core
		std::unique_ptr<ResourceManager> mResourceManager = nullptr;

		// Holds on to the current project's configuration
		std::unique_ptr<nap::ProjectInfo> mProjectInfo = nullptr;

		// Sorted service nodes, set after init
		ServiceList mServices;

		// Timer
		HighResolutionTimer mTimer;

		// Amount of milliseconds the app is running
		double mLastTimeStamp = 0;

		// Current framerate
		float mFramerate = 0.0f;

		// Used to calculate framerate over time
		std::array<double, 20> mTicks;
		double mTicksum = 0;
		uint32 mTickIdx = 0;

		// Interface associated with this instance of core.
		std::unique_ptr<CoreExtension> mExtension = nullptr;

		nap::Slot<const std::string&> mFileLoadedSlot = { [&](const std::string& inValue) -> void { resourceFileChanged(inValue); }};
	};
}

//////////////////////////////////////////////////////////////////////////
// Template definitions
//////////////////////////////////////////////////////////////////////////

/**
 * Searches for a service of type T in the services and returns it, returns nullptr if none found
 */
template <typename T>
T* nap::Core::getService()
{
	Service* new_service = getService(RTTI_OF(T));
	return new_service == nullptr ? nullptr : static_cast<T*>(new_service);
}


/**
 * Returns the core extension as an extension of type T
 */
template <typename T>
const T& nap::Core::getExtension() const
{
	T* core_ext = rtti_cast<T>(mExtension.get());
	assert(core_ext != nullptr);
	return *core_ext;
}


/**
 * Returns if core has an extension of type T
 */
template <typename T>
bool nap::Core::hasExtension() const
{
	return rtti_cast<T>(mExtension.get()) != nullptr;
}<|MERGE_RESOLUTION|>--- conflicted
+++ resolved
@@ -199,7 +199,6 @@
 		bool findProjectFilePath(const std::string& filename, std::string& foundFilePath) const;
 
 		/**
-<<<<<<< HEAD
 		 * @return The currently loaded ProjectInfo
 		 */
 		nap::ProjectInfo* getProjectInfo();
@@ -213,16 +212,14 @@
          */
 		bool loadPathMapping(nap::ProjectInfo& projectInfo, nap::utility::ErrorState& err);
 
-    private:
-=======
+		/**
  		 * Writes a configuration file consisting of all existing service configurations next to the binary executable.
  		 * @param errorState Serialization errors will be logged to errorState.
  		 * @return true on sucess.
 		 */
 		bool writeConfigFile(utility::ErrorState& errorState);
-	
+
 	private:
->>>>>>> f7790c19
 		/**
 		* Helper function that creates all the services that are found in the various modules
 		* Note that a module does not need to define a service, only if it has been defined
