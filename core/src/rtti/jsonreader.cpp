#include "jsonreader.h"
#include "factory.h"
#include "nap/errorstate.h"
#include "nap/object.h"

#include <rapidjson/document.h>
#include <rapidjson/istreamwrapper.h>
#include <rapidjson/prettywriter.h>
#include <rapidjson/error/en.h>
#include <fstream>

namespace nap
{
	static bool readArrayRecursively(nap::Object* rootObject, const RTTI::Property& property, RTTI::VariantArray& array, const rapidjson::Value& jsonArray, RTTI::RTTIPath& rttiPath,
		OwnedObjectList& readObjects, UnresolvedPointerList& unresolvedPointers, std::vector<FileLink>& linkedFiles, ErrorState& errorState);

	static nap::Object* readObjectRecursive(const rapidjson::Value::ConstMemberIterator& jsonObject, OwnedObjectList& readObjects, UnresolvedPointerList& unresolvedPointers,
		std::vector<FileLink>& linkedFiles, nap::ErrorState& errorState);

	/**
	 * Helper function to read a basic JSON type to a C++ type
	 */
	static RTTI::Variant readBasicType(const rapidjson::Value& jsonValue)
	{
		switch (jsonValue.GetType())
		{
			case rapidjson::kStringType:
			{
				return std::string(jsonValue.GetString());
				break;
			}
			case rapidjson::kNullType:
				break;
			case rapidjson::kFalseType:
			case rapidjson::kTrueType:
			{
				return jsonValue.GetBool();
				break;
			}
			case rapidjson::kNumberType:
			{
				if (jsonValue.IsInt())
					return jsonValue.GetInt();
				else if (jsonValue.IsDouble())
					return jsonValue.GetDouble();
				else if (jsonValue.IsUint())
					return jsonValue.GetUint();
				else if (jsonValue.IsInt64())
					return jsonValue.GetInt64();
				else if (jsonValue.IsUint64())
					return jsonValue.GetUint64();
				break;
			}
		}

		// Unknown type
		assert(false);
		return RTTI::Variant();
	}


	static bool readEmbeddedObject(const rapidjson::Value& jsonValue, OwnedObjectList& readObjects,
		UnresolvedPointerList& unresolvedPointers, std::vector<FileLink>& linkedFiles, nap::Object*& resultObject, ErrorState& errorState)
	{
		resultObject = nullptr;

		if (jsonValue.GetType() == rapidjson::kStringType)
		{
			if (!errorState.check(std::string(jsonValue.GetString()).empty(), "Encountered embedded pointer that points to a non-embedded object"))
				return false;
		}
		else
		{
			// Must be exactly one member in the case of an embedded pointer
			if (!errorState.check(jsonValue.MemberCount() == 1, "Encountered an embedded pointer which has more than 1 child"))
				return false;

			// Deserialize the nested object
			resultObject = readObjectRecursive(jsonValue.MemberBegin(), readObjects, unresolvedPointers, linkedFiles, errorState);
			if (resultObject == nullptr)
				return false;
		}

		return true;
	}

	/**
	 * Helper function to recursively read an object (can be a nap::Object, nested compound or any other type) from JSON
	 */
<<<<<<< HEAD
	static bool readPropertiesRecursive(nap::Object* object, RTTI::Instance compound, const rapidjson::Value& jsonCompound, RTTI::RTTIPath& rttiPath, OwnedObjectList& readObjects, 
		UnresolvedPointerList& unresolvedPointers, std::vector<FileLink>& linkedFiles, ErrorState& errorState)
=======
	static bool readObjectRecursive(nap::Object* object, RTTI::Instance compound, const rapidjson::Value& jsonCompound, RTTI::RTTIPath& rttiPath, UnresolvedPointerList& unresolvedPointers,
		std::vector<FileLink>& linkedFiles, ErrorState& errorState)
>>>>>>> 841fee21
	{
		// Determine the object type. Note that we want to *most derived type* of the object.
		RTTI::TypeInfo object_type = compound.get_derived_type();

		// Go through all properties of the object
		for (const RTTI::Property& property : object_type.get_properties())
		{
			// Push attribute on path
			rttiPath.pushAttribute(property.get_name().data());

			// Determine meta-data for the property
			bool is_required = RTTI::hasFlag(property, RTTI::EPropertyMetaData::Required);
			bool is_file_link = RTTI::hasFlag(property, RTTI::EPropertyMetaData::FileLink);

			// Check whether the property is present in the JSON. If it's not, but the property is required, throw an error
			rapidjson::Value::ConstMemberIterator json_property = jsonCompound.FindMember(property.get_name().data());
			if (json_property == jsonCompound.MemberEnd())
			{
				if (!errorState.check(!is_required, "Required property %s not found in object of type %s", property.get_name().data(), object_type.get_name().data()))
					return false;

				rttiPath.popBack();
				continue;
			}

			const RTTI::TypeInfo value_type = property.get_type();
			const rapidjson::Value& json_value = json_property->value;

			// If this is a file link, make sure it's of the expected type (string)
			if (!errorState.check((is_file_link && value_type.get_raw_type().is_derived_from<std::string>()) || !is_file_link, "Encountered a non-string file link. This is not supported"))
				return false;

			// If the property is of pointer type, we can't set the property here but need to resolve it later
			if (value_type.is_pointer())
			{
				// Pointer types must point to objects derived from nap::Object
				if (!errorState.check(value_type.get_raw_type().is_derived_from<nap::Object>(), "Encountered pointer to non-Object. This is not supported"))
					return false;

				bool is_embedded_pointer = RTTI::hasFlag(property, RTTI::EPropertyMetaData::Embedded);

				// Pointer types must be of string type or nested object in JSON
				if (!errorState.check(json_value.GetType() == rapidjson::kStringType || json_value.GetType() == rapidjson::kObjectType, "Encountered pointer property of unknown type"))
					return false;

				if (is_embedded_pointer)
				{
					nap::Object* target = nullptr;
					if (!readEmbeddedObject(json_value, readObjects, unresolvedPointers, linkedFiles, target, errorState))
						return false;
					
					property.set_value(compound, target);
				}
				else
				{
					// Determine the target of the pointer
					std::string target = std::string(json_value.GetString());

					// If the target is empty (i.e. null pointer), but the property is required, throw an error
					if (!errorState.check((is_required && !target.empty()) || (!is_required), "Required property %s not found in object of type %s", property.get_name().data(), object_type.get_name().data()))
						return false;

					// Add to list of unresolved pointers
					if (!target.empty())
						unresolvedPointers.push_back(UnresolvedPointer(object, rttiPath, target));
				}
			}
			else
			{
				// Regular property; read the value and set the property
				switch (json_value.GetType())
				{
					case rapidjson::kArrayType:
					{
						// If this is an array, read its elements recursively again (in case of nested compounds)
						RTTI::Variant value;
						if (value_type.is_array())
						{
							// Get instance of the current value (this is a copy) and create an array view on it so we can fill it
							value = property.get_value(compound);
							RTTI::VariantArray array_view = value.create_array_view();

							// Now read the array recursively into array view
							if (!readArrayRecursively(object, property, array_view, json_value, rttiPath, readObjects, unresolvedPointers, linkedFiles, errorState))
								return false;
						}
						else if (value_type.is_associative_container())
						{
							// Maps not supported (yet)
							errorState.fail("Encountered currently unsupported associative property");
							return false;
						}

						// Now copy the read array back into the target object
						property.set_value(compound, value);
						break;
					}
					case rapidjson::kObjectType:
					{
						// If the property is a nested compound, read it recursively
						RTTI::Variant var = property.get_value(compound);
						if (!readPropertiesRecursive(object, var, json_value, rttiPath, readObjects, unresolvedPointers, linkedFiles, errorState))
							return false;

						// Copy read object back into the target object
						property.set_value(compound, var);
						break;
					}
					default:
					{
						// Basic JSON type, read value and copy to target
						RTTI::Variant extracted_value = readBasicType(json_value);
						if (extracted_value.convert(value_type))
							property.set_value(compound, extracted_value);
					}
				}
			}

			// If this property is a file link, add it to the list of file links
			if (is_file_link)
			{
				FileLink file_link;
				file_link.mSourceObjectID	= compound.try_convert<Object>()->mID;
				file_link.mTargetFile		= property.get_value(compound).get_value<std::string>();;
				linkedFiles.push_back(file_link);
			}

			rttiPath.popBack();
		}

		return true;
	}


	/**
	 * Helper function to recursively read an array (can be an array of basic types, nested compound, or any other type) from JSON
	 */
	static bool readArrayRecursively(nap::Object* rootObject, const RTTI::Property& property, RTTI::VariantArray& array, const rapidjson::Value& jsonArray, RTTI::RTTIPath& rttiPath, 
		OwnedObjectList& readObjects, UnresolvedPointerList& unresolvedPointers, std::vector<FileLink>& linkedFiles, ErrorState& errorState)
	{
		// Pre-size the array to avoid too many dynamic allocs
		array.set_size(jsonArray.Size());

		// Determine the rank of the array (i.e. how many dimensions it has)
		const RTTI::TypeInfo array_type = array.get_rank_type(array.get_rank());

		// Read values from JSON array
		for (std::size_t index = 0; index < jsonArray.Size(); ++index)
		{
			// Add array element to rtti path
			rttiPath.pushArrayElement(index);

			const rapidjson::Value& json_element = jsonArray[index];

			if (array_type.is_pointer())
			{
				// Pointer types must point to objects derived from nap::Object
				if (!errorState.check(array_type.get_raw_type().is_derived_from<nap::Object>(), "Encountered pointer to non-Object. This is not supported"))
					return false;

				bool is_embedded_pointer = RTTI::hasFlag(property, RTTI::EPropertyMetaData::Embedded);

				// Pointer types must be of string type or nested object in JSON
				if (!errorState.check(json_element.GetType() == rapidjson::kStringType || json_element.GetType() == rapidjson::kObjectType, "Encountered pointer property of unknown type"))
					return false;

				if (is_embedded_pointer)
				{
					nap::Object* target = nullptr;
					if (!readEmbeddedObject(json_element, readObjects, unresolvedPointers, linkedFiles, target, errorState))
						return false;

					array.set_value(index, target);
				}
				else
				{
					// Determine the target of the pointer
					std::string target = std::string(json_element.GetString());

					// Add to list of unresolved pointers
					if (!target.empty())
						unresolvedPointers.push_back(UnresolvedPointer(rootObject, rttiPath, target));
				}

			}
			else
			{
				if (json_element.IsArray())
				{
					// Array-of-arrays; read array recursively
					RTTI::VariantArray sub_array = array.get_value_as_ref(index).create_array_view();
					if (!readArrayRecursively(rootObject, property, sub_array, json_element, rttiPath, readObjects, unresolvedPointers, linkedFiles, errorState))
						return false;
				}
				else if (json_element.IsObject())
				{
					// Array-of-compounds; read object recursively
					RTTI::Variant var_tmp = array.get_value_as_ref(index);
					RTTI::Variant wrapped_var = var_tmp.extract_wrapped_value();
					if (!readPropertiesRecursive(rootObject, wrapped_var, json_element, rttiPath, readObjects, unresolvedPointers, linkedFiles, errorState))
						return false;
					array.set_value(index, wrapped_var);
				}
				else
				{
					// Array of basic types; read basic type
					RTTI::Variant extracted_value = readBasicType(json_element);
					if (extracted_value.convert(array_type))
						array.set_value(index, extracted_value);
				}
			}			

			// Remove array element from rtti path again
			rttiPath.popBack();
		}

		return true;
	}
<<<<<<< HEAD

	nap::Object* readObjectRecursive(const rapidjson::Value::ConstMemberIterator& jsonObject, OwnedObjectList& readObjects, UnresolvedPointerList& unresolvedPointers,
		std::vector<FileLink>& linkedFiles, nap::ErrorState& errorState)
	{
		// Check whether the object is of a known type
		const char* typeName = jsonObject->name.GetString();
		RTTI::TypeInfo type_info = RTTI::TypeInfo::get_by_name(typeName);
		if (!errorState.check(type_info.is_valid(), "Unknown object type %s encountered.", typeName))
			return nullptr;

		// Check whether this is a type that can actually be instantiated
		if (!errorState.check(type_info.can_create_instance(), "Unable to instantiate object of type %s.", typeName))
			return nullptr;

		// We only support root-level objects that derive from nap::Object (compounds, etc can be of any type)
		if (!errorState.check(type_info.is_derived_from(RTTI_OF(nap::Object)), "Unable to instantiate object %s. Class is not derived from Object.", typeName))
			return nullptr;

		// Create new instance of the object
		Object* object = type_info.create<Object>();
		readObjects.push_back(std::unique_ptr<Object>(object));

		// Recursively read properties, nested compounds, etc
		RTTI::RTTIPath path;
		if (!readPropertiesRecursive(object, *object, jsonObject->value, path, readObjects, unresolvedPointers, linkedFiles, errorState))
			return nullptr;

		return object;
	}

	bool deserializeJSON(const std::string& json, RTTIDeserializeResult& result, nap::ErrorState& errorState)
=======
	
	bool deserializeJSON(const std::string& json, Factory& factory, RTTIDeserializeResult& result, nap::ErrorState& errorState)
>>>>>>> 841fee21
	{
		// Try to parse the json file
		rapidjson::Document document;
		rapidjson::ParseResult parse_result = document.Parse(json.c_str());
		if (!parse_result)
		{
			// RapidJSON does not offer a way to find out the line that the error was on, so we do some custom work here to be able to print out
			// the offending line in the case of a parse error
			size_t error_line_start = json.rfind('\n', parse_result.Offset());
			size_t error_line_end = json.find('\n', parse_result.Offset());

			if (error_line_start == std::string::npos)
				error_line_start = 0;
			else
				error_line_start += 1;

			if (error_line_end == std::string::npos)
				error_line_end = json.size();
			else
				error_line_end -= 1;

			std::string error_line = json.substr(error_line_start, error_line_end - error_line_start);

			errorState.fail("Error parsing json: %s (line: %s)", rapidjson::GetParseError_En(parse_result.Code()), error_line.c_str());
			return false;
		}

		// Read objects
		for (auto object_pos = document.MemberBegin(); object_pos < document.MemberEnd(); ++object_pos)
		{
<<<<<<< HEAD
			if (!readObjectRecursive(object_pos, result.mReadObjects, result.mUnresolvedPointers, result.mFileLinks, errorState))
=======
			// Check whether the object is of a known type
			const char* typeName = object_pos->name.GetString();
			RTTI::TypeInfo type_info = RTTI::TypeInfo::get_by_name(typeName);
			if (!errorState.check(type_info.is_valid(), "Unknown object type %s encountered.", typeName))
				return false;

			// Check whether this is a type that can actually be instantiated
			if (!errorState.check(type_info.can_create_instance(), "Unable to instantiate object of type %s.", typeName))
				return false;

			// We only support root-level objects that derive from nap::Object (compounds, etc can be of any type)
			if (!errorState.check(type_info.is_derived_from(RTTI_OF(nap::Object)), "Unable to instantiate object %s. Class is not derived from Object.", typeName))
				return false;

			// Create new instance of the object
			Object* object = factory.create(type_info);
			result.mReadObjects.push_back(std::unique_ptr<Object>(object));

			// Recursively read properties, nested compounds, etc
			RTTI::RTTIPath path;
			if (!readObjectRecursive(object, *object, object_pos->value, path, result.mUnresolvedPointers, result.mFileLinks, errorState))
>>>>>>> 841fee21
				return false;
		}

		return true;
	}

<<<<<<< HEAD

	bool readJSONFile(const std::string& path, RTTIDeserializeResult& result, nap::ErrorState& errorState)
=======
	bool readJSONFile(const std::string& path, Factory& factory, RTTIDeserializeResult& result, nap::ErrorState& errorState)
>>>>>>> 841fee21
	{
		// Open the file
		std::ifstream in(path, std::ios::in | std::ios::binary);
		if (!errorState.check(in.good(), "Unable to open file %s", path.c_str()))
			return false;

		// Create buffer of appropriate size
		in.seekg(0, std::ios::end);
		size_t len = in.tellg();
		std::string buffer;
		buffer.resize(len);

		// Read all data
		in.seekg(0, std::ios::beg);
		in.read(&buffer[0], len);
		in.close();

		if (!deserializeJSON(buffer, factory, result, errorState))
			return false;

		return true;
	}
}<|MERGE_RESOLUTION|>--- conflicted
+++ resolved
@@ -12,9 +12,9 @@
 namespace nap
 {
 	static bool readArrayRecursively(nap::Object* rootObject, const RTTI::Property& property, RTTI::VariantArray& array, const rapidjson::Value& jsonArray, RTTI::RTTIPath& rttiPath,
-		OwnedObjectList& readObjects, UnresolvedPointerList& unresolvedPointers, std::vector<FileLink>& linkedFiles, ErrorState& errorState);
-
-	static nap::Object* readObjectRecursive(const rapidjson::Value::ConstMemberIterator& jsonObject, OwnedObjectList& readObjects, UnresolvedPointerList& unresolvedPointers,
+		Factory& factory, OwnedObjectList& readObjects, UnresolvedPointerList& unresolvedPointers, std::vector<FileLink>& linkedFiles, ErrorState& errorState);
+
+	static nap::Object* readObjectRecursive(const rapidjson::Value::ConstMemberIterator& jsonObject, Factory& factory, OwnedObjectList& readObjects, UnresolvedPointerList& unresolvedPointers,
 		std::vector<FileLink>& linkedFiles, nap::ErrorState& errorState);
 
 	/**
@@ -59,7 +59,7 @@
 	}
 
 
-	static bool readEmbeddedObject(const rapidjson::Value& jsonValue, OwnedObjectList& readObjects,
+	static bool readEmbeddedObject(const rapidjson::Value& jsonValue, Factory& factory, OwnedObjectList& readObjects,
 		UnresolvedPointerList& unresolvedPointers, std::vector<FileLink>& linkedFiles, nap::Object*& resultObject, ErrorState& errorState)
 	{
 		resultObject = nullptr;
@@ -76,7 +76,7 @@
 				return false;
 
 			// Deserialize the nested object
-			resultObject = readObjectRecursive(jsonValue.MemberBegin(), readObjects, unresolvedPointers, linkedFiles, errorState);
+			resultObject = readObjectRecursive(jsonValue.MemberBegin(), factory, readObjects, unresolvedPointers, linkedFiles, errorState);
 			if (resultObject == nullptr)
 				return false;
 		}
@@ -87,13 +87,8 @@
 	/**
 	 * Helper function to recursively read an object (can be a nap::Object, nested compound or any other type) from JSON
 	 */
-<<<<<<< HEAD
-	static bool readPropertiesRecursive(nap::Object* object, RTTI::Instance compound, const rapidjson::Value& jsonCompound, RTTI::RTTIPath& rttiPath, OwnedObjectList& readObjects, 
-		UnresolvedPointerList& unresolvedPointers, std::vector<FileLink>& linkedFiles, ErrorState& errorState)
-=======
-	static bool readObjectRecursive(nap::Object* object, RTTI::Instance compound, const rapidjson::Value& jsonCompound, RTTI::RTTIPath& rttiPath, UnresolvedPointerList& unresolvedPointers,
-		std::vector<FileLink>& linkedFiles, ErrorState& errorState)
->>>>>>> 841fee21
+	static bool readPropertiesRecursive(nap::Object* object, RTTI::Instance compound, const rapidjson::Value& jsonCompound, RTTI::RTTIPath& rttiPath, Factory& factory, 
+		OwnedObjectList& readObjects, UnresolvedPointerList& unresolvedPointers, std::vector<FileLink>& linkedFiles, ErrorState& errorState)
 	{
 		// Determine the object type. Note that we want to *most derived type* of the object.
 		RTTI::TypeInfo object_type = compound.get_derived_type();
@@ -142,24 +137,24 @@
 				if (is_embedded_pointer)
 				{
 					nap::Object* target = nullptr;
-					if (!readEmbeddedObject(json_value, readObjects, unresolvedPointers, linkedFiles, target, errorState))
-						return false;
-					
+					if (!readEmbeddedObject(json_value, factory, readObjects, unresolvedPointers, linkedFiles, target, errorState))
+					return false;
+
 					property.set_value(compound, target);
 				}
 				else
 				{
-					// Determine the target of the pointer
-					std::string target = std::string(json_value.GetString());
-
-					// If the target is empty (i.e. null pointer), but the property is required, throw an error
-					if (!errorState.check((is_required && !target.empty()) || (!is_required), "Required property %s not found in object of type %s", property.get_name().data(), object_type.get_name().data()))
-						return false;
-
-					// Add to list of unresolved pointers
-					if (!target.empty())
-						unresolvedPointers.push_back(UnresolvedPointer(object, rttiPath, target));
-				}
+				// Determine the target of the pointer
+				std::string target = std::string(json_value.GetString());
+
+				// If the target is empty (i.e. null pointer), but the property is required, throw an error
+				if (!errorState.check((is_required && !target.empty()) || (!is_required), "Required property %s not found in object of type %s", property.get_name().data(), object_type.get_name().data()))
+					return false;
+
+				// Add to list of unresolved pointers
+				if (!target.empty())
+					unresolvedPointers.push_back(UnresolvedPointer(object, rttiPath, target));
+			}
 			}
 			else
 			{
@@ -177,7 +172,7 @@
 							RTTI::VariantArray array_view = value.create_array_view();
 
 							// Now read the array recursively into array view
-							if (!readArrayRecursively(object, property, array_view, json_value, rttiPath, readObjects, unresolvedPointers, linkedFiles, errorState))
+							if (!readArrayRecursively(object, property, array_view, json_value, rttiPath, factory, readObjects, unresolvedPointers, linkedFiles, errorState))
 								return false;
 						}
 						else if (value_type.is_associative_container())
@@ -195,7 +190,7 @@
 					{
 						// If the property is a nested compound, read it recursively
 						RTTI::Variant var = property.get_value(compound);
-						if (!readPropertiesRecursive(object, var, json_value, rttiPath, readObjects, unresolvedPointers, linkedFiles, errorState))
+						if (!readPropertiesRecursive(object, var, json_value, rttiPath, factory, readObjects, unresolvedPointers, linkedFiles, errorState))
 							return false;
 
 						// Copy read object back into the target object
@@ -232,7 +227,7 @@
 	 * Helper function to recursively read an array (can be an array of basic types, nested compound, or any other type) from JSON
 	 */
 	static bool readArrayRecursively(nap::Object* rootObject, const RTTI::Property& property, RTTI::VariantArray& array, const rapidjson::Value& jsonArray, RTTI::RTTIPath& rttiPath, 
-		OwnedObjectList& readObjects, UnresolvedPointerList& unresolvedPointers, std::vector<FileLink>& linkedFiles, ErrorState& errorState)
+		Factory& factory, OwnedObjectList& readObjects, UnresolvedPointerList& unresolvedPointers, std::vector<FileLink>& linkedFiles, ErrorState& errorState)
 	{
 		// Pre-size the array to avoid too many dynamic allocs
 		array.set_size(jsonArray.Size());
@@ -263,20 +258,20 @@
 				if (is_embedded_pointer)
 				{
 					nap::Object* target = nullptr;
-					if (!readEmbeddedObject(json_element, readObjects, unresolvedPointers, linkedFiles, target, errorState))
-						return false;
+					if (!readEmbeddedObject(json_element, factory, readObjects, unresolvedPointers, linkedFiles, target, errorState))
+					return false;
 
 					array.set_value(index, target);
 				}
 				else
 				{
-					// Determine the target of the pointer
-					std::string target = std::string(json_element.GetString());
-
-					// Add to list of unresolved pointers
-					if (!target.empty())
-						unresolvedPointers.push_back(UnresolvedPointer(rootObject, rttiPath, target));
-				}
+				// Determine the target of the pointer
+				std::string target = std::string(json_element.GetString());
+
+				// Add to list of unresolved pointers
+				if (!target.empty())
+					unresolvedPointers.push_back(UnresolvedPointer(rootObject, rttiPath, target));
+			}
 
 			}
 			else
@@ -285,7 +280,7 @@
 				{
 					// Array-of-arrays; read array recursively
 					RTTI::VariantArray sub_array = array.get_value_as_ref(index).create_array_view();
-					if (!readArrayRecursively(rootObject, property, sub_array, json_element, rttiPath, readObjects, unresolvedPointers, linkedFiles, errorState))
+					if (!readArrayRecursively(rootObject, property, sub_array, json_element, rttiPath, factory, readObjects, unresolvedPointers, linkedFiles, errorState))
 						return false;
 				}
 				else if (json_element.IsObject())
@@ -293,7 +288,7 @@
 					// Array-of-compounds; read object recursively
 					RTTI::Variant var_tmp = array.get_value_as_ref(index);
 					RTTI::Variant wrapped_var = var_tmp.extract_wrapped_value();
-					if (!readPropertiesRecursive(rootObject, wrapped_var, json_element, rttiPath, readObjects, unresolvedPointers, linkedFiles, errorState))
+					if (!readPropertiesRecursive(rootObject, wrapped_var, json_element, rttiPath, factory, readObjects, unresolvedPointers, linkedFiles, errorState))
 						return false;
 					array.set_value(index, wrapped_var);
 				}
@@ -312,9 +307,8 @@
 
 		return true;
 	}
-<<<<<<< HEAD
-
-	nap::Object* readObjectRecursive(const rapidjson::Value::ConstMemberIterator& jsonObject, OwnedObjectList& readObjects, UnresolvedPointerList& unresolvedPointers,
+	
+	nap::Object* readObjectRecursive(const rapidjson::Value::ConstMemberIterator& jsonObject, Factory& factory, OwnedObjectList& readObjects, UnresolvedPointerList& unresolvedPointers,
 		std::vector<FileLink>& linkedFiles, nap::ErrorState& errorState)
 	{
 		// Check whether the object is of a known type
@@ -332,22 +326,18 @@
 			return nullptr;
 
 		// Create new instance of the object
-		Object* object = type_info.create<Object>();
+		Object* object = factory.create(type_info);
 		readObjects.push_back(std::unique_ptr<Object>(object));
 
 		// Recursively read properties, nested compounds, etc
 		RTTI::RTTIPath path;
-		if (!readPropertiesRecursive(object, *object, jsonObject->value, path, readObjects, unresolvedPointers, linkedFiles, errorState))
+		if (!readPropertiesRecursive(object, *object, jsonObject->value, path, factory, readObjects, unresolvedPointers, linkedFiles, errorState))
 			return nullptr;
 
 		return object;
 	}
 
-	bool deserializeJSON(const std::string& json, RTTIDeserializeResult& result, nap::ErrorState& errorState)
-=======
-	
 	bool deserializeJSON(const std::string& json, Factory& factory, RTTIDeserializeResult& result, nap::ErrorState& errorState)
->>>>>>> 841fee21
 	{
 		// Try to parse the json file
 		rapidjson::Document document;
@@ -378,43 +368,15 @@
 		// Read objects
 		for (auto object_pos = document.MemberBegin(); object_pos < document.MemberEnd(); ++object_pos)
 		{
-<<<<<<< HEAD
-			if (!readObjectRecursive(object_pos, result.mReadObjects, result.mUnresolvedPointers, result.mFileLinks, errorState))
-=======
-			// Check whether the object is of a known type
-			const char* typeName = object_pos->name.GetString();
-			RTTI::TypeInfo type_info = RTTI::TypeInfo::get_by_name(typeName);
-			if (!errorState.check(type_info.is_valid(), "Unknown object type %s encountered.", typeName))
+			if (!readObjectRecursive(object_pos, factory, result.mReadObjects, result.mUnresolvedPointers, result.mFileLinks, errorState))
 				return false;
-
-			// Check whether this is a type that can actually be instantiated
-			if (!errorState.check(type_info.can_create_instance(), "Unable to instantiate object of type %s.", typeName))
-				return false;
-
-			// We only support root-level objects that derive from nap::Object (compounds, etc can be of any type)
-			if (!errorState.check(type_info.is_derived_from(RTTI_OF(nap::Object)), "Unable to instantiate object %s. Class is not derived from Object.", typeName))
-				return false;
-
-			// Create new instance of the object
-			Object* object = factory.create(type_info);
-			result.mReadObjects.push_back(std::unique_ptr<Object>(object));
-
-			// Recursively read properties, nested compounds, etc
-			RTTI::RTTIPath path;
-			if (!readObjectRecursive(object, *object, object_pos->value, path, result.mUnresolvedPointers, result.mFileLinks, errorState))
->>>>>>> 841fee21
-				return false;
 		}
 
 		return true;
 	}
 
-<<<<<<< HEAD
-
-	bool readJSONFile(const std::string& path, RTTIDeserializeResult& result, nap::ErrorState& errorState)
-=======
+
 	bool readJSONFile(const std::string& path, Factory& factory, RTTIDeserializeResult& result, nap::ErrorState& errorState)
->>>>>>> 841fee21
 	{
 		// Open the file
 		std::ifstream in(path, std::ios::in | std::ios::binary);
