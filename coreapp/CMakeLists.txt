project(CoreApp)

file(GLOB sources src/*.cpp)
<<<<<<< HEAD
include_directories(src)

source_group(resources resources/*.*)

=======
include_directories(src ${RAPIDJSON_INCLUDE_DIRS})
>>>>>>> cfc4ae18
add_definitions(-DAPP_NAME="${PROJECT_NAME}")
add_definitions(-DRAPIDJSON_HAS_STDSTRING=1)

add_executable(${PROJECT_NAME} ${sources})

set(_LIBS napcore)

if(MSVC)
else()
    list(APPEND _LIBS pthread)
endif()

target_link_libraries(${PROJECT_NAME} ${_LIBS})

# Copy the binary resources to the bin dir so the executable can load them.
add_custom_command(TARGET ${PROJECT_NAME}
        POST_BUILD
        COMMAND ${CMAKE_COMMAND} -E copy_directory "${CMAKE_CURRENT_LIST_DIR}/resources" "${CMAKE_RUNTIME_OUTPUT_DIRECTORY}/resources"
        COMMENT "Copy ${CMAKE_CURRENT_LIST_DIR}/resources to ${CMAKE_RUNTIME_OUTPUT_DIRECTORY}/resources")<|MERGE_RESOLUTION|>--- conflicted
+++ resolved
@@ -1,14 +1,7 @@
 project(CoreApp)
 
 file(GLOB sources src/*.cpp)
-<<<<<<< HEAD
-include_directories(src)
-
-source_group(resources resources/*.*)
-
-=======
 include_directories(src ${RAPIDJSON_INCLUDE_DIRS})
->>>>>>> cfc4ae18
 add_definitions(-DAPP_NAME="${PROJECT_NAME}")
 add_definitions(-DRAPIDJSON_HAS_STDSTRING=1)
 
@@ -26,5 +19,5 @@
 # Copy the binary resources to the bin dir so the executable can load them.
 add_custom_command(TARGET ${PROJECT_NAME}
         POST_BUILD
-        COMMAND ${CMAKE_COMMAND} -E copy_directory "${CMAKE_CURRENT_LIST_DIR}/resources" "${CMAKE_RUNTIME_OUTPUT_DIRECTORY}/resources"
-        COMMENT "Copy ${CMAKE_CURRENT_LIST_DIR}/resources to ${CMAKE_RUNTIME_OUTPUT_DIRECTORY}/resources")+        COMMAND ${CMAKE_COMMAND} -E copy_directory "${CMAKE_CURRENT_LIST_DIR}/resources" "${BIN_DIR}/resources"
+        COMMENT "Copy ${CMAKE_CURRENT_LIST_DIR}/resources to ${BIN_DIR}/resources")