#pragma once

#include <rttr/type>
#include <rttr/registration>
#include "rtti/pythonmodule.h"
#include "utility/dllexport.h"

/**
 * This file contains the macros necessary to register types and their attributes with the RTTI system. When registering into the RTTI system, properties and functions are also automatically exposed to Python.
 * 
 * There are only a few macros important for the user of the RTTI system:
 * - RTTI_OF - This is a convenience macro used to get the underlying TypeInfo of the named type. Usage example: RTTI_OF(rtti::RTTIObject).
 * - RTTI_ENABLE - This macro must be used when you have a class that is part of an inheritance hierarchy. The argument to the macro is a comma-separated list of base classes (empty if the macro is being used in the base class itself).
 * - RTTI_BEGIN_CLASS, RTTI_BEGIN_STRUCT, RTTI_END_CLASS, RTTI_END_STRUCT, RTTI_PROPERTY, RTTI_FUNCTION - These macros are used to register a type or function in the RTTI system and must be placed in a .cpp file.
 * - RTTI_BEGIN_ENUM/RTTI_END_ENUM - These macros are used to register an enum in the RTTI system and must be placed in a .cpp file
 *
 * See the following example for a typical usage scenario of these macros:
 *
  *		enum class ETestEnum
 *		{
 *			One,
 *			Two,
 *			Three,
 *			Four
 *		};
 *
 *		// RTTIClasses.h
 *		struct DataStruct
 *		{
 *			float		mFloatProperty;
 *			std::string mStringProperty;
 *			ETestEnum	mEnumProperty;
 *		};
 *
 *		class BaseClass
 *		{
 *			RTTI_ENABLE()
 *		private:
 *			float		mFloatProperty;
 *
 *		};
 *
 *		class DerivedClass : public BaseClass
 *		{
 *			RTTI_ENABLE(SomeBaseClass)
 *
 *			DerivedClass() = default;
 *			DerivedClass(int value) :
 *				mIntProperty(value)
 *			{
 *			}
 *
 *			int	getValue() const { return mIntProperty; }
 *
 *		private:
 *			int			mIntProperty;
 *		};
 *
 * The above code defines four new types:
 * - ETestEnum
 *		An enum that will be used in one of the other RTTI classes
 *
 * - DataStruct:
 *      A class without base or derived classes. Note that the RTTI_ENABLED macro is not used for this class.
 *      The fact that the RTTI_ENABLED macro is optional (it's only required when the class is part of an inheritance hierarchy) makes it possible to *add* RTTI to third party classes, since no modification of the class itself is required.
 *		This is also very efficient, because when RTTI_ENABLED is not used, no vtable is required in the class.
 *      A good example of this is adding RTTI support to classes such as glm::vec2, glm::vec3, etc; types that we have no control over, but we want to add RTTI to, without adding a vtable to them.
 *
 * - BaseClass
 *		This class is designed to be the base-class of an inheritance hierarchy. Because of this, a RTTI_ENABLED macro is required in the class definition in order for RTTI to properly work
 *		Note that because this is the base class, no arguments to the RTTI_ENABLED macro are needed
 *
 * - DerivedClass
 *		This class is part of an inheritance hierarchy and in this case inherits from BaseClass. Again, this means a RTTI_ENABLED macro is required in the class definition.
 *		Note that because this class derives from another RTTI class (BaseClass), the class it derives from must be specified as argument to the RTTI_ENABLE macro.
 *		The class has two constructors: the default constructor (which will be registered by default) and another constructor that we will have to register manually. 
 *		GetValue is a function that we are going to expose as well.
 *
 * Note that the code in the header does not actually register these types with the RTTI system; the RTTI_ENABLED macro is only used to add some plumbing (virtual calls) to the class, not to do actual registration.
 * In order to actually register the types with the RTTI system, the following code must be added to the cpp file:
 *
 *		// RTTIClasses.cpp
 *		RTTI_BEGIN_ENUM(ETestEnum)
 *			RTTI_ENUM_VALUE(ETestEnum::One,		"One"),
 *			RTTI_ENUM_VALUE(ETestEnum::Two,		"Two"),
 *			RTTI_ENUM_VALUE(ETestEnum::Three,	"Three"),
 *			RTTI_ENUM_VALUE(ETestEnum::Four,	"Four")
 *		RTTI_END_ENUM

 *		RTTI_BEGIN_CLASS(DataStruct)
 *				RTTI_PROPERTY("FloatProperty",	&DataStruct::mFloatProperty,	nap::rtti::EPropertyMetaData::None);
 *				RTTI_PROPERTY("StringProperty", &DataStruct::mStringProperty,	nap::rtti::EPropertyMetaData::Required);
 *				RTTI_PROPERTY("EnumProperty",	&DataStruct::mEnumProperty,		nap::rtti::EPropertyMetaData::Required);
 *		RTTI_END_CLASS
 *
 *		RTTI_BEGIN_CLASS(BaseClass)
 *				RTTI_PROPERTY("FloatProperty",	&BaseClass::mFloatProperty, nap::rtti::EPropertyMetaData::None);
 *		RTTI_END_CLASS
 *
 *		RTTI_BEGIN_CLASS(DerivedClass)
 *				RTTI_CONSTRUCTOR(int)
 *				RTTI_PROPERTY("IntProperty",	&DerivedClass::mIntProperty, nap::rtti::EPropertyMetaData::None)
 *				RTTI_FUNCTION("getValue",		&DerivedClass::getValue)
 *		RTTI_END_CLASS
 *
 * The above code, which *must* be located in the cpp, is responsible for the registration. As you can see, it is very straightforward.
 * In general, to register a type and its attributes with the RTTI system, you simply use the RTTI_BEGIN_CLASS/RTTI_END_CLASS pair and add RTTI_PROPERTY, RTTI_CONSTRUCTOR and RTTI_FUNCTION calls to register the properties you need.
 *
 * Once registered, the type can be looked up in the RTTI system and can be inspected for properties etc. A simple example that prints out the names of all properties of an RTTI class:
 *
 *		template<class T>
 *		void printProperties()
 *		{
 *			rtti::TypeInfo type = RTTI_OF(T); // Could also be rtti::TypeInfo::get<T>()
 *		
 *			std::cout << "Properties of " << type.get_name().data() << std::endl;
 *			for (const rtti::Property& property : type.get_properties())
 *			{
 *				std::cout << " -- " << property.get_name().data() << std::endl;
 *			}
 *		}
 *		
 *		printProperties<DataStruct>();
 */

/**
 * This namespace is only used to redefine some RTTR types to our own types so that the rttr:: namespace does not leak out everywhere
 */
namespace nap
{
	namespace rtti
	{
		using TypeInfo = rttr::type;
		using Property = rttr::property;
		using Variant = rttr::variant;
		using Instance = rttr::instance;
		using VariantArray = rttr::variant_array_view;
		using VariantMap = rttr::variant_associative_view;

		/**
		 * Controls how an RTTI property is interpreted
		 */
		enum class NAPAPI EPropertyMetaData : uint8_t
		{
			Default  	= 0,				///< Uses the (class) default if the property isn't set
			Required 	= 1,				///< Load will fail if the property isn't set
			FileLink 	= 2,				///< Defines a relationship with an external file
			Embedded 	= 4,				///< An embedded pointer
		};

		/**
		 * If EPropertyMetaData::FileLink is set, you can provide a file type. Used for tooling.
		 */
		enum class NAPAPI EPropertyFileType : uint8_t
		{
<<<<<<< HEAD
			Any			= 0,	///< Can point to any file, default.
			Image		= 1, 	///< Points to an image file, must be used with EPropertyMetaData::FileLink
			FragShader	= 2, 	///< Points to a .vert file, must be used with EPropertyMetaData::FileLink
			VertShader	= 3, 	///< Points to a .frag file, must be used with EPropertyMetaData::FileLink
			Python		= 4,	///< Points to a .py file, must be used with EPropertyMetaData::FileLink
            Mesh		= 5,	///< Points to a .mesh file, must be used with EPropertyMetaData::FileLink
			Video		= 6,	///< Points to a video file, must be used with EPropertyMetaData::FileLink
            Audio       = 7,    ///< Points to an audio file, must be used with EPropertyMetaData::FileLink
=======
			Any				= 0,	///< Can point to any file, default.
			Image			= 1, 	///< Points to an image file, must be used with EPropertyMetaData::FileLink
			FragShader		= 2, 	///< Points to a .vert file, must be used with EPropertyMetaData::FileLink
			VertShader		= 3, 	///< Points to a .frag file, must be used with EPropertyMetaData::FileLink
			Python			= 4,	///< Points to a .py file, must be used with EPropertyMetaData::FileLink
			Mesh			= 5,	///< Points to a .mesh file, must be used with EPropertyMetaData::FileLink
			Video			= 6,	///< Points to a video file, must be used with EPropertyMetaData::FileLink
			ImageSequence	= 7		///< Points to a an image sequence, must be used with EPropertyMetaData::FileLink
>>>>>>> f97e4623
		};

		inline EPropertyMetaData NAPAPI operator&(EPropertyMetaData a, EPropertyMetaData b)
		{
			return static_cast<EPropertyMetaData>(static_cast<uint8_t>(a) & static_cast<uint8_t>(b));
		}
		inline EPropertyMetaData NAPAPI operator|(EPropertyMetaData a, EPropertyMetaData b)
		{
			return static_cast<EPropertyMetaData>(static_cast<uint8_t>(a) | static_cast<uint8_t>(b));
		}

		/**
		 * Helper function to determine whether the specified type is a primitive type (i.e. int, float, string, etc)
		 */
		inline bool NAPAPI isPrimitive(const rtti::TypeInfo& type)
		{
			return type.is_arithmetic() || type.is_enumeration() || type == rtti::TypeInfo::get<std::string>();
		}

		/**
		 * Helper function to check whether a property has the specified flag set
		 */
		inline bool NAPAPI hasFlag(const rtti::Property& property, EPropertyMetaData flags)
		{
			const rtti::Variant& meta_data = property.get_metadata("flags");
			if (!meta_data.is_valid())
				return false;

			uint8_t current_flags = meta_data.convert<uint8_t>();
			return (current_flags & (uint8_t)flags) != 0;
		}

		/**
		 * Helper function to check whether a property has the specified flag set
		 */
		inline bool NAPAPI isFileType(const rtti::Property &property, EPropertyFileType filetype)
		{
			const rtti::Variant& meta_data = property.get_metadata("filetype");
			if (!meta_data.is_valid())
				return false;
			bool ok;
			EPropertyFileType ftype = meta_data.convert<EPropertyFileType >(&ok);
			if (!ok)
				return false;
			return ftype == filetype;
		}

		/**
		 * Finds method recursively in class and its base classes. Note: this should normally work through the regular rttr::get_method function,
		 * but this does not seem to work properly. This function is used as a workaround until we solve the issue.
		 */
		inline rttr::method findMethodRecursive(const rtti::TypeInfo& type, const std::string& methodName)
		{
			for (rtti::TypeInfo base : type.get_base_classes())
			{
				rttr::method result = findMethodRecursive(base, methodName);
				if (result.is_valid())
					return result;
			}
			return type.get_method(methodName);
		}

		/**
		* Selects whether the type check should be an exact type match or whether
		* the type should be derived from the given type.
		*/
		enum class NAPAPI ETypeCheck : uint8_t
		{
			EXACT_MATCH,
			IS_DERIVED_FROM
		};


		/**
		* Helper function to check whether two types match, based on a comparison mode
		*/
		inline bool isTypeMatch(const rtti::TypeInfo& typeA, const rtti::TypeInfo& typeB, ETypeCheck typeCheck)
		{
			return typeCheck == ETypeCheck::EXACT_MATCH ? typeA == typeB : typeA.is_derived_from(typeB);
		}
	}

	namespace detail
	{
		/**
		 * The BaseClassList helper is used to extract the base classes from RTTR and expose them to python automatically.
		 * This is a complicated process. These are the points worth noting:
		 * 1) The RTTR_ENABLE macro defines the template type *base_class_list*, which has variadic template args that specify the list of base classes. 
		 *    We want to use these variadic template args to pass them to python (the python py::class_ also has variadic template args for base classes fortunately).
		 * 2) To do so, we specialize PythonClass with this RTTR base_class_list type. Through template argument deduction, we have the variadic template arg
		 *    named BaseClasses for our use in PythonClass.
		 * 3) In PythonClass we make our own specialization of pybind11::class_ where we pass BaseClasses as a template argument. We alias a new type
		 *    called PythonClass::PybindClass. PythonClass::PybindClass is passed everywhere in the macros as *the* python class. This type now contains
		 *    the base classes as well.
		 * 4) Rewinding to the specialization of PythonClass: this has got a little catch to it: We can not just pass the RTTR type to PythonClass,
		 *    as there are situations where there is no such type. This happens in cases where there is no base class! This is where BaseClassList
		 *    comes in: BaseClassList::List always contains a valid value. It is either Type::base_class_list in case there was/were base classes, or the
		 *	  default rttr::detail::type_list containing zero variadic arguments.
		 */
		template<typename T>
		struct void_ { typedef void type; };

		template<typename Type, typename = void>
		struct BaseClassList
		{
			using List = rttr::detail::type_list<>;
		};

		template<typename Type>
		struct BaseClassList<Type, typename void_<typename Type::base_class_list>::type>
		{
			using List = typename Type::base_class_list;
		};

		/**
		 * isReturnTypeLValueReference is a helper to make decisions about ownership in Python. First, a bit of explanation about how ownership works in pybind:
		 * For each function that you expose to pybind11 that has a return value, we have to tell pybind how to treat that return value. It will wrap the returned value
		 * and pybind could for instance, copy or reference the value. Besides the decision to either copy the value or reference the value, it can also decide to 
		 * take ownership of the value. For example, you could return a pointer, let pybind own the pointer and delete it at the end. Our default setting is that
		 * pybind uses automatic_reference. This setting decides what to do with the return value based on it's type. (There is information in the docs but by inspecting
		 * the code we've found it no to match the code exactly). In any case, the setting makes sure that when returning pointers, ownership is not taken. However,
		 * when returning references, copies of the object are created through the copy constructor. This is not the default behaviour that we want, so in cases where we
		 * return a reference, we change the policy to reference so that copies and ownership are avoided.
		 * The isReturnTypeLValueReference checks whether the return type of the function/method is of a reference type to change the policy behaviour.
		 */
		template <typename Return, typename... Args>
		bool isReturnTypeLValueReference(Return(*f)(Args...))
		{
			return std::is_lvalue_reference<Return>();
		}

		template <typename Return, typename Class, typename... Arg>
		bool isReturnTypeLValueReference(Return(Class::*f)(Arg...))
		{
			return std::is_lvalue_reference<Return>();
		}

		template <typename Return, typename Class, typename... Arg>
		bool isReturnTypeLValueReference(Return(Class::*f)(Arg...) const)
		{
			return std::is_lvalue_reference<Return>();
		}
	}
}


//////////////////////////////////////////////////////////////////////////
// RTTI Macros
//////////////////////////////////////////////////////////////////////////

/**
 *	@return the rtti type of @Type
 */
#define RTTI_OF(Type) nap::rtti::TypeInfo::get<Type>()

#define CONCAT_UNIQUE_NAMESPACE(x, y)				namespace x##y
#define UNIQUE_REGISTRATION_NAMESPACE(id)			CONCAT_UNIQUE_NAMESPACE(__rtti_registration_, id)

/**
 * Defines the beginning of an RTTI enabled class of @Type
 * This macro will register the class of @Type with the RTTI system
 * It also enables the class to be available to python
 * @param Type the type to register
 */
#define RTTI_BEGIN_CLASS_NO_DEFAULT_CONSTRUCTOR(Type)															\
	UNIQUE_REGISTRATION_NAMESPACE(__COUNTER__)																	\
	{																											\
		RTTR_REGISTRATION																						\
		{																										\
			using namespace rttr;																				\
			namespace py = pybind11;																			\
			using PythonClassType = nap::rtti::PythonClass<Type, nap::detail::BaseClassList<Type>::List>;		\
			std::string rtti_class_type_name = #Type;															\
			registration::class_<Type> rtti_class_type(#Type);													\
			PythonClassType python_class(#Type);

/**
 * Registers a property of @name
 * Call this after starting your class definition
 * @param Name RTTI name of the property
 * @param Member reference to the member variable
 * @param Flags flags associated with the property of type: EPropertyMetaData. these can be or'd
 */
#define RTTI_PROPERTY(Name, Member, Flags)																		\
			rtti_class_type.property(Name, Member)( metadata("flags", (uint8_t)(Flags)));						\
			python_class.registerFunction([](pybind11::module& module, PythonClassType::PybindClass& cls)		\
			{																									\
				cls.def_readwrite(Name, Member);																\
			});		

/**
 * Registers a property of @name that will refer to a filename
 * Call this after starting your class definition
 *
 * @param Name RTTI name of the property
 * @param Member reference to the member variable
 * @param Flags flags associated with the property of type: EPropertyMetaData. these can be or'd.
 * 		  Note that EPropertyMetaData is added by default.
 * @param FileType Specify the type of file we're going to refer to (EPropertyFileType)
 */
#define RTTI_PROPERTY_FILELINK(Name, Member, Flags, FileType)													\
			rtti_class_type.property(Name, Member)( 															\
								metadata("flags", (uint8_t)(nap::rtti::EPropertyMetaData::FileLink | Flags)),	\
								metadata("filetype", (uint8_t)(FileType)));										\
			python_class.registerFunction([](pybind11::module& module, PythonClassType::PybindClass& cls)		\
			{																									\
				cls.def_readwrite(Name, Member);																\
			});

/**
* Registers a function of @name
* Call this after starting your class definition
* @param Name RTTI name of the function
* @param Member reference to the member function
*/
#define RTTI_FUNCTION(Name, Member)																				\
			rtti_class_type.method(Name, Member);																\
			python_class.registerFunction([](pybind11::module& module, PythonClassType::PybindClass& cls)		\
			{																									\
				cls.def(Name, Member, nap::detail::isReturnTypeLValueReference(Member) ? py::return_value_policy::reference : py::return_value_policy::automatic_reference);	\
			});		

/**
 * Registers a set of custom functions that are exposed to python
 * Call this after starting your class definition
 * @param Func the name of the function that registers a set of python bindings
 */
#define RTTI_CUSTOM_REGISTRATION_FUNCTION(Func)																	\
			python_class.registerFunction(std::bind(&Func<PythonClassType::PybindClass>, std::placeholders::_1, std::placeholders::_2));

 /**
 * Registers a default constructor. This is exposed to the RTTI system and python
 * Use this constructor for larger objects and object that can't be copy constructed
 * The rtti variant holds a pointer to the newly created object.
 * That means the object is created with a new-expression and its lifetime lasts until it is destroyed using a delete-expression.
 * Call this after starting your class definition
 */
#define RTTI_CONSTRUCTOR(...)																					\
			rtti_class_type.constructor<__VA_ARGS__>()(policy::ctor::as_raw_ptr);								\
			python_class.registerFunction([](pybind11::module& module, PythonClassType::PybindClass& cls)		\
			{																									\
				cls.def(py::init<__VA_ARGS__>());																\
			});

 /**
 * Registers a value based constructor. This is exposed to the RTTI system and python
 * This constructor creates an instance of a class with automatic storage. 
 * For this to work the object must be copy-constructible.
 * Use this constructor in conjunction with simple struct like objects or objects that carry a limited set of data
 * Objects with automatic storage duration are automatically destroyed when the variant is out of scope
 * Call this after starting your class definition
 */
#define RTTI_VALUE_CONSTRUCTOR(...)																				\
			rtti_class_type.constructor<__VA_ARGS__>()(policy::ctor::as_object);								\
			python_class.registerFunction([](pybind11::module& module, PythonClassType::PybindClass& cls)		\
			{																									\
				cls.def(py::init<__VA_ARGS__>());																\
			});

 /**
 * Signals the end of the class definition
 * Define this after having defined the various constructors, properties, functions etc.
 */
#define RTTI_END_CLASS																							\
			nap::rtti::PythonModule& python_module = nap::rtti::PythonModule::get("nap");						\
			python_module.registerTypeImportCallback(rtti_class_type_name,										\
													 [](std::vector<std::string>& baseTypes)					\
													 {															\
														PythonClassType::GetBaseTypes(baseTypes);				\
													 },															\
													 [python_class](py::module& module)							\
													 {															\
														python_class.invoke(module);							\
													 });														\
		}																										\
	}

 /**
 * Defines the beginning of an RTTI enabled class of @Type
 * Use this in conjunction with light or copy-constructible objects
 * This macro will register the class of @Type with the RTTI system
 * It also enables the class to be available to python
 * @param Type the type to register
 */
#define RTTI_BEGIN_STRUCT_NO_DEFAULT_CONSTRUCTOR(Type)															\
	RTTI_BEGIN_CLASS_NO_DEFAULT_CONSTRUCTOR(Type)

 /**
 * Signals the end of the class definition
 * Use this in conjunction with light or copy-constructible objects
 * Define this after having defined the various constructors, properties, functions etc.
 */
#define RTTI_END_STRUCT																							\
	RTTI_END_CLASS																								

/**
 * Utility that defines the beginning of a class of @Type together with a default (no argument) constructor
 * The rtti constructor creates the object with a new-expression and it's lifetime lasts until destroyed
 * In order to invoke the delete expression use the corresponding rtti destructor.
 */
#define RTTI_BEGIN_CLASS(Type)																					\
	RTTI_BEGIN_CLASS_NO_DEFAULT_CONSTRUCTOR(Type)																\
	RTTI_CONSTRUCTOR()

 /**
 * Utility that defines the beginning of a class of @Type together with a default (no argument) constructor
 * This constructor creates an instance of a class with automatic storage.
 * For this to work the object must be copy-constructible.
 * Use this definition in conjunction with simple struct like objects or objects that carry a limited set of data
 */
#define RTTI_BEGIN_STRUCT(Type)																					\
	RTTI_BEGIN_STRUCT_NO_DEFAULT_CONSTRUCTOR(Type)																\
	RTTI_VALUE_CONSTRUCTOR()

 /**
  * Starts the RTTI definition of an enumerator of @Type
  * @param Type the enumeration type
  */
#define RTTI_BEGIN_ENUM(Type)																					\
	UNIQUE_REGISTRATION_NAMESPACE(__COUNTER__)																	\
	{																											\
		RTTR_REGISTRATION																						\
		{																										\
			using namespace rttr;																				\
			registration::enumeration<Type>(#Type)																\
			(

  /**
   * Adds a enumeration value, every value has a name
   * @param Value the enumeration value declaration
   * @param String the rtti name of the enumeration value
   */
#define RTTI_ENUM_VALUE(Value, String)																			\
				value(String, Value)

   /**
	* Ends the RTTI definition
	*/
#define RTTI_END_ENUM																							\
			);																									\
		}																										\
	}

/**
 * Receives information about the inheritance graph of a class. 
 * When class B is derived from A -> A uses: RTTI_ENABLE(), B uses: RTTI_ENABLE(A)
 * When D is derived from B and C, D uses: RTTI_ENABLE(D,B)
 */
#define RTTI_ENABLE(...)																						\
	RTTR_ENABLE(__VA_ARGS__)																					\
	RTTR_REGISTRATION_FRIEND

/**
 * Defines an abstract (not create-able) class of @Type
 * This class can't be constructed using the RTTI system
 * Use this macro for defining abstract or base classes
 * @param Type the type to register
 */
#define RTTI_DEFINE_BASE(Type)																					\
	RTTI_BEGIN_CLASS_NO_DEFAULT_CONSTRUCTOR(Type)																\
	RTTI_END_CLASS

// Legacy macros only used for backwards compatibility with the old RTTI system.
#define RTTI_DEFINE_CLASS(Type)																					\
	RTTI_BEGIN_CLASS(Type)																						\
	RTTI_END_CLASS

// Legacy macros only used for backwards compatibility with the old RTTI system.
#define RTTI_DEFINE_STRUCT(Type)																				\
	RTTI_BEGIN_STRUCT(Type)																						\
	RTTI_END_STRUCT																								<|MERGE_RESOLUTION|>--- conflicted
+++ resolved
@@ -153,16 +153,6 @@
 		 */
 		enum class NAPAPI EPropertyFileType : uint8_t
 		{
-<<<<<<< HEAD
-			Any			= 0,	///< Can point to any file, default.
-			Image		= 1, 	///< Points to an image file, must be used with EPropertyMetaData::FileLink
-			FragShader	= 2, 	///< Points to a .vert file, must be used with EPropertyMetaData::FileLink
-			VertShader	= 3, 	///< Points to a .frag file, must be used with EPropertyMetaData::FileLink
-			Python		= 4,	///< Points to a .py file, must be used with EPropertyMetaData::FileLink
-            Mesh		= 5,	///< Points to a .mesh file, must be used with EPropertyMetaData::FileLink
-			Video		= 6,	///< Points to a video file, must be used with EPropertyMetaData::FileLink
-            Audio       = 7,    ///< Points to an audio file, must be used with EPropertyMetaData::FileLink
-=======
 			Any				= 0,	///< Can point to any file, default.
 			Image			= 1, 	///< Points to an image file, must be used with EPropertyMetaData::FileLink
 			FragShader		= 2, 	///< Points to a .vert file, must be used with EPropertyMetaData::FileLink
@@ -170,8 +160,8 @@
 			Python			= 4,	///< Points to a .py file, must be used with EPropertyMetaData::FileLink
 			Mesh			= 5,	///< Points to a .mesh file, must be used with EPropertyMetaData::FileLink
 			Video			= 6,	///< Points to a video file, must be used with EPropertyMetaData::FileLink
-			ImageSequence	= 7		///< Points to a an image sequence, must be used with EPropertyMetaData::FileLink
->>>>>>> f97e4623
+			ImageSequence	= 7,	///< Points to a an image sequence, must be used with EPropertyMetaData::FileLink
+            Audio           = 8,    ///< Points to an audio file, must be used with EPropertyMetaData::FileLink
 		};
 
 		inline EPropertyMetaData NAPAPI operator&(EPropertyMetaData a, EPropertyMetaData b)
