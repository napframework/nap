#pragma once

// Local Includes
#include "rtti.h"

// External Includes
#include <utility/errorstate.h>
#include <utility/dllexport.h>

namespace nap
{
	namespace rtti
	{
		static const char* sIDPropertyName = "mID";

		/**
		 *  Base class of all top-level objects that support serialization / de-serialization.
		 *
		 * Derive from this object if your object:
		 *     - needs to be serialized to the root of the document.
		 *     - needs to be able to be pointed to from other objects.
		 *
		 * If you're making, for example, a compound (a plain struct)
		 * there is no need to derive from this class.
		 */
		class NAPAPI Object
		{
			RTTI_ENABLE()
		public:
			// Construction / Destruction
			Object();
			virtual ~Object();

			/**
			 * Override this method to initialize the object after de-serialization.
			 * When called it is safe to assume that all dependencies have been resolved up to this point.
			 * @param errorState should contain the error message when initialization fails
			 * @return if initialization succeeded or failed
			 */
			virtual bool init(utility::ErrorState& errorState)	{ return true; }

			/**
			 * This function is called on destruction and is only invoked after a successful call to init(). 
			 * If initialization fails onDestroy will not be invoked. Objects are destroyed in reverse init order. 
			 * It is safe to assume that when onDestroy is called all your pointers are valid. 
			 * This function is also called when editing JSON files. If during the real-time edit stage an error occurs,
			 * every object that initialized successfully will be destroyed in the correct order.
			 */
			virtual void onDestroy() {}

			/**
			 * @return if this is an object that holds a valid identifier attribute
			 */
			static bool isIDProperty(rtti::Instance& object, const rtti::Property& property);

<<<<<<< HEAD
			/**
			 * Enables the use of ObjectPtrs for this Object. This is normally automatically set during the de-serialization process for you.
			 * But in rare cases that does not involve a de-serialization step, for example when creating an object on the stack, 
			 * it is recommended to set the use of ObjectPtrs to false. Disabling the use of object pointers ensures that no global access to the 
			 * ObjectPtrManager is performed and therefore a potential race-condition is introduced. 
			 * This is a temporary work-around that will be removed in a future release of NAP.
			 * @param enable if ObjectPtrs should be used for this object. 
			 */
			void setEnableObjectPtrs(bool enable);
=======
		private:
			friend class ObjectPtrBase;
			template<class T> friend class ObjectPtr;

			inline void incrementObjectPtrRefCount() { mObjectPtrRefCount++; }
			inline void decrementObjectPtrRefCount() { mObjectPtrRefCount--; };
>>>>>>> 51c907b0

		public:
			/**
			 * Copy is not allowed
			 */
			Object(Object&) = delete;
			Object& operator=(const Object&) = delete;

			/**
			 * Move is not allowed
			 */
			Object(Object&&) = delete;
			Object& operator=(Object&&) = delete;

			std::string			mID;						///< Property: 'mID' name of the object. Used as an identifier by the system

		private:
			int					mObjectPtrRefCount = 0;		///< The number of ObjectPtrs pointing to this object. Note that this refcount is not multithread-safe: it is still expected that ObjectPtrs are pointing to an Object from the same thread (but it can be any thread).
		};
	}
}<|MERGE_RESOLUTION|>--- conflicted
+++ resolved
@@ -13,14 +13,14 @@
 	{
 		static const char* sIDPropertyName = "mID";
 
-		/**
-		 *  Base class of all top-level objects that support serialization / de-serialization.
-		 *
-		 * Derive from this object if your object:
-		 *     - needs to be serialized to the root of the document.
-		 *     - needs to be able to be pointed to from other objects.
-		 *
-		 * If you're making, for example, a compound (a plain struct)
+        /**
+         * Base class of all top-level objects that support serialization / de-serialization.
+         *
+         * Derive from this object if your object:
+         *     - needs to be serialized to the root of the document.
+         *     - needs to be able to be pointed to from other objects.
+         *
+		 * If you're making, for example, a compound (i.e a plain struct)
 		 * there is no need to derive from this class.
 		 */
 		class NAPAPI Object
@@ -32,45 +32,23 @@
 			virtual ~Object();
 
 			/**
-			 * Override this method to initialize the object after de-serialization.
-			 * When called it is safe to assume that all dependencies have been resolved up to this point.
+			 * Override this method to initialize the object after de-serialization
 			 * @param errorState should contain the error message when initialization fails
 			 * @return if initialization succeeded or failed
 			 */
 			virtual bool init(utility::ErrorState& errorState)	{ return true; }
 
 			/**
-			 * This function is called on destruction and is only invoked after a successful call to init(). 
-			 * If initialization fails onDestroy will not be invoked. Objects are destroyed in reverse init order. 
-			 * It is safe to assume that when onDestroy is called all your pointers are valid. 
-			 * This function is also called when editing JSON files. If during the real-time edit stage an error occurs,
-			 * every object that initialized successfully will be destroyed in the correct order.
-			 */
-			virtual void onDestroy() {}
-
-			/**
 			 * @return if this is an object that holds a valid identifier attribute
 			 */
 			static bool isIDProperty(rtti::Instance& object, const rtti::Property& property);
 
-<<<<<<< HEAD
-			/**
-			 * Enables the use of ObjectPtrs for this Object. This is normally automatically set during the de-serialization process for you.
-			 * But in rare cases that does not involve a de-serialization step, for example when creating an object on the stack, 
-			 * it is recommended to set the use of ObjectPtrs to false. Disabling the use of object pointers ensures that no global access to the 
-			 * ObjectPtrManager is performed and therefore a potential race-condition is introduced. 
-			 * This is a temporary work-around that will be removed in a future release of NAP.
-			 * @param enable if ObjectPtrs should be used for this object. 
-			 */
-			void setEnableObjectPtrs(bool enable);
-=======
 		private:
 			friend class ObjectPtrBase;
 			template<class T> friend class ObjectPtr;
 
 			inline void incrementObjectPtrRefCount() { mObjectPtrRefCount++; }
 			inline void decrementObjectPtrRefCount() { mObjectPtrRefCount--; };
->>>>>>> 51c907b0
 
 		public:
 			/**
