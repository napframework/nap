/* This Source Code Form is subject to the terms of the Mozilla Public
 * License, v. 2.0. If a copy of the MPL was not distributed with this
 * file, You can obtain one at https://mozilla.org/MPL/2.0/. */

// Local Includes
#include "commandline.h"

// Required for cryptopp library on windows
#ifdef _WIN32 
	#include <dll.h>
#endif
#include <rsa.h>
<<<<<<< HEAD
#include <osrng.h>
#include <files.h>
#include <hex.h>
#include <cctype>
=======
#include <validate.h>
>>>>>>> 05fd12e3
#include <chrono>

using namespace CryptoPP;
using namespace std;
using SystemClock = std::chrono::system_clock;
using SystemTimeStamp = std::chrono::time_point<SystemClock>;

constexpr const char* licenceToken = "LICENSE@";
constexpr const char* licenseExtension = "license";
constexpr const char* keyExtension = "key";

/**
 * Returns if the given date exists
 * @param m month
 * @param d day
 * @param y year
 */
static bool dateExists(int m, int d, int y)
{
	//Gregorian dates started in 1582
	if (!(1582 <= y))
		return false;
	if (!(1 <= m && m <= 12))
		return false;
	if (!(1 <= d && d <= 31))
		return false;
	if ((d == 31) && (m == 2 || m == 4 || m == 6 || m == 9 || m == 11))
		return false;
	if ((d == 30) && (m == 2))
		return false;
	if ((m == 2) && (d == 29) && (y % 4 != 0))
		return false;
	if ((m == 2) && (d == 29) && (y % 400 == 0))
		return true;
	if ((m == 2) && (d == 29) && (y % 100 == 0))
		return false;
	if ((m == 2) && (d == 29) && (y % 4 == 0))
		return true;

	return true;
}


/**
 * Checks if the given string is a number (positive only)
 * @return if the string is a number
 * @param s the string to check
 */
static bool isNumber(const std::string& s)
{
	return !s.empty() && std::find_if(s.begin(),
		s.end(), [](unsigned char c) { return !std::isdigit(c); }) == s.end();
}


/**
 * Creates, signs and saves the license
 * @param privFilename path to private key, used to sign the license
 * @param license the license to sign and save
 * @param signatureFilename path to signature file
 * @param licenseFileName to license file
 */
static bool signLicense(const std::string& privFilename, const std::string& license, const std::string& signatureFilename, const std::string& licenseFileName)
{
	try
	{
		// Write signed license version
		FileSource privFile(privFilename.c_str(), true, new HexDecoder);
		RSASS<PKCS1v15, SHA1>::Signer priv(privFile);
		NonblockingRng rng;
		StringSource f(license.c_str(), true, new SignerFilter(rng, priv, new HexEncoder(new FileSink(signatureFilename.c_str()))));

		// Write regular text version
		FileSink l(licenseFileName.c_str());
		l.Put((const unsigned char*)license.data(), license.size());
	}
	catch (const std::exception& e)
	{
		std::cerr << e.what() << std::endl << "Unable to create license" << std::endl;
		return false;
	}
	return true;
}


/**
 * Ensures the given date as string is valid
 * @param date date as string
 * @return if the date is correct
 */
static bool validateDate(const std::string& date)
{
	std::vector<int> parts;
	std::stringstream ss(date);
	std::string item;

	// Split and ensure every entry is a number
	while (std::getline(ss, item, '/'))
	{
		if (!isNumber(item))
		{
			std::cout << "Unable to extract date, contains invalid characters: " << item << std::endl;
			std::cout << "Format: day/month/year -> 20/12/2025" << std::endl;
			return false;
		}
		parts.emplace_back(std::stoi(item));
	}

	// Ensure there are 3 parts (day, month, year)
	if (parts.size() != 3)
	{
		std::cout << "Unable to extract date, unsupported format: " << date << std::endl;
		std::cout << "Format: day/month/year -> 20/12/2025" << std::endl;
		return false;
	}

	// Make sure it's a valid date
	if (!dateExists(parts[1], parts[0], parts[2]))
	{
		std::cout << "Invalid date: " << date << std::endl;
		std::cout << "Format: day/month/year -> 20/12/2025" << std::endl;
		return false;
	}
	return true;
}


/**
 * Creates, signs and saves a license.
 * Use this tool to create a signed license that is compatible with mod_naplicense.
 *
 * Required arguments: 
 * -k	path to private key
 * -a	application name
 * -f	client first name
 * -l	client last name
 * -o	output directory
 *
 * Optional arguments:
 * -m	client mail address
 * -d	license expiry date
 * 
 * If the date is not specified the license is not bound to an end date.
 * Output format of human readable license = '.license'
 * Output format of signed license = '.key'
 * Returns 0 on success, -1 on failure
 *
 * Example:
 * ~~~~~
 * licensegenerator.exe -k c:/keys/key.private -f ben -l davis -a myapp -m ben@davis.com -d 30/12/2025 -o c:/license
 * ~~~~~
 */
int main(int argc, char* argv[])
{
	// Parse command-line
	CommandLine commandLine;
	if (!CommandLine::parse(argc, argv, commandLine))
		return -1;

	// Create license content
	std::ostringstream lic_content;
	lic_content << licenceToken <<
		"application:" << commandLine.mApplication <<
		"|name:" << commandLine.mFistName << " " << commandLine.mLastName;

	// Add mail if provided
	if (!commandLine.mMail.empty())
		lic_content << "|mail:" << commandLine.mMail;

	// Add date if provided
	if (!commandLine.mDate.empty())
	{
		if (!validateDate(commandLine.mDate))
			return -1;
		lic_content << "|date:" << commandLine.mDate;
	}

	// Add tag (additional information) if provided
	if (!commandLine.mTag.empty())
		lic_content << "|tag:" << commandLine.mTag;

	// Add issue time -> minutes since epoch
	SystemTimeStamp ctime = SystemClock::now();
	auto minutes = std::chrono::time_point_cast<std::chrono::minutes>(ctime);
	lic_content << "|issued:" << minutes.time_since_epoch().count();

	// Signed license output file
	std::ostringstream key_loc;
	key_loc << commandLine.mOutputDirectory << "/"
		<< commandLine.mApplication << "_" << commandLine.mFistName << "_" << commandLine.mLastName <<
		"." << keyExtension;

	// License output file
	std::ostringstream lic_loc;
	lic_loc << commandLine.mOutputDirectory << "/"
		<< commandLine.mApplication << "_" << commandLine.mFistName << "_" << commandLine.mLastName <<
		"." << licenseExtension;

	// Create license
	if (!signLicense(commandLine.mKey, lic_content.str(), key_loc.str(), lic_loc.str()))
		return -1;

	std::cout << "Successfully created and signed license" << std::endl;
	std::cout << "Key location:         " << key_loc.str() << std::endl;
	std::cout << "License location:     " << lic_loc.str() << std::endl;

	// All good
	return 0;
} <|MERGE_RESOLUTION|>--- conflicted
+++ resolved
@@ -10,14 +10,10 @@
 	#include <dll.h>
 #endif
 #include <rsa.h>
-<<<<<<< HEAD
 #include <osrng.h>
 #include <files.h>
 #include <hex.h>
 #include <cctype>
-=======
-#include <validate.h>
->>>>>>> 05fd12e3
 #include <chrono>
 
 using namespace CryptoPP;
