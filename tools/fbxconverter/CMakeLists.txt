--- conflicted
+++ resolved
@@ -97,9 +97,5 @@
 # Add tclap license into release
 install(FILES ${THIRDPARTY_DIR}/tclap-1.2.1/README
               ${THIRDPARTY_DIR}/tclap-1.2.1/COPYING
-<<<<<<< HEAD
         DESTINATION thirdparty/tclap)
-=======
-        DESTINATION thirdparty/tclap)
-install(DIRECTORY ${TCLAP_INCLUDE_DIRS}/tclap/ DESTINATION thirdparty/tclap/include/tclap)
->>>>>>> fcff1bf2
+install(DIRECTORY ${TCLAP_INCLUDE_DIRS}/tclap/ DESTINATION thirdparty/tclap/include/tclap)