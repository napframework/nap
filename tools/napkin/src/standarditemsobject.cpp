#include "standarditemsobject.h"

#include "commands.h"
#include "sceneservice.h"
#include "naputils.h"

using namespace napkin;

////////////////////////////////////////////////////////////////////////////////////////////////////////////////////////

GroupItem::GroupItem(const QString& name, GroupItem::GroupType t) : QStandardItem(name), mType(t)
{
	setEditable(false);
}

////////////////////////////////////////////////////////////////////////////////////////////////////////////////////////

ObjectItem::ObjectItem(nap::rtti::Object* o, bool isPointer)
		: QObject(), mObject(o), mIsPointer(isPointer)
{
	auto& ctx = AppContext::get();

	setText(QString::fromStdString(o->mID));
	setIcon(ctx.getResourceFactory().getIcon(*o));

	connect(&ctx, &AppContext::propertyValueChanged, this, &ObjectItem::onPropertyValueChanged);
	connect(&ctx, &AppContext::objectRemoved, this, &ObjectItem::onObjectRemoved);

	refresh();
}

const PropertyPath ObjectItem::propertyPath() const
{
	auto parentEntity = dynamic_cast<EntityItem*>(parentItem());
	QStringList path;

	auto thisEntity = this;
	while (parentEntity)
	{
		auto thisID = QString::fromStdString(thisEntity->getObject()->mID);
		if (dynamic_cast<const ComponentItem*>(thisEntity))
		{
			// TODO: Remove this case if multiple entities of the same type/name may be added to entities
			path.insert(0, thisID);
		}
		else
		{
			auto thisIndex = QString::number(parentEntity->nameIndex(*thisEntity));
			auto id = QString("%1:%2").arg(thisID, thisIndex);
			path.insert(0, id);
		}

		thisEntity = parentEntity;
		parentEntity = dynamic_cast<EntityItem*>(parentEntity->parentItem());
	}

	path.insert(0, QString::fromStdString(thisEntity->getObject()->mID));

	auto pathStr = "/" + path.join('/');

	return PropertyPath(absolutePath());
}

std::string ObjectItem::absolutePath() const
{
	std::vector<std::string> path;
	path.emplace(path.begin(), unambiguousName());

	auto pitem = dynamic_cast<ObjectItem*>(parentItem());

	while (pitem)
	{
		path.emplace(path.begin(), pitem->unambiguousName());
		pitem = dynamic_cast<ObjectItem*>(pitem->parentItem());
	}
	return "/" + nap::utility::joinString(path, "/");
}

bool ObjectItem::isPointer() const
{
	if (mIsPointer)
		return true;

	auto parentItem = dynamic_cast<ObjectItem*>(QStandardItem::parent());
	return parentItem && parentItem->isPointer();
}

void ObjectItem::refresh()
{
	QStandardItem::setText(getName());
}

const QString ObjectItem::getName() const
{
	return QString::fromStdString(mObject->mID);
}

nap::rtti::Object* ObjectItem::getObject() const
{
	return mObject;
}

void ObjectItem::setData(const QVariant& value, int role)
{
	if (role == Qt::EditRole)
	{
		PropertyPath prop_path(*mObject, nap::rtti::Path::fromString(nap::rtti::sIDPropertyName));

		// Ensure filename exists
		if (nap::rtti::hasFlag(prop_path.getProperty(), nap::rtti::EPropertyMetaData::FileLink))
		{
			auto filename = getAbsoluteResourcePath(value.toString());
			if (!QFileInfo::exists(filename))
			{
				nap::Logger::fatal("File not found: %s", filename.toStdString().c_str());
				return;
			}
		}

		AppContext::get().executeCommand(new SetValueCommand(prop_path, value.toString()));
		return;
	}
	QStandardItem::setData(value, role);
}

QVariant ObjectItem::data(int role) const
{
	if (role == Qt::ForegroundRole && isPointer())
	{
//		auto bgcol = QStandardItem::data(Qt::Window).value<QColor>();
		auto bgcol = Qt::white;
		auto fgcol = QStandardItem::data(role).value<QColor>();
		return QVariant::fromValue<QColor>(nap::qt::lerpCol(bgcol, fgcol, 0.5));
	}
	return QStandardItem::data(role);
}

void ObjectItem::removeChildren()
{
	while (rowCount())
		removeRow(0);
}

QString ObjectItem::instanceName() const
{
	auto parent = parentItem();
	if (parent)
	{
		int i = 0;
		for (int row = 0, len = parent->rowCount(); row < len; row++)
		{
			auto sibling = dynamic_cast<ObjectItem*>(parent->child(row));
			if (!sibling)
				continue;

			// Must be of either Entity items
			if (! (dynamic_cast<EntityInstanceItem*>(sibling) || dynamic_cast<EntityItem*>(sibling)))
				continue;

			if (sibling == this)
				break;

			if (sibling->mObject->mID == mObject->mID)
				i++;
		}
		return QString("%1:%2").arg(mObject->mID.c_str(), QString::number(i));
	}

	assert(false);
	return "FAULTY";
}

std::string ObjectItem::componentPath() const
{
<<<<<<< HEAD
	{
		auto ownerItem = dynamic_cast<EntityInstanceItem*>(parentItem());
		if (ownerItem)
		{
			std::vector<std::string> namePath = {mObject->mID};

			auto parent = ownerItem;
			while (parent != nullptr && !dynamic_cast<RootEntityItem*>(parent))
			{
				namePath.insert(namePath.begin(), parent->instanceName().toStdString());
				parent = dynamic_cast<EntityInstanceItem*>(parent->parentItem());
			}

			return "./" + nap::utility::joinString(namePath, "/");
		}
	}
	// TODO: Merge this with the above code....
	{
=======
	{
		auto ownerItem = dynamic_cast<EntityInstanceItem*>(parentItem());
		if (ownerItem)
		{
			std::vector<std::string> namePath = {mObject->mID};

			auto parent = ownerItem;
			while (parent != nullptr && !dynamic_cast<RootEntityItem*>(parent))
			{
				namePath.insert(namePath.begin(), parent->instanceName().toStdString());
				parent = dynamic_cast<EntityInstanceItem*>(parent->parentItem());
			}

			return "./" + nap::utility::joinString(namePath, "/");
		}
	}
	// TODO: Merge this with the above code....
	{
>>>>>>> 8a31b2f9
		auto ownerItem = dynamic_cast<EntityItem*>(parentItem());
		if (ownerItem)
		{
			std::vector<std::string> namePath = {mObject->mID};

			auto parent = ownerItem;
			while (parent)
			{
				if (!dynamic_cast<EntityItem*>(parent->parentItem()))
					break;
				namePath.insert(namePath.begin(), parent->instanceName().toStdString());
				parent = dynamic_cast<EntityItem*>(parent->parentItem());
			}

			return "./" + nap::utility::joinString(namePath, "/");
		}
<<<<<<< HEAD
=======
	}
	assert(false);
	return {"INVALID"};
}

int ObjectItem::childIndex(const ObjectItem& childItem) const
{
	int i = 0;
	for (int row = 0; row < rowCount(); row++)
	{
		auto otherChildItem = child(row, 0);
		if (otherChildItem == &childItem)
			return i;
		i++;
	}
	return -1;
}

int ObjectItem::nameIndex(const ObjectItem& childItem) const
{
	auto childName = childItem.getObject()->mID;
	int index = 0;
	for (int row = 0; row < rowCount(); row++)
	{
		auto otherChildItem = dynamic_cast<ObjectItem*>(child(row, 0));
		if (!otherChildItem)
			continue;
		if (otherChildItem == &childItem)
			return index;

		auto id = otherChildItem->getObject()->mID;
		if (otherChildItem->getObject()->mID == childName)
			++index;
	}
	return -1;
}


void ObjectItem::onPropertyValueChanged(PropertyPath path)
{
	if (path.getObject() == mObject)
		refresh();
}

void ObjectItem::onObjectRemoved(nap::rtti::Object* o)
{
	if (o == mObject)
	{
		auto parent = parentItem();
		if (parent)
			parent->removeRow(index().row());
>>>>>>> 8a31b2f9
	}
	assert(false);
	return {"INVALID"};
}

<<<<<<< HEAD
int ObjectItem::childIndex(const ObjectItem& childItem) const
{
	int i = 0;
	for (int row = 0; row < rowCount(); row++)
	{
		auto otherChildItem = child(row, 0);
		if (otherChildItem == &childItem)
			return i;
		i++;
	}
	return -1;
}

int ObjectItem::nameIndex(const ObjectItem& childItem) const
{
	auto childName = childItem.getObject()->mID;
	int index = 0;
	for (int row = 0; row < rowCount(); row++)
	{
		auto otherChildItem = dynamic_cast<ObjectItem*>(child(row, 0));
		if (!otherChildItem)
			continue;
		if (otherChildItem == &childItem)
			return index;

		auto id = otherChildItem->getObject()->mID;
		if (otherChildItem->getObject()->mID == childName)
			++index;
	}
	return -1;
}


void ObjectItem::onPropertyValueChanged(PropertyPath path)
{
	if (path.getObject() == mObject)
		refresh();
}

void ObjectItem::onObjectRemoved(nap::rtti::Object* o)
{
	if (o == mObject)
	{
		auto parent = parentItem();
		if (parent)
			parent->removeRow(index().row());
	}
}

=======
>>>>>>> 8a31b2f9
const std::string ObjectItem::unambiguousName() const
{
	return getObject()->mID;
}

////////////////////////////////////////////////////////////////////////////////////////////////////////////////////////

EntityItem::EntityItem(nap::Entity& entity, bool isPointer) : ObjectItem(&entity, isPointer)
{

	for (auto& child : entity.mChildren)
		onEntityAdded(child.get(), &entity);

	for (auto& comp : entity.mComponents)
		onComponentAdded(comp.get(), &entity);

	auto& ctx = AppContext::get();
	connect(&ctx, &AppContext::componentAdded, this, &EntityItem::onComponentAdded);
	connect(&ctx, &AppContext::entityAdded, this, &EntityItem::onEntityAdded);
	connect(&ctx, &AppContext::propertyValueChanged, this, &EntityItem::onPropertyValueChanged);
}

nap::Entity* EntityItem::getEntity()
{
	return rtti_cast<nap::Entity>(mObject);
}

void EntityItem::onEntityAdded(nap::Entity* e, nap::Entity* parent)
<<<<<<< HEAD
{
	if (parent != mObject)
		return;

	appendRow({new EntityItem(*e, true), new RTTITypeItem(e->get_type())});
}

void EntityItem::onComponentAdded(nap::Component* comp, nap::Entity* owner)
{
	if (owner != mObject)
		return;

	auto compItem = new ComponentItem(*comp);
	auto compTypeItem = new RTTITypeItem(comp->get_type());
	appendRow({compItem, compTypeItem});
}

=======
{
	if (parent != mObject)
		return;

	appendRow({new EntityItem(*e, true), new RTTITypeItem(e->get_type())});
}

void EntityItem::onComponentAdded(nap::Component* comp, nap::Entity* owner)
{
	if (owner != mObject)
		return;

	auto compItem = new ComponentItem(*comp);
	auto compTypeItem = new RTTITypeItem(comp->get_type());
	appendRow({compItem, compTypeItem});
}

>>>>>>> 8a31b2f9
void EntityItem::onPropertyValueChanged(const PropertyPath& path)
{
	PropertyPath childrenPath(*getEntity(), nap::rtti::Path::fromString("Children"));
	assert(childrenPath.isValid());
	if (path != childrenPath)
		return;

	removeChildren();
	for (auto child : getEntity()->mChildren)
		onEntityAdded(child.get(), getEntity());
}

const std::string EntityItem::unambiguousName() const
{
	if (auto entityItem = dynamic_cast<EntityItem*>(parentItem()))
	{
		return ObjectItem::unambiguousName() + ":" + std::to_string(entityItem->nameIndex(*this));
	}
	return ObjectItem::unambiguousName();
}

////////////////////////////////////////////////////////////////////////////////////////////////////////////////////////

ComponentItem::ComponentItem(nap::Component& comp) : ObjectItem(&comp, false)
{
}

nap::Component& ComponentItem::getComponent()
{
	auto& o = *rtti_cast<nap::Component*>(mObject);
	return *o;
}

////////////////////////////////////////////////////////////////////////////////////////////////////////////////////////

SceneItem::SceneItem(nap::Scene& scene) : ObjectItem(&scene, false)
{
	for (auto& entity : scene.getEntityResourcesRef())
		appendRow(new RootEntityItem(entity));
}

////////////////////////////////////////////////////////////////////////////////////////////////////////////////////////

EntityInstanceItem::EntityInstanceItem(nap::Entity& e, nap::RootEntity& rootEntity)
		: mRootEntity(rootEntity), ObjectItem(&e, false)
{
	assert(&mRootEntity);
	for (auto comp : e.mComponents)
		onComponentAdded(comp.get(), &entity());
	for (auto childEntity : e.mChildren)
		onEntityAdded(childEntity.get(), &entity());
<<<<<<< HEAD

	auto ctx = &AppContext::get();
	connect(ctx, &AppContext::componentAdded, this, &EntityInstanceItem::onComponentAdded);
	connect(ctx, &AppContext::entityAdded, this, &EntityInstanceItem::onEntityAdded);
}

////////////////////////////////////////////////////////////////////////////////////////////////////////////////////////

nap::RootEntity& EntityInstanceItem::rootEntity() const
{
	return mRootEntity;
}

void EntityInstanceItem::onEntityAdded(nap::Entity* e, nap::Entity* parent)
{
	if (parent != &entity())
		return;

	appendRow(new EntityInstanceItem(*e, mRootEntity));
}

void EntityInstanceItem::onComponentAdded(nap::Component* c, nap::Entity* owner)
{
	if (owner != &entity())
		return;

	appendRow(new ComponentInstanceItem(*c, mRootEntity));
}

const PropertyPath EntityInstanceItem::propertyPath() const
{
	auto ownerItem = dynamic_cast<EntityInstanceItem*>(parentItem());
	if (ownerItem)
	{
		std::vector<std::string> namePath = {mObject->mID};

		auto parent = ownerItem;
		while (parent != nullptr && !dynamic_cast<RootEntityItem*>(parent))
		{
			namePath.insert(namePath.begin(), parent->instanceName().toStdString());
			parent = dynamic_cast<EntityInstanceItem*>(parent->parentItem());
		}

		std::string path = "./" + nap::utility::joinString(namePath, "/");

		return absolutePath();
	}

	return absolutePath();
}

const std::string EntityInstanceItem::unambiguousName() const
{
	if (auto parentObjectItem = dynamic_cast<ObjectItem*>(parentItem()))
		return ObjectItem::unambiguousName() + ":" + std::to_string(parentObjectItem->nameIndex(*this));
	return ObjectItem::unambiguousName();
}


////////////////////////////////////////////////////////////////////////////////////////////////////////////////////////

RootEntityItem::RootEntityItem(nap::RootEntity& e)
		: mRootEntity(e), EntityInstanceItem(*e.mEntity.get(), e)
{
	assert(&mRootEntity);
}

=======

	auto ctx = &AppContext::get();
	connect(ctx, &AppContext::componentAdded, this, &EntityInstanceItem::onComponentAdded);
	connect(ctx, &AppContext::entityAdded, this, &EntityInstanceItem::onEntityAdded);
}

////////////////////////////////////////////////////////////////////////////////////////////////////////////////////////

nap::RootEntity& EntityInstanceItem::rootEntity() const
{
	return mRootEntity;
}

void EntityInstanceItem::onEntityAdded(nap::Entity* e, nap::Entity* parent)
{
	if (parent != &entity())
		return;

	appendRow(new EntityInstanceItem(*e, mRootEntity));
}

void EntityInstanceItem::onComponentAdded(nap::Component* c, nap::Entity* owner)
{
	if (owner != &entity())
		return;

	appendRow(new ComponentInstanceItem(*c, mRootEntity));
}

const PropertyPath EntityInstanceItem::propertyPath() const
{
	auto ownerItem = dynamic_cast<EntityInstanceItem*>(parentItem());
	if (ownerItem)
	{
		std::vector<std::string> namePath = {mObject->mID};

		auto parent = ownerItem;
		while (parent != nullptr && !dynamic_cast<RootEntityItem*>(parent))
		{
			namePath.insert(namePath.begin(), parent->instanceName().toStdString());
			parent = dynamic_cast<EntityInstanceItem*>(parent->parentItem());
		}

		std::string path = "./" + nap::utility::joinString(namePath, "/");

		return absolutePath();
	}

	return absolutePath();
}

const std::string EntityInstanceItem::unambiguousName() const
{
	if (auto parentObjectItem = dynamic_cast<ObjectItem*>(parentItem()))
		return ObjectItem::unambiguousName() + ":" + std::to_string(parentObjectItem->nameIndex(*this));
	return ObjectItem::unambiguousName();
}


////////////////////////////////////////////////////////////////////////////////////////////////////////////////////////

RootEntityItem::RootEntityItem(nap::RootEntity& e)
		: mRootEntity(e), EntityInstanceItem(*e.mEntity.get(), e)
{
	assert(&mRootEntity);
}

>>>>>>> 8a31b2f9
const PropertyPath RootEntityItem::propertyPath() const
{
	return EntityInstanceItem::propertyPath();
}

nap::RootEntity& RootEntityItem::rootEntity() const
{
	assert(&mRootEntity);
	return mRootEntity;
}

void RootEntityItem::onEntityAdded(nap::Entity* e, nap::Entity* parent)
{
	if (parent != mRootEntity.mEntity.get())
		return;

	appendRow(new EntityInstanceItem(*e, mRootEntity));
}

void RootEntityItem::onComponentAdded(nap::Component* c, nap::Entity* owner)
{
	if (owner != mRootEntity.mEntity.get())
		return;

	appendRow(new ComponentInstanceItem(*c, mRootEntity));
}

////////////////////////////////////////////////////////////////////////////////////////////////////////////////////////

ComponentInstanceItem::ComponentInstanceItem(nap::Component& comp, nap::RootEntity& rootEntity)
		: ObjectItem(&comp, false), mRootEntity(rootEntity)
{
	assert(&mRootEntity);
<<<<<<< HEAD
=======
	mOverrideColor = AppContext::get().getThemeManager().getColor(sThemeCol_componentWidthOverrides);
>>>>>>> 8a31b2f9
}

const PropertyPath ComponentInstanceItem::propertyPath() const
{
	return absolutePath();
}

nap::Component& ComponentInstanceItem::component() const
{
	return *dynamic_cast<nap::Component*>(mObject);
}

nap::RootEntity& ComponentInstanceItem::rootEntity() const
{
	return mRootEntity;
}

QVariant ComponentInstanceItem::data(int role) const
{
	if (role == Qt::BackgroundRole)
	{
		if (instanceProperties())
<<<<<<< HEAD
			return QVariant::fromValue<QColor>(QColor(Qt::green).lighter());

		if (propertyPath().hasOverriddenChildren())
			return QVariant::fromValue<QColor>(QColor(Qt::yellow).lighter());
=======
			return mOverrideColor;
>>>>>>> 8a31b2f9
	}
	return ObjectItem::data(role);
}

nap::ComponentInstanceProperties* ComponentInstanceItem::instanceProperties() const
{
	if (mInstancePropertiesResolved)
		return hasInstanceProperties() ? &mInstanceProperties : nullptr;

	for (const auto& instprops : mRootEntity.mInstanceProperties)
	{
		if (instprops.mTargetComponent.get() != &component())
			continue;
<<<<<<< HEAD
		if (instprops.mTargetComponent.toString() != componentPath())
			continue;

		mInstanceProperties = instprops;
=======
		if (!isComponentInstancePathEqual(mRootEntity, *instprops.mTargetComponent.get(),
										  instprops.mTargetComponent.toString(), componentPath()))
			continue;

		mInstanceProperties = instprops;
		break;
>>>>>>> 8a31b2f9
	}

	mInstancePropertiesResolved = true;

	return &mInstanceProperties;
}

bool ComponentInstanceItem::hasInstanceProperties() const
{
	return mInstanceProperties.mTargetComponent.get();
}

<|MERGE_RESOLUTION|>--- conflicted
+++ resolved
@@ -172,7 +172,6 @@
 
 std::string ObjectItem::componentPath() const
 {
-<<<<<<< HEAD
 	{
 		auto ownerItem = dynamic_cast<EntityInstanceItem*>(parentItem());
 		if (ownerItem)
@@ -191,26 +190,6 @@
 	}
 	// TODO: Merge this with the above code....
 	{
-=======
-	{
-		auto ownerItem = dynamic_cast<EntityInstanceItem*>(parentItem());
-		if (ownerItem)
-		{
-			std::vector<std::string> namePath = {mObject->mID};
-
-			auto parent = ownerItem;
-			while (parent != nullptr && !dynamic_cast<RootEntityItem*>(parent))
-			{
-				namePath.insert(namePath.begin(), parent->instanceName().toStdString());
-				parent = dynamic_cast<EntityInstanceItem*>(parent->parentItem());
-			}
-
-			return "./" + nap::utility::joinString(namePath, "/");
-		}
-	}
-	// TODO: Merge this with the above code....
-	{
->>>>>>> 8a31b2f9
 		auto ownerItem = dynamic_cast<EntityItem*>(parentItem());
 		if (ownerItem)
 		{
@@ -227,8 +206,6 @@
 
 			return "./" + nap::utility::joinString(namePath, "/");
 		}
-<<<<<<< HEAD
-=======
 	}
 	assert(false);
 	return {"INVALID"};
@@ -280,64 +257,9 @@
 		auto parent = parentItem();
 		if (parent)
 			parent->removeRow(index().row());
->>>>>>> 8a31b2f9
-	}
-	assert(false);
-	return {"INVALID"};
-}
-
-<<<<<<< HEAD
-int ObjectItem::childIndex(const ObjectItem& childItem) const
-{
-	int i = 0;
-	for (int row = 0; row < rowCount(); row++)
-	{
-		auto otherChildItem = child(row, 0);
-		if (otherChildItem == &childItem)
-			return i;
-		i++;
-	}
-	return -1;
-}
-
-int ObjectItem::nameIndex(const ObjectItem& childItem) const
-{
-	auto childName = childItem.getObject()->mID;
-	int index = 0;
-	for (int row = 0; row < rowCount(); row++)
-	{
-		auto otherChildItem = dynamic_cast<ObjectItem*>(child(row, 0));
-		if (!otherChildItem)
-			continue;
-		if (otherChildItem == &childItem)
-			return index;
-
-		auto id = otherChildItem->getObject()->mID;
-		if (otherChildItem->getObject()->mID == childName)
-			++index;
-	}
-	return -1;
-}
-
-
-void ObjectItem::onPropertyValueChanged(PropertyPath path)
-{
-	if (path.getObject() == mObject)
-		refresh();
-}
-
-void ObjectItem::onObjectRemoved(nap::rtti::Object* o)
-{
-	if (o == mObject)
-	{
-		auto parent = parentItem();
-		if (parent)
-			parent->removeRow(index().row());
-	}
-}
-
-=======
->>>>>>> 8a31b2f9
+	}
+}
+
 const std::string ObjectItem::unambiguousName() const
 {
 	return getObject()->mID;
@@ -366,7 +288,6 @@
 }
 
 void EntityItem::onEntityAdded(nap::Entity* e, nap::Entity* parent)
-<<<<<<< HEAD
 {
 	if (parent != mObject)
 		return;
@@ -384,25 +305,6 @@
 	appendRow({compItem, compTypeItem});
 }
 
-=======
-{
-	if (parent != mObject)
-		return;
-
-	appendRow({new EntityItem(*e, true), new RTTITypeItem(e->get_type())});
-}
-
-void EntityItem::onComponentAdded(nap::Component* comp, nap::Entity* owner)
-{
-	if (owner != mObject)
-		return;
-
-	auto compItem = new ComponentItem(*comp);
-	auto compTypeItem = new RTTITypeItem(comp->get_type());
-	appendRow({compItem, compTypeItem});
-}
-
->>>>>>> 8a31b2f9
 void EntityItem::onPropertyValueChanged(const PropertyPath& path)
 {
 	PropertyPath childrenPath(*getEntity(), nap::rtti::Path::fromString("Children"));
@@ -454,7 +356,6 @@
 		onComponentAdded(comp.get(), &entity());
 	for (auto childEntity : e.mChildren)
 		onEntityAdded(childEntity.get(), &entity());
-<<<<<<< HEAD
 
 	auto ctx = &AppContext::get();
 	connect(ctx, &AppContext::componentAdded, this, &EntityInstanceItem::onComponentAdded);
@@ -522,75 +423,6 @@
 	assert(&mRootEntity);
 }
 
-=======
-
-	auto ctx = &AppContext::get();
-	connect(ctx, &AppContext::componentAdded, this, &EntityInstanceItem::onComponentAdded);
-	connect(ctx, &AppContext::entityAdded, this, &EntityInstanceItem::onEntityAdded);
-}
-
-////////////////////////////////////////////////////////////////////////////////////////////////////////////////////////
-
-nap::RootEntity& EntityInstanceItem::rootEntity() const
-{
-	return mRootEntity;
-}
-
-void EntityInstanceItem::onEntityAdded(nap::Entity* e, nap::Entity* parent)
-{
-	if (parent != &entity())
-		return;
-
-	appendRow(new EntityInstanceItem(*e, mRootEntity));
-}
-
-void EntityInstanceItem::onComponentAdded(nap::Component* c, nap::Entity* owner)
-{
-	if (owner != &entity())
-		return;
-
-	appendRow(new ComponentInstanceItem(*c, mRootEntity));
-}
-
-const PropertyPath EntityInstanceItem::propertyPath() const
-{
-	auto ownerItem = dynamic_cast<EntityInstanceItem*>(parentItem());
-	if (ownerItem)
-	{
-		std::vector<std::string> namePath = {mObject->mID};
-
-		auto parent = ownerItem;
-		while (parent != nullptr && !dynamic_cast<RootEntityItem*>(parent))
-		{
-			namePath.insert(namePath.begin(), parent->instanceName().toStdString());
-			parent = dynamic_cast<EntityInstanceItem*>(parent->parentItem());
-		}
-
-		std::string path = "./" + nap::utility::joinString(namePath, "/");
-
-		return absolutePath();
-	}
-
-	return absolutePath();
-}
-
-const std::string EntityInstanceItem::unambiguousName() const
-{
-	if (auto parentObjectItem = dynamic_cast<ObjectItem*>(parentItem()))
-		return ObjectItem::unambiguousName() + ":" + std::to_string(parentObjectItem->nameIndex(*this));
-	return ObjectItem::unambiguousName();
-}
-
-
-////////////////////////////////////////////////////////////////////////////////////////////////////////////////////////
-
-RootEntityItem::RootEntityItem(nap::RootEntity& e)
-		: mRootEntity(e), EntityInstanceItem(*e.mEntity.get(), e)
-{
-	assert(&mRootEntity);
-}
-
->>>>>>> 8a31b2f9
 const PropertyPath RootEntityItem::propertyPath() const
 {
 	return EntityInstanceItem::propertyPath();
@@ -624,10 +456,7 @@
 		: ObjectItem(&comp, false), mRootEntity(rootEntity)
 {
 	assert(&mRootEntity);
-<<<<<<< HEAD
-=======
 	mOverrideColor = AppContext::get().getThemeManager().getColor(sThemeCol_componentWidthOverrides);
->>>>>>> 8a31b2f9
 }
 
 const PropertyPath ComponentInstanceItem::propertyPath() const
@@ -650,14 +479,7 @@
 	if (role == Qt::BackgroundRole)
 	{
 		if (instanceProperties())
-<<<<<<< HEAD
-			return QVariant::fromValue<QColor>(QColor(Qt::green).lighter());
-
-		if (propertyPath().hasOverriddenChildren())
-			return QVariant::fromValue<QColor>(QColor(Qt::yellow).lighter());
-=======
 			return mOverrideColor;
->>>>>>> 8a31b2f9
 	}
 	return ObjectItem::data(role);
 }
@@ -671,19 +493,12 @@
 	{
 		if (instprops.mTargetComponent.get() != &component())
 			continue;
-<<<<<<< HEAD
-		if (instprops.mTargetComponent.toString() != componentPath())
-			continue;
-
-		mInstanceProperties = instprops;
-=======
 		if (!isComponentInstancePathEqual(mRootEntity, *instprops.mTargetComponent.get(),
 										  instprops.mTargetComponent.toString(), componentPath()))
 			continue;
 
 		mInstanceProperties = instprops;
 		break;
->>>>>>> 8a31b2f9
 	}
 
 	mInstancePropertiesResolved = true;
