#pragma once

#include <QStandardItemModel>
#include <QMenu>
#include <QLabel>

#include <rtti/object.h>

#include "propertypath.h"
#include <napqt/filtertreeview.h>
#include "widgetdelegate.h"

namespace napkin
{
	/**
	 * The MIME type of a nap propertypath
	 */
	static constexpr char* sNapkinMimeData = "application/napkin-path";

	class ArrayPropertyItem;


    /**
     * Data model backing the inspector panel tree view
     */
	class InspectorModel : public QStandardItemModel
	{
	public:
		/**
		 * This is a constructor
		 */
		InspectorModel();

		/**
		 * Set the path to edit
		 * @param path The object or property to edit
		 */
		void setPath(const PropertyPath& path);

		/**
		 * @return The object currently displayed/edited by this model
		 */
		nap::rtti::Object* getObject();

		/**
		 * http://doc.qt.io/qt-4.8/qabstractitemmodel.html#data
		 */
		QVariant data(const QModelIndex& index, int role) const override;

		/**
		 * http://doc.qt.io/qt-4.8/qabstractitemmodel.html#setData
		 */
		bool setData(const QModelIndex& index, const QVariant& value, int role) override;

		/**
		 * Override, provides drag behavior with validation and data to hold in the drag operation
		 */
		QMimeData* mimeData(const QModelIndexList& indexes) const override;

		/**
		 * Override, specifies which kinds of data will be provided to drag operations
		 */
		QStringList mimeTypes() const override;

		/**
		 * Clear the model of its items. Unlike clear(), it leaves the headers etc.
		 */
		void clearItems();

		/**
	 	 * Run through the object's properties and create items for them
		 */
		void populateItems();

		/**
		 * Overriden to support drag & drop
		 */
		Qt::DropActions supportedDragActions() const override;

		/**
		 * Overriden to support drag & drop
		 */
		Qt::DropActions supportedDropActions() const override;

		/**
		 * Overriden to support drag & drop
		 */
		Qt::ItemFlags flags(const QModelIndex& index) const override;

	private:
		/**
		 * Check if a property is to be included in the inspector view
		 * @param prop The property to omit (or not)
		 * @return True when the property should not be displayed, false otherwise
		 */
		bool isPropertyIgnored(const PropertyPath& prop) const;

		PropertyPath mPath; // the path currently being edited by the property editor
	};

	/**
	 * The inspector panel allows for inspection and changing of object properties using a tree view
	 */
	class InspectorPanel : public QWidget
	{
		Q_OBJECT
	public:
		/**
		 * Constructor!
		 */
		InspectorPanel();

		/**
		 * Show this path in the inspector.
		 * @param object The object shown in the inspector.
		 */
		void setPath(const PropertyPath& path);

	private:
		/**
		 * Clear out the properties from this panel
		 */
		void clear();

		/**
		 * Called when the context menu for an item should be shown
		 * @param menu The menu that actions should be added to (initially empty)
		 */
		void onItemContextMenu(QMenu& menu);

		/**
		 * Called when a property value has been changed
		 */
		void onPropertyValueChanged(const PropertyPath& path);

		/**
		 * Called when another property needs to be selected
		 */
		void onPropertySelectionChanged(const PropertyPath& prop);

		/**
		 * Rebuilds view and model and applies path as selection
		 * This is a temp work-around to ensure selection remains valid
		 * @param selection the property path that should be selected after rebuilding the model
		 * @param verticalScrollPos the vertical scroll position of the widget before being refreshed
		 */
		void rebuild(PropertyPath selection);
		
		/**
<<<<<<< HEAD
		 * Called just after a file has been closed
		 * @param filename The name of the file that was just closed
		 */
		void onFileClosed(const QString& filename);
=======
		 * Called just before the current document is closed
		 * @param filename The name of the document
		 */
		void onFileClosing(const QString& filename);
>>>>>>> 5f0bea83

	private:
		InspectorModel mModel;						// The model for the view
		nap::qt::FilterTreeView mTreeView;			// A tree view
		QVBoxLayout mLayout;						// The main layout
		PropertyValueItemDelegate mWidgetDelegate;	// Display a different editor based on the property type

		QHBoxLayout mHeaderLayout;					// Layout for top part (includes title and subtitle)
		QHBoxLayout mSubHeaderLayout;				// Just below the header
		QLabel mTitle;								// Title label
		QLabel mSubTitle;							// Subtitle label
		QLabel mPathLabel;							// label before path
		QLineEdit mPathField;						// Display path to object
	};
};<|MERGE_RESOLUTION|>--- conflicted
+++ resolved
@@ -147,17 +147,10 @@
 		void rebuild(PropertyPath selection);
 		
 		/**
-<<<<<<< HEAD
-		 * Called just after a file has been closed
-		 * @param filename The name of the file that was just closed
-		 */
-		void onFileClosed(const QString& filename);
-=======
 		 * Called just before the current document is closed
 		 * @param filename The name of the document
 		 */
 		void onFileClosing(const QString& filename);
->>>>>>> 5f0bea83
 
 	private:
 		InspectorModel mModel;						// The model for the view
