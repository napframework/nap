#include <commands.h>
#include "resourcepanel.h"

#include <napqt/filterpopup.h>
#include <napqt/qtutils.h>
#include "naputils.h"


using namespace napkin;


napkin::ResourceModel::ResourceModel()
		: mObjectsItem(TXT_LABEL_RESOURCES, GroupItem::GroupType::Resources),
		  mEntitiesItem(TXT_LABEL_ENTITIES, GroupItem::GroupType::Entities)
{
	setHorizontalHeaderLabels({TXT_LABEL_NAME, TXT_LABEL_TYPE});
	appendRow(&mObjectsItem);
	appendRow(&mEntitiesItem);
}

// TODO: rename
bool shouldObjectBeVisible(const nap::rtti::Object& obj)
{
	auto doc = AppContext::get().getDocument();

	// Exclude components
	if (obj.get_type().is_derived_from<nap::Component>())
		return false;

	// Exclude embeded objects
	if (doc->isPointedToByEmbeddedPointer(obj))
		return false;

	// Non-root entities are culled
	if (obj.get_type().is_derived_from<nap::Entity>())
		if (doc->getParent(*rtti_cast<const nap::Entity>(&obj)))
			return false;

	return true;
}


void napkin::ResourceModel::refresh()
{
	while (mEntitiesItem.rowCount() > 0)
		mEntitiesItem.removeRow(0);
	while (mObjectsItem.rowCount() > 0)
		mObjectsItem.removeRow(0);

	auto doc = AppContext::get().getDocument();

	if (doc == nullptr)
		return;

	for (nap::rtti::Object* ob : topLevelObjects(doc->getObjectPointers()))
		addObjectItem(*ob);
}

ObjectItem* ResourceModel::addObjectItem(nap::rtti::Object& ob)
{
	auto typeItem = new RTTITypeItem(ob.get_type());

	if (ob.get_type().is_derived_from<nap::Entity>())
	{
<<<<<<< HEAD
		nap::Logger::info("Entity: %s", ob.mID.c_str());
=======
>>>>>>> 8a31b2f9
		auto entityItem = new EntityItem(*rtti_cast<nap::Entity>(&ob));
		mEntitiesItem.appendRow({entityItem, typeItem});

		return entityItem;
	}

	if (!shouldObjectBeVisible(ob))
		return nullptr;

	// ... now the rest in Objects...
	auto item = new ObjectItem(&ob, false);
	mObjectsItem.appendRow({item, typeItem});
	return item;
}

void ResourceModel::removeObjectItem(const nap::rtti::Object& object)
{
	auto item = findItemInModel<napkin::ObjectItem>(*this, object);
	if (item == nullptr)
		return;

	removeRow(item->row(), static_cast<QStandardItem*>(item)->parent()->index());
}

void ResourceModel::removeEmbeddedObjects()
{
	auto doc = AppContext::get().getDocument();

	// First, gather the objects that are pointed to by embedded pointers,
	// we are going to change the model layout
	QList<const nap::rtti::Object*> removeObjects;
	for (int row=0; row < mObjectsItem.rowCount(); row++)
	{
		auto item = dynamic_cast<ObjectItem*>(mObjectsItem.child(row, 0));
		assert(item != nullptr);
		auto obj = item->getObject();
		if (doc->isPointedToByEmbeddedPointer(*obj))
			removeObjects << obj;

	}

	// Now remove
	for (const auto obj : removeObjects)
		removeObjectItem(*obj);
}


napkin::ResourcePanel::ResourcePanel()
{
	setLayout(&mLayout);
	layout()->setContentsMargins(0, 0, 0, 0);
	mLayout.addWidget(&mTreeView);
	mTreeView.setModel(&mModel);
	mTreeView.getTreeView().setColumnWidth(0, 300);
	mTreeView.getTreeView().setSortingEnabled(false);

	connect(&AppContext::get(), &AppContext::documentOpened, this, &ResourcePanel::onFileOpened);
	connect(&AppContext::get(), &AppContext::newDocumentCreated, this, &ResourcePanel::onNewFile);

	connect(mTreeView.getSelectionModel(), &QItemSelectionModel::selectionChanged, this,
			&ResourcePanel::onSelectionChanged);

	mTreeView.setMenuHook(std::bind(&ResourcePanel::menuHook, this, std::placeholders::_1));
	//    connect(&AppContext::get(), &AppContext::dataChanged, this, &ResourcePanel::refresh);
	connect(&AppContext::get(), &AppContext::entityAdded, this, &ResourcePanel::onEntityAdded);
	connect(&AppContext::get(), &AppContext::componentAdded, this, &ResourcePanel::onComponentAdded);
	connect(&AppContext::get(), &AppContext::objectAdded, this, &ResourcePanel::onObjectAdded);
	connect(&AppContext::get(), &AppContext::objectRemoved, this, &ResourcePanel::onObjectRemoved);
	connect(&AppContext::get(), &AppContext::propertyValueChanged, this, &ResourcePanel::onPropertyValueChanged);
}

void napkin::ResourcePanel::menuHook(QMenu& menu)
{
	auto selectedItem = mTreeView.getSelectedItem();
	if (selectedItem == nullptr)
		return;

	auto objItem = dynamic_cast<ObjectItem*>(selectedItem);
	auto entityItem = dynamic_cast<EntityItem*>(selectedItem);

	if (entityItem)
	{
		menu.addAction(new AddChildEntityAction(*entityItem->getEntity()));
		menu.addAction(new AddComponentAction(*entityItem->getEntity()));

		if (entityItem->isPointer())
		{
			auto parentItem = dynamic_cast<EntityItem*>(entityItem->parentItem());
			if (parentItem)
				menu.addAction(new RemovePathAction(entityItem->propertyPath()));

		}
	}
	else if (objItem)
	{
		menu.addAction(new DeleteObjectAction(*objItem->getObject()));
	}

	auto groupItem = dynamic_cast<GroupItem*>(selectedItem);
	if (groupItem)
	{
		if (groupItem->groupType() == GroupItem::GroupType::Entities)
		{
			menu.addAction(new CreateEntityAction());
		}
		else if (groupItem->groupType() == GroupItem::GroupType::Resources)
		{
			// Resources
			menu.addAction(new CreateResourceAction());
		}
	}
}

void napkin::ResourcePanel::onNewFile()
{
	refresh();
}


void napkin::ResourcePanel::onFileOpened(const QString& filename)
{
	refresh();
}

void napkin::ResourcePanel::onSelectionChanged(const QItemSelection& selected, const QItemSelection& deselected)
{
	// Grab selected nap objects
	QList<PropertyPath> selectedPaths;
	for (auto m : mTreeView.getSelectedItems())
	{
		auto item = dynamic_cast<ObjectItem*>(m);
		if (!item)
			continue;
		selectedPaths << item->propertyPath();
	}

	selectionChanged(selectedPaths);
}

void napkin::ResourcePanel::refresh()
{
	mModel.refresh();
	mTreeView.getTreeView().expandAll();
}

void napkin::ResourcePanel::onEntityAdded(nap::Entity* entity, nap::Entity* parent)
{
	// TODO: Don't refresh the whole mModel
	mModel.refresh();
	mTreeView.getTreeView().expandAll();
	mTreeView.selectAndReveal(findItemInModel<napkin::ObjectItem>(mModel, *entity));
}

void napkin::ResourcePanel::onComponentAdded(nap::Component* comp, nap::Entity* owner)
{
	// TODO: Don't refresh the whole mModel
	mModel.refresh();
	mTreeView.getTreeView().expandAll();
	mTreeView.selectAndReveal(findItemInModel<ObjectItem>(mModel, *comp));
}

void napkin::ResourcePanel::onObjectAdded(nap::rtti::Object* obj, bool selectNewObject)
{
	auto item = mModel.addObjectItem(*obj);
	if (selectNewObject)
		mTreeView.selectAndReveal(item);
}

void ResourcePanel::selectObjects(const QList<nap::rtti::Object*>& obj)
{
	if (obj.size() > 0)
		mTreeView.selectAndReveal(findItemInModel<napkin::ObjectItem>(mModel, *obj[0]));
}


void napkin::ResourcePanel::onObjectRemoved(const nap::rtti::Object* object)
{
	mModel.removeObjectItem(*object);
}

void napkin::ResourcePanel::onPropertyValueChanged(const PropertyPath& path)
{
	// Update object name?
	if (path.getProperty().get_name() == nap::rtti::sIDPropertyName)
	{
		auto obj = path.getObject();
		auto objectItem = findItemInModel<napkin::ObjectItem>(mModel, *obj);
		if (objectItem != nullptr)
			objectItem->setText(QString::fromStdString(obj->mID));
	}

	mModel.removeEmbeddedObjects();
}
<|MERGE_RESOLUTION|>--- conflicted
+++ resolved
@@ -62,10 +62,6 @@
 
 	if (ob.get_type().is_derived_from<nap::Entity>())
 	{
-<<<<<<< HEAD
-		nap::Logger::info("Entity: %s", ob.mID.c_str());
-=======
->>>>>>> 8a31b2f9
 		auto entityItem = new EntityItem(*rtti_cast<nap::Entity>(&ob));
 		mEntitiesItem.appendRow({entityItem, typeItem});
 
