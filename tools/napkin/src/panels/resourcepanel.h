--- conflicted
+++ resolved
@@ -137,17 +137,10 @@
 		void onFileOpened(const QString& filename);
 
 		/**
-<<<<<<< HEAD
-		 * Called just after a file has been closed
-		 * @param filename The name of the file that was just closed
-		 */
-		void onFileClosed(const QString& filename);
-=======
 		* Called just before the current document is closed
 		 * @param filename the name of the document
 		 */
 		void onFileClosing(const QString& filename);
->>>>>>> 144d95ab
 
 		/**
 		 * Called when the global selection was changed
