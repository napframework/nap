#pragma once

#include <QtWidgets/QLayout>
#include <QtWidgets/QWidget>
#include <napqt/filtertreeview.h>
#include <scene.h>
#include <propertypath.h>


namespace napkin
{


    /**
	 * Provides the view with scene data
	 */
	class SceneModel : public QStandardItemModel
	{
		Q_OBJECT
	public:
		SceneModel();

	private:
		/**
		 * Reconstruct the list
		 */
		void refresh();

		/**
		 * Called when an object has been added
		 * @param obj The object that was added
		 */
		void onObjectAdded(nap::rtti::Object* obj);

		/**
		 * Called when an object is about to be removed
		 * @param obj The object that will be removed
		 */
		void onObjectRemoved(nap::rtti::Object* obj);

		/**
		 * Called when an object has drastically changed
		 */
		void onObjectChanged(nap::rtti::Object* obj);

		/**
		 * Called when a new file was created.
		 */
		void onNewFile();

		/**
		 * Called just after a file has been opened
		 * @param filename The name of the file that was opened
		 */
		void onFileOpened(const QString& filename);


	};

	/**
	 * This panel displays the currently loaded scene
	 */
	class ScenePanel : public QWidget
	{
		Q_OBJECT
	public:
		ScenePanel();

		/**
		 * Let this view add to the context menu
		 */
		void menuHook(QMenu& menu);

<<<<<<< HEAD
=======
		nap::qt::FilterTreeView& treeView() { return mFilterView; }

>>>>>>> 268bc5a5
	Q_SIGNALS:
		void selectionChanged(QList<PropertyPath> obj);

	private:
		void onSelectionChanged(const QItemSelection& selected, const QItemSelection& deselected);


		QVBoxLayout mLayout;		// Layout
		nap::qt::FilterTreeView mFilterView; // The tree view
		SceneModel mModel;		// The model for the treeview
	};
}; // napkin<|MERGE_RESOLUTION|>--- conflicted
+++ resolved
@@ -71,11 +71,8 @@
 		 */
 		void menuHook(QMenu& menu);
 
-<<<<<<< HEAD
-=======
 		nap::qt::FilterTreeView& treeView() { return mFilterView; }
 
->>>>>>> 268bc5a5
 	Q_SIGNALS:
 		void selectionChanged(QList<PropertyPath> obj);
 
