#pragma once

#include <QtWidgets/QLayout>
#include <QtWidgets/QWidget>
#include <napqt/filtertreeview.h>
#include <scene.h>
#include <propertypath.h>
<<<<<<< HEAD
=======
#include <standarditemsobject.h>
>>>>>>> bd6a9f79


namespace napkin
{
	class RootEntityItem;

    /**
	 * Provides the view with scene data
	 */
	class SceneModel : public QStandardItemModel
	{
		Q_OBJECT
	public:
		SceneModel();

		/**
		 * Find root entity item based on root entity
		 */
		RootEntityItem* rootEntityItem(nap::RootEntity& rootEntity) const;

	private:
		/**
		 * Reconstruct the list
		 */
		void refresh();

		/**
		 * Called when an object has been added
		 * @param obj The object that was added
		 */
		void onObjectAdded(nap::rtti::Object* obj);

		/**
		 * Called when an object is about to be removed
		 * @param obj The object that will be removed
		 */
		void onObjectRemoved(nap::rtti::Object* obj);

		/**
		 * Called when an object has drastically changed
		 */
		void onObjectChanged(nap::rtti::Object* obj);

		/**
		 * Called when a new file was created.
		 */
		void onNewFile();

		/**
		 * Called just after a file has been opened
		 * @param filename The name of the file that was opened
		 */
		void onFileOpened(const QString& filename);
	};

	/**
	 * This panel displays the currently loaded scene
	 */
	class ScenePanel : public QWidget
	{
		Q_OBJECT
	public:
		ScenePanel();

		/**
		 * Let this view add to the context menu
		 */
		void menuHook(QMenu& menu);

<<<<<<< HEAD
		nap::qt::FilterTreeView& treeView() { return mFilterView; }

=======
		nap::qt::FilterTreeView& treeView();

		void select(nap::RootEntity* rootEntity, const QString& path);
>>>>>>> bd6a9f79
	Q_SIGNALS:
		void selectionChanged(QList<PropertyPath> obj);

	private:
		void onSelectionChanged(const QItemSelection& selected, const QItemSelection& deselected);
<<<<<<< HEAD

=======
		ComponentInstanceItem* resolveItem(nap::RootEntity* rootEntity, const QString& path);
>>>>>>> bd6a9f79

		QVBoxLayout mLayout;		// Layout
		nap::qt::FilterTreeView mFilterView; // The tree view
		SceneModel mModel;		// The model for the treeview
	};
}; // napkin<|MERGE_RESOLUTION|>--- conflicted
+++ resolved
@@ -5,10 +5,7 @@
 #include <napqt/filtertreeview.h>
 #include <scene.h>
 #include <propertypath.h>
-<<<<<<< HEAD
-=======
 #include <standarditemsobject.h>
->>>>>>> bd6a9f79
 
 
 namespace napkin
@@ -78,24 +75,15 @@
 		 */
 		void menuHook(QMenu& menu);
 
-<<<<<<< HEAD
-		nap::qt::FilterTreeView& treeView() { return mFilterView; }
-
-=======
 		nap::qt::FilterTreeView& treeView();
 
 		void select(nap::RootEntity* rootEntity, const QString& path);
->>>>>>> bd6a9f79
 	Q_SIGNALS:
 		void selectionChanged(QList<PropertyPath> obj);
 
 	private:
 		void onSelectionChanged(const QItemSelection& selected, const QItemSelection& deselected);
-<<<<<<< HEAD
-
-=======
 		ComponentInstanceItem* resolveItem(nap::RootEntity* rootEntity, const QString& path);
->>>>>>> bd6a9f79
 
 		QVBoxLayout mLayout;		// Layout
 		nap::qt::FilterTreeView mFilterView; // The tree view
