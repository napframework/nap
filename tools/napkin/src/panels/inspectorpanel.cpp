--- conflicted
+++ resolved
@@ -309,13 +309,7 @@
 		if (pitem == nullptr)
 			return false;
 
-<<<<<<< HEAD
-		if (pitem->getPath().toString() == selection.toString())
-			return true;
-		return false;
-=======
 		return pitem->getPath().toString() == selection.toString();
->>>>>>> df51e789
 	});
 
 	if (pathItem != nullptr)
