--- conflicted
+++ resolved
@@ -93,15 +93,10 @@
 	mFilterView.setMenuHook(std::bind(&napkin::ScenePanel::menuHook, this, std::placeholders::_1));
 	mFilterView.getTreeView().expandAll();
 
-<<<<<<< HEAD
-	connect(mFilterView.getSelectionModel(), &QItemSelectionModel::selectionChanged, this, &ScenePanel::onSelectionChanged);
-	connect(&mModel, &QAbstractItemModel::rowsInserted, [this](const QModelIndex &parent, int first, int last) {
-=======
 	connect(mFilterView.getSelectionModel(), &QItemSelectionModel::selectionChanged, this,
 			&ScenePanel::onSelectionChanged);
 	connect(&mModel, &QAbstractItemModel::rowsInserted, [this](const QModelIndex& parent, int first, int last)
 	{
->>>>>>> 8a31b2f9
 		mFilterView.getTreeView().expandAll();
 	});
 
@@ -154,25 +149,6 @@
 	}
 }
 
-<<<<<<< HEAD
-void napkin::ScenePanel::onSelectionChanged(const QItemSelection& selected, const QItemSelection& deselected)
-{
-	// Grab selected nap objects
-	QList<PropertyPath> selectedPaths;
-	for (auto m : mFilterView.getSelectedItems())
-	{
-		auto eItem = dynamic_cast<EntityInstanceItem*>(m);
-		if (eItem)
-			selectedPaths << eItem->propertyPath();
-
-		auto cItem = dynamic_cast<ComponentInstanceItem*>(m);
-		if (cItem)
-			selectedPaths << cItem->propertyPath();
-	}
-
-	selectionChanged(selectedPaths);
-}
-=======
 nap::qt::FilterTreeView& napkin::ScenePanel::treeView()
 {
 	return mFilterView;
@@ -254,4 +230,3 @@
 	}
 	return nullptr;
 }
->>>>>>> 8a31b2f9
