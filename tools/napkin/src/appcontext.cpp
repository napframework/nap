--- conflicted
+++ resolved
@@ -164,7 +164,7 @@
 
 		nap::Logger::error(err.toString());
 
-		if (mExitOnLoadFailure) 
+		if (mExitOnLoadFailure)
 			exit(1);
 
 		return nullptr;
@@ -183,33 +183,11 @@
 	if (!dataFilename.isEmpty())
 		loadDocument(dataFilename);
 	else
-<<<<<<< HEAD
+	{
+		blockingProgressChanged(1);
+
 		nap::Logger::error("No data file specified");
-
-	return mCore->getProjectInfo();
-}
-
-std::unique_ptr<nap::PathMapping> AppContext::loadPathMapping(nap::ProjectInfo& projectInfo,
-															  nap::utility::ErrorState& err)
-{
-	// Load path mapping (relative to the project.json file)
-	auto pathMappingFilename = projectInfo.getDirectory() + '/' + projectInfo.mPathMappingFile;
-	auto pathMapping = nap::rtti::readJSONFileObjectT<nap::PathMapping>(
-		pathMappingFilename,
-		nap::rtti::EPropertyValidationMode::DisallowMissingProperties,
-		nap::rtti::EPointerPropertyMode::OnlyRawPointers,
-		mCore->getResourceManager()->getFactory(),
-		err);
-
-
-	if (err.hasErrors())
-=======
->>>>>>> d661e069
-	{
-		blockingProgressChanged(1);
-
-		nap::Logger::warn("No data file specified");
-		if (mExitOnLoadFailure) 
+		if (mExitOnLoadFailure)
 			exit(1);
 	}
 
