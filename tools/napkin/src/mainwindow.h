--- conflicted
+++ resolved
@@ -89,15 +89,6 @@
 		 * @param paths The newly selected objects
 		 */
 		void onResourceSelectionChanged(QList<PropertyPath> paths);
-<<<<<<< HEAD
-
-		/**
-		 * Handled when the scenepanel's selection changes
-		 * @param paths The paths that have been selected
-		 */
-		void onSceneSelectionChanged(QList<PropertyPath> paths);
-=======
->>>>>>> 8a31b2f9
 
 		/**
 		 * Handled when the scenepanel's selection changes
