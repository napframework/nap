#include <rtti/object.h>
#include "commands.h"

#include "napkinglobals.h"
#include "naputils.h"
#include "standarditemsproperty.h"
#include "standarditemsgeneric.h"
#include "appcontext.h"

#include <QtDebug>

QList<QStandardItem*> napkin::createPropertyItemRow(const PropertyPath& path)
{
	QList<QStandardItem*> items;

	auto type = path.getType();

	if (path.isArray())
	{
		items << new ArrayPropertyItem(path);
		items << new EmptyItem();
		items << new RTTITypeItem(type);
	}
	else if (type.is_associative_container())
	{
        // Probably not supported anyway
		assert(false);
	}
	else if (path.isPointer())
	{
		if (path.isEmbeddedPointer())
		{
			items << new EmbeddedPointerItem(path);
			items << new EmptyItem();
			items << new RTTITypeItem(type);
		}
		else
		{
			items << new PointerItem(path);
			items << new PointerValueItem(path);
			items << new RTTITypeItem(type);
		}
	}
	else if (nap::rtti::isPrimitive(type))
	{
		items << new PropertyItem(path);
		items << new PropertyValueItem(path);
		items << new RTTITypeItem(type);
	}
	else
	{
        // Assuming leftovers are compounds
		items << new CompoundPropertyItem(path);
		items << new EmptyItem();
		items << new RTTITypeItem(type);
	}
	return items;
}



napkin::PropertyPathItem::PropertyPathItem(const PropertyPath& path)
	: QStandardItem(QString::fromStdString(path.getName())), mPath(path)
{
//	auto txt = text();
//	nap::Logger::info(txt.toStdString());
//	setText(txt);
}

napkin::PropertyItem::PropertyItem(const PropertyPath& path)
	: PropertyPathItem(path)
{
	setEditable(false);
}

void napkin::CompoundPropertyItem::populateChildren()
{
	for (auto childPath : mPath.getChildren())
		appendRow(createPropertyItemRow(childPath));
}

napkin::CompoundPropertyItem::CompoundPropertyItem(const PropertyPath& path)
	: PropertyPathItem(path)
{
	populateChildren();
}

void napkin::ArrayPropertyItem::populateChildren()
{
	for (auto childPath : mPath.getChildren())
		appendRow(createPropertyItemRow(childPath));
}

napkin::ArrayPropertyItem::ArrayPropertyItem(const PropertyPath& path)
	: PropertyPathItem(path)
{
	std::string pathStr = path.getPath().toString();
	populateChildren();
}

napkin::PointerItem::PointerItem(const PropertyPath& path)
	: PropertyPathItem(path)
{
}

QVariant napkin::PointerValueItem::data(int role) const
{
	if (role == Qt::DisplayRole || role == Qt::EditRole)
	{
		nap::rtti::Object* pointee = mPath.getPointee();

		if (nullptr != pointee)
			return QString::fromStdString(pointee->mID);
		else
			return "NULL";
	}
	else if (role == Qt::UserRole)
	{
		return QVariant::fromValue(mPath);
	}
	return QStandardItem::data(role);
}

void napkin::PointerValueItem::setData(const QVariant& value, int role)
{
	if (role == Qt::EditRole) 
	{
		nap::rtti::Object* new_target = AppContext::get().getDocument()->getObject(value.toString().toStdString());
		napkin::AppContext::get().executeCommand(new SetPointerValueCommand(mPath, new_target));
	} 
	else 
	{
		QStandardItem::setData(value, role);
	}
}

napkin::PointerValueItem::PointerValueItem(const PropertyPath& path)
	: QStandardItem(), mPath(path)
{
}

void napkin::EmbeddedPointerItem::populateChildren()
{
	// First resolve the pointee, after that behave like compound
	nap::rtti::ResolvedPath resolvedPath = mPath.resolve();

	assert(resolvedPath.isValid());
	auto value = resolvedPath.getValue();

	auto value_type = value.get_type();
	auto wrapped_type = value_type.is_wrapper() ? value_type.get_wrapped_type() : value_type;
	bool is_wrapper = wrapped_type != value_type;
	nap::rtti::Object* pointee = is_wrapper ? value.extract_wrapped_value().get_value<nap::rtti::Object*>()
												: value.get_value<nap::rtti::Object*>();
	if (nullptr == pointee)
	{
		assert(false); // Embedded pointer always has a target?
		return;
	}

	auto object = pointee;

	for (auto childprop : object->get_type().get_properties())
	{
		auto childValue = childprop.get_value(object);
		std::string name = childprop.get_name().data();
		QString qName = QString::fromStdString(name);

		nap::rtti::Path path;
		path.pushAttribute(name);

		auto wrappedType = childValue.get_type().is_wrapper() ? childValue.get_type().get_wrapped_type() : childValue.get_type();


		appendRow(createPropertyItemRow({*object, path}));
	}
}

napkin::EmbeddedPointerItem::EmbeddedPointerItem(const PropertyPath& path)
	: PropertyPathItem(path)
{
	populateChildren();
}

QVariant napkin::PropertyValueItem::data(int role) const
{

	if (role == Qt::DisplayRole || role == Qt::EditRole)
	{
		QVariant variant;
		if (napkin::toQVariant(mPath.getType(), mPath.getValue(), variant))
<<<<<<< HEAD
=======
		{
>>>>>>> c5ca2a0e
			return variant;

		return napkin::TXT_UNCONVERTIBLE_TYPE;
	}
	return QStandardItem::data(role);
}

void napkin::PropertyValueItem::setData(const QVariant& value, int role)
{
	nap::rtti::ResolvedPath resolvedPath = mPath.resolve();
	assert(resolvedPath.isValid());

	if (role == Qt::EditRole)
	{
		auto path = mPath;
		napkin::AppContext::get().executeCommand(new SetValueCommand(path, value));
	}
	else if (role == Qt::DisplayRole)
	{
		bool ok;
		auto resultValue = napkin::fromQVariant(resolvedPath.getType(), value, &ok);
		if (ok)
			resolvedPath.setValue(resultValue);
	}
	else
	{
		QStandardItem::setData(value, role);
	}
}

napkin::PropertyValueItem::PropertyValueItem(const PropertyPath& path)
	: PropertyPathItem(path)
{
}
<|MERGE_RESOLUTION|>--- conflicted
+++ resolved
@@ -189,11 +189,9 @@
 	{
 		QVariant variant;
 		if (napkin::toQVariant(mPath.getType(), mPath.getValue(), variant))
-<<<<<<< HEAD
-=======
 		{
->>>>>>> c5ca2a0e
 			return variant;
+		}
 
 		return napkin::TXT_UNCONVERTIBLE_TYPE;
 	}
