/* This Source Code Form is subject to the terms of the Mozilla Public
 * License, v. 2.0. If a copy of the MPL was not distributed with this
 * file, You can obtain one at https://mozilla.org/MPL/2.0/. */

#include "document.h"
#include "naputils.h"

#include <QList>
#include <QtDebug>
#include <QStack>
#include <QUuid>

#include <nap/logger.h>
#include <mathutils.h>
#include <utility/fileutils.h>
#include <nap/group.h>
#include <nap/timer.h>
#include <entityptr.h>
#include <componentptr.h>

using namespace napkin;
using namespace nap::rtti;


static std::string createSimpleUUID()
{
	auto uuid = QUuid::createUuid().toString();
	// just take the last couple of characters
	int charCount = 8;
	auto shortuuid = uuid.mid(uuid.size() - 2 - charCount, charCount);
	return shortuuid.toStdString();
}


void splitNameIndex(const std::string& str, std::string& name, int& index)
{
	auto split = nap::utility::splitString(str, ':');
	if (split.size() == 2)
	{
		name = split[0];
		index = std::stoi(split[1]);
	}
	else
	{
		name = str;
		index = -1;
	}

}


Document::Document(nap::Core& core, const QString& filename, nap::rtti::OwnedObjectList&& objects)
	: QObject(), mCore(core), mCurrentFilename(filename)
{
	for (auto& obj : objects)
	{
		nap::rtti::Object* obj_ptr = obj.get();
		mObjects.emplace(std::make_pair(obj_ptr->mID, std::move(obj)));
	}
}


nap::Entity* Document::getParent(const nap::Entity& child) const
{
	for (const auto& obj : mObjects)
	{
		if (!obj.second->get_type().is_derived_from<nap::Entity>())
			continue;

		auto parent = rtti_cast<nap::Entity>(obj.second.get());
		auto it = std::find_if(parent->mChildren.begin(), parent->mChildren.end(), [&child](const auto& child_entity) -> bool
			{
				return &child == child_entity.get();
			});

		// Child is part of parent
		if (it != parent->mChildren.end())
			return parent;
	}
	return nullptr;
}


bool Document::hasChild(const nap::Entity& parentEntity, const nap::Entity& childEntity, bool recursive) const
{
	for (auto child : parentEntity.mChildren)
	{
		if (child == &childEntity)
			return true;
		if (recursive && hasChild(*child, childEntity, true))
			return true;
	}
	return false;
}


nap::Entity* Document::getOwner(const nap::Component& component) const
{
	for (const auto& obj : mObjects)
	{
		if (!obj.second->get_type().is_derived_from<nap::Entity>())
			continue;

		nap::Entity* owner = static_cast<nap::Entity*>(obj.second.get());
		auto filter = [&component](const auto& comp) -> bool
		{
			return &component == comp.get();
		};

		if (std::find_if(owner->mComponents.begin(), owner->mComponents.end(), filter) != owner->mComponents.end())
			return owner;
	}
	return nullptr;
}


nap::IGroup* napkin::Document::getOwner(const nap::IGroup& group, int& outIndex) const
{
	PropertyPath group_children_path = {};
	for(const auto& obj : mObjects)
	{
		if(!obj.second->get_type().is_derived_from(group.get_type()))
			continue;

		if(obj.second.get() == &group)
			continue;

		// Resolve child group property against current object
		auto obj_group = static_cast<nap::IGroup*>(obj.second.get());
		auto property_path = Path::fromString(obj_group->childrenPropertyName());
		ResolvedPath resolved_path;
		property_path.resolve(obj_group, resolved_path);
		assert(resolved_path.isValid());

		// Get array value
		Variant value = resolved_path.getValue();
		assert(value.is_valid() && value.is_array());
		VariantArray view = value.create_array_view();
		assert(view.is_valid());

		// Check if the group is a child of this object
		for (int i = 0; i < view.get_size(); i++)
		{
			Variant child = view.get_value(i);
			assert(child.get_type().is_wrapper());
			auto child_obj = child.extract_wrapped_value().get_value<nap::IGroup*>();
			if (child_obj == &group)
			{
				outIndex = i;
				return obj_group;
			}
		}
	}

	outIndex = -1;
	return nullptr;
}


nap::IGroup* napkin::Document::getGroup(const nap::rtti::Object& object, int& outIndex) const
{
	const auto& objects = getObjects();
	PropertyPath group_children_path = {};
	for (const auto& obj : mObjects)
	{
		if (!obj.second->get_type().is_derived_from(RTTI_OF(nap::IGroup)))
			continue;

		// Resolve child group property against current object
		nap::IGroup* obj_group = static_cast<nap::IGroup*>(obj.second.get());
		auto property_path = Path::fromString(obj_group->membersPropertyName());
		ResolvedPath resolved_path;
		property_path.resolve(obj.second.get(), resolved_path);
		assert(resolved_path.isValid());

		// Get array value
		Variant value = resolved_path.getValue();
		assert(value.is_valid() && value.is_array());
		VariantArray view = value.create_array_view();
		assert(view.is_valid());

		// Check if the group can hold the given type
		auto element_type = view.get_rank_type(1).get_wrapped_type();
		if (!object.get_type().is_derived_from(element_type))
			continue;

		// Check if the group is a child of this object
		for (int i = 0; i < view.get_size(); i++)
		{
			Variant child = view.get_value(i);
			assert(child.get_type().is_wrapper());
			auto child_obj = child.extract_wrapped_value().get_value<nap::IGroup*>();
			if (child_obj == &object)
			{
				outIndex = i;
				return static_cast<nap::IGroup*>(obj.second.get());
			}
		}
	}

	outIndex = -1;
	return nullptr;
}


void napkin::Document::patchLinks(const std::string& oldID, const std::string& newID)
{
	// Iterate over the properties of a component or component ptr override.
	// Find component and entity pointers that reference the old object and patch accordingly.
	auto objects = getObjects({ RTTI_OF(nap::Component), RTTI_OF(nap::ComponentPtrInstancePropertyValue), RTTI_OF(nap::RootEntity) } );
	for (auto& object : objects)
	{
		// Recursively iterate over properties and patch paths
		auto props = object->get_type().get_properties();
		for (auto& ptr_prop : props)
		{
			nap::rtti::Path prop_path;
			prop_path.pushAttribute(ptr_prop.get_name().data());
			patchLinks(object, oldID, newID, prop_path);
		}
	}
}


void napkin::Document::patchLinks(nap::rtti::Object* object, const std::string& oldID, const std::string& newID, nap::rtti::Path& rttiPath)
{
	// Resolve path
	nap::rtti::ResolvedPath resolved_path;
	rttiPath.resolve(object, resolved_path);
	auto ptr_prop = resolved_path.getProperty();

	// Skip if not entity or component ptr
	if (!ptr_prop.get_type().is_derived_from(RTTI_OF(nap::ComponentPtrBase)) &&
		!ptr_prop.get_type().is_derived_from(RTTI_OF(nap::EntityPtr)))
		return;

	// Get to string (path) method
	rttr::method string_method = nap::rtti::findMethodRecursive(ptr_prop.get_type(), nap::rtti::method::toString);
	assert(string_method.is_valid());

	// Get path and check for ID inclusion - exclude partial names
	auto path = string_method.invoke(ptr_prop.get_value(object)).to_string();
	auto index = path.find(oldID);
	while (index != std::string::npos)
	{
		auto end_index = index + oldID.size();
		if (end_index >= path.size() ||
			path[end_index] == '/' ||
			path[end_index] == ':')
			break;

		index = path.find(oldID, index + 1);
	}

<<<<<<< HEAD
	// No match
	if (index == std::string::npos)
		return;
=======
			// Create and assign new path
			rttr::method assign_method = nap::rtti::findMethodRecursive(ptr_prop.get_type(), nap::rtti::method::assign);
			assert(assign_method.is_valid());
			auto ptr_variant = ptr_prop.get_value(object);
			assign_method.invoke(ptr_variant, path, target);
>>>>>>> 63d8db01

	// Update path and find target object
	path.replace(index, oldID.size(), newID);
	size_t obj_pos = path.find_last_of('/'); assert(obj_pos != std::string::npos);
	nap::rtti::Object* target = getObject(path.substr(obj_pos + 1));

	// Target doesn't exist
	if (target == nullptr)
	{
		assert(false);
		return;
	}

	// Create and assign new path
	rttr::method assign_method = nap::rtti::findMethodRecursive(ptr_prop.get_type(), nap::rtti::method::assign);
	assert(assign_method.is_valid());
	auto ptr_variant = ptr_prop.get_value(object);
	assign_method.invoke(ptr_variant, path, target);

	// Set as new property value
	if (!ptr_prop.set_value(object, ptr_variant))
	{
		std::string msg = nap::utility::stringFormat("Unable to update: %s", rttiPath.toString().c_str());
		NAP_ASSERT_MSG(false, msg.c_str());
	}
}


const std::string& Document::setObjectName(nap::rtti::Object& object, const std::string& name, bool appenUUID)
{
	if (name.empty())
		return object.mID;

	// Get name
	auto new_name = getUniqueName(name, object, appenUUID);
	if (new_name == object.mID)
		return object.mID;

	// Set name
	auto old_name = object.mID;
	object.mID = new_name;

	// Release item 
	auto it = mObjects.find(old_name);
	assert(it != mObjects.end());
	auto released_obj = it->second.release();

	// Erase old entry, add new entry
	mObjects.erase(it);
	mObjects.emplace(std::make_pair(new_name, std::unique_ptr<nap::rtti::Object>(released_obj)));

	// Patch entity and component ptr links.
	// This occurs when the name of an entity or a component changes, which invalidates existing links to those objects.
	if (object.get_type().is_derived_from(RTTI_OF(nap::Entity)) ||
		object.get_type().is_derived_from(RTTI_OF(nap::Component)))
	{
		patchLinks(old_name, new_name);
	}

	// Notify listeners
	PropertyPath path(object, Path::fromString(nap::rtti::sIDPropertyName), *this);
	assert(path.isValid());
	propertyValueChanged(path);
	objectRenamed(object, old_name, new_name);

	// New name
	return object.mID;
}


nap::Component* Document::addComponent(nap::Entity& entity, rttr::type type)
{
	auto& factory = mCore.getResourceManager()->getFactory();
	bool canCreate = factory.canCreate(type);

	if (!canCreate)
	{
		nap::Logger::fatal("Cannot create instance of '%s'", type.get_name().data());
	}

	assert(canCreate);
	assert(type.is_derived_from<nap::Component>());

	nap::rtti::Variant compVariant = factory.create(type);
	auto comp = compVariant.get_value<nap::Component*>();
	comp->mID = getUniqueName(type.get_name().data(), *comp, true);
	auto it = mObjects.emplace(std::make_pair(comp->mID, comp));
	assert(it.second);

	entity.mComponents.emplace_back(comp);
	componentAdded(comp, &entity);
	return comp;
}


nap::rtti::Object* Document::addObject(rttr::type type, nap::rtti::Object* parent, const std::string& name)
{
	// Make sure it's an rtti Object
	Factory& factory = mCore.getResourceManager()->getFactory();
	if (!type.is_derived_from<Object>())
	{
		nap::Logger::error("Cannot create object of type: %s, type does not derive from",
				type.get_name().data(), RTTI_OF(Object).get_name().data());
		return nullptr;
	}

	// Ensure we can create the object using the factory
	if (!factory.canCreate(type))
	{
		nap::Logger::error("Cannot create object of type: %s", type.get_name().data());
		return nullptr;
	}

	// Get initial name
	std::string base_name = name.empty() ? friendlyTypeName(type) : name;
	nap::rtti::Object* obj = factory.create(type);
	assert(obj != nullptr);
	obj->mID = getUniqueName(base_name, *obj, true);

	// Add to managed object list
	mObjects.emplace(std::make_pair(obj->mID, obj));

	// Notify listeners
	objectAdded(obj, parent);
	return obj;
}


nap::Entity& Document::addEntity(nap::Entity* parent, const std::string& name)
{
	auto e = addObject<nap::Entity>(parent, name);
	assert(e != nullptr);
	return *e;
}


std::string Document::getUniqueName(const std::string& suggestedName, const nap::rtti::Object& object, bool useUUID)
{
	// Construct name
	std::string newName = useUUID ?
		nap::utility::stringFormat("%s_%s", suggestedName.c_str(), createSimpleUUID().c_str()) :
		suggestedName;

	// Ensure name is unique
	auto ex_obj = getObject(newName); int i = 2;
	while (ex_obj != nullptr && ex_obj != &object)
	{
		newName = useUUID ?
			nap::utility::stringFormat("%s_%s", suggestedName.c_str(), createSimpleUUID().c_str()) :
			nap::utility::stringFormat("%s%d", suggestedName.c_str(), i++);
		ex_obj = getObject(newName);
	}
	return newName;
}


Object* Document::getObject(const std::string& name)
{
	auto it = mObjects.find(name);
	return it != mObjects.end() ? it->second.get() : nullptr;
}


Object* Document::getObject(const std::string& name, const rttr::type& type)
{
	auto object = getObject(name);
	return object != nullptr && object->get_type().is_derived_from(type) ? object : nullptr;
}


void Document::removeObject(Object& object)
{
	// Emit signal first so observers can act before the change
	removingObject(&object);

	// Remove instance properties for this object
	if (!object.get_type().is_derived_from<nap::InstancePropertyValue>())
		removeInstanceProperties(object);

	// Delete embedded objects under the given owner.
	nap::rtti::ObjectList embedded_objs = getEmbeddedObjects(object);
	for (auto embedded_obj : embedded_objs)
		removeObject(*embedded_obj);

	// Remove this object from every group as a member
	int child_index = -1;
	auto parent_group = getGroup(object, child_index);
	if (parent_group != nullptr)
	{
		groupRemoveElement(*parent_group, parent_group->getMembersProperty(), child_index);
	}

	// Handle specific objects.
	// By default, all items that reference the deleted item will have their handle set to null.
	// For some items we do a bit of cleanup, to ensure their children remain organized.
	// TODO: Check if the item that references this item is in an array and a regular pointer
	// If it is, we can erase that index. Note that that will be slower than handling specific cases.
	if (object.get_type().is_derived_from<nap::Entity>())
	{
		// Remove from every scene
		auto entity = static_cast<nap::Entity*>(&object);
		auto scenes = getObjects(RTTI_OF(nap::Scene));
		for (auto& scene : scenes)
			removeEntityFromScene(static_cast<nap::Scene&>(*scene), *entity);

		// Remove (every!) reference to the entity
		// Entities can have multiple references to the same child entity
		auto parent_entity = getParent(*entity);
		if (parent_entity != nullptr)
		{
			for (auto it = parent_entity->mChildren.begin(); it != parent_entity->mChildren.end(); )
			{
				if (it->get() == entity)
				{
					it = parent_entity->mChildren.erase(it);
					continue;
				}
				it++;
			}
		}
	}

	// Remove the component from entities that reference it
	else if (object.get_type().is_derived_from(RTTI_OF(nap::Component)))
	{
		auto component = static_cast<nap::Component*>(&object);
		auto owner = getOwner(*component);
		if (owner != nullptr)
		{
			auto it = std::remove(owner->mComponents.begin(), owner->mComponents.end(), &object);
			owner->mComponents.erase(it, owner->mComponents.end());
		}
	}

	// Remove the group from parent groups, if any
	else if (object.get_type().is_derived_from(RTTI_OF(nap::IGroup)))
	{
		// Get parent group
		auto group = static_cast<nap::IGroup*>(&object);
		int child_index = -1;
		auto owner =  getOwner(*group, child_index);

		// Remove from parent if found
		if (owner != nullptr)
			groupRemoveElement(*owner, owner->getChildrenProperty(), child_index);
	}

	// References to object have been removed, 
	auto found_it = std::find_if(mObjects.begin(), mObjects.end(), [&](const auto& obj) 
		{
			return obj.second.get() == &object;
		});
	assert(found_it != mObjects.end());

	// Erase
	auto released_obj = found_it->second.release();
	mObjects.erase(found_it);

	// Notify listeners this object has been removed
	objectRemoved(released_obj);
	delete released_obj;
}


void Document::removeObject(const std::string& name)
{
	auto object = getObject(name);
	if (object != nullptr)
	{
		removeObject(*object);
	}
}


void Document::removeInstanceProperties(nap::rtti::Object& object)
{
	for (auto scene : getObjects<nap::Scene>())
	{
		removeInstanceProperties(*scene, object);
	}
}


void Document::removeInstanceProperties(nap::Scene& scene, nap::rtti::Object& object)
{
	// Get components based on object
	auto allComponents = getComponentsRecursive(object);

	// If there's nothing to compare against return
	if (allComponents.isEmpty())
		return;

	// Otherwise iterate over all entities in the scene and see if it contains the given component
	for (auto& rootEntity : scene.mEntities)
	{
		auto& props = rootEntity.mInstanceProperties;
		for (int i = static_cast<int>(props.size() - 1); i >= 0; --i)
		{
			if (allComponents.contains(props[i].mTargetComponent.get()))
			{
				props.erase(props.begin() + i);
			}
		}
	}
}


void Document::removeInstanceProperties(PropertyPath path)
{
	// Remove instanceproperties for a parentEntity, childEntity combo
	// Path is expected to be a child of another entity
	auto parent = path.getParent();
	assert(parent.isValid());
	assert(parent.getType().is_derived_from<nap::Entity>());
	auto parentEntity = rtti_cast<nap::Entity>(parent.getObject());
	assert(parentEntity);
	auto instIndex = path.getInstanceChildEntityIndex();

	auto parentID = parentEntity->mID;
	auto entityID = path.getObject()->mID;

	QList<nap::Scene*> changedScenes;
	for (auto scene : getObjects<nap::Scene>())
	{
		for (auto& rootEntity : scene->mEntities)
		{
			auto& props = rootEntity.mInstanceProperties;
			for (int i=0; i < props.size();)
			{
				auto& prop = props.at(i);
				auto compPathStr = prop.mTargetComponent.toString();
				auto compID = nap::utility::getFileName(compPathStr);
				auto entPath = nap::utility::getFileDir(compPathStr);
				auto _entityID = nap::utility::getFileName(entPath);
				auto _parentID = nap::utility::getFileName(nap::utility::getFileDir(entPath));

				auto split = nap::utility::splitString(_entityID, ':');
				int _instIndex;
				splitNameIndex(_entityID, _entityID, _instIndex);

				int parentIndex;
				splitNameIndex(_parentID, _parentID, parentIndex);

				if (_parentID == ".")
					_parentID = rootEntity.mEntity->mID;

				// If entity and parentEntity match, we can delete it
				if (_parentID == parentID && _entityID == entityID)
				{
					if (_instIndex == instIndex)
					{
						// same index, remove
						props.erase(props.begin() + i);

						if (!changedScenes.contains(scene))
							changedScenes.append(scene);

						continue;
					}
					else if (_instIndex > instIndex)
					{
						// shift index and reconstruct path
						auto parentPath = nap::utility::getFileDir(entPath);
						auto newIndex = _instIndex - 1;
						auto newPath = nap::utility::stringFormat("%s/%s:%d/%s",
								parentPath.c_str(), _entityID.c_str(), newIndex, compID.c_str());
						prop.mTargetComponent.assign(newPath, prop.mTargetComponent.get());

						if (!changedScenes.contains(scene))
							changedScenes.append(scene);
					}
				}
				++i;
			}
		}
	}

	for (auto scene : changedScenes)
		objectChanged(scene);
}


QList<nap::Component*> Document::getComponentsRecursive(nap::rtti::Object& object)
{
	// List of components to return
	QList<nap::Component*> components;

	// Check if the incoming object is a component
	nap::Component* component = rtti_cast<nap::Component>(&object);
	if (component != nullptr)
	{
		components.append(component);
		return components;
	}

	nap::Entity* entity = rtti_cast<nap::Entity>(&object);
	if (entity != nullptr)
	{
		recurseChildren(*entity, [&components](nap::Entity& child)
		{
			for (auto comp : child.mComponents)
				components << comp.get();
		});
		return components;
	}

	// No component or entity
	return components;
}


void Document::recurseChildren(nap::Entity& entity, std::function<void(nap::Entity& child)> visitor)
{
	QStack<nap::Entity*> stack;
	stack.push(&entity);

	while (!stack.empty())
	{
		auto current = stack.pop();
		visitor(*current);

		for (auto child : current->mChildren)
			stack.push(child.get());
	}
}


size_t Document::addEntityToScene(nap::Scene& scene, nap::Entity& entity)
{
	nap::RootEntity rootEntity;
	rootEntity.mEntity = &entity;
	size_t index = scene.mEntities.size();
	scene.mEntities.emplace_back(rootEntity);
	objectChanged(&scene);
	return index;
}

size_t Document::addChildEntity(nap::Entity& parent, nap::Entity& child)
{
	auto index = parent.mChildren.size();
	parent.mChildren.emplace_back(&child);
	childEntityAdded(&child, &parent);
	return index;
}


void Document::removeChildEntity(nap::Entity& parent, size_t childIndex)
{
	// WARNING: This will NOT take care of removing and patching up instance properties
	auto obj = parent.mChildren[childIndex];
	parent.mChildren.erase(parent.mChildren.begin() + childIndex);
	objectChanged(&parent);

	PropertyPath childrenProp(parent, nap::rtti::Path::fromString("Children"), *this);
	assert(childrenProp.isValid());
	propertyValueChanged(childrenProp);
}


void Document::remove(const PropertyPath& path)
{
	auto parent = path.getParent();

	if (parent.getType().is_derived_from<nap::Entity>() && path.getType().is_derived_from<nap::Entity>())
	{
		// Removing child Entity from parent Entity
		auto parentEntity = rtti_cast<nap::Entity>(parent.getObject());
		assert(parentEntity);
		auto childEntity = rtti_cast<nap::Entity>(path.getObject());
		assert(childEntity);

		// Remove all instance properties that refer to this Entity:0 under ParentEntity
		auto realIndex = path.getEntityIndex();
		removeInstanceProperties(path);
		removeChildEntity(*parentEntity, realIndex);
		return;
	}

	auto _p1 = parent.toString();
	auto _p2 = path.toString();

	if (parent.getType().is_derived_from<nap::Scene>() && path.getType().is_derived_from<nap::Entity>())
	{
		auto entity = rtti_cast<nap::Entity>(path.getObject());
		auto scene = rtti_cast<nap::Scene>(parent.getObject());
		int idx = 0;
		int pathidx = path.getInstanceChildEntityIndex();
		for (int i=0; i<scene->mEntities.size(); i++)
		{
			auto& rootEntity = scene->mEntities[i];
			if (rootEntity.mEntity->mID == entity->mID) {
				if (idx == pathidx)
				{
					scene->mEntities.erase(scene->mEntities.begin() + i);
					objectChanged(scene);
					return;
				}
				++idx;
			}

		}
	}
}


void Document::removeEntityFromScene(nap::Scene& scene, nap::Entity& entity)
{
	// Remove instance properties associated with this entity
	removeInstanceProperties(scene, entity);

	// Remove (every!) child entity from the scene
	bool changed = false;
	for (auto it = scene.mEntities.begin(); it != scene.mEntities.end(); )
	{
		if (it->mEntity == &entity)
		{
			it = scene.mEntities.erase(it);
			changed = true;
			continue;
		}
		it++;
	}

	if (changed)
	{
		objectChanged(&scene);
	}
}


void Document::removeEntityFromScene(nap::Scene& scene, size_t index)
{
	removeInstanceProperties(scene, *scene.mEntities[index].mEntity);
	scene.mEntities.erase(scene.mEntities.begin() + index);
	objectChanged(&scene);
}


int Document::arrayAddValue(const PropertyPath& path)
{
	ResolvedPath resolved_path = path.resolve();
	assert(resolved_path.isValid());

	Variant array = resolved_path.getValue();
	assert(array.is_array());
	VariantArray array_view = array.create_array_view();
	assert(array_view.is_dynamic());

	const TypeInfo element_type = array_view.get_rank_type(1);
	const TypeInfo wrapped_type = element_type.is_wrapper() ? element_type.get_wrapped_type() : element_type;
	if (!wrapped_type.can_create_instance())
	{
		nap::Logger::error("Cannot create instance of type '%s'", wrapped_type.get_name().data());
		return -1;
	}

	// HACK: In the case of a vector<string>, rttr::type::create() gives us a shared_ptr to a string,
	// hence, rttr::variant_array_view::insert_value will fail because it expects just a string.
	Variant new_value;
	new_value = wrapped_type == RTTI_OF(std::string) ? std::string() : wrapped_type.create();
	assert(new_value.is_valid());

	size_t index = array_view.get_size();
	bool inserted = array_view.insert_value(index, new_value);
	assert(inserted);
	resolved_path.setValue(array);

	propertyValueChanged(path);
	propertyChildInserted(path, index);

	return index;
}


size_t Document::arrayAddExistingObject(const PropertyPath& path, Object* object, size_t index)
{
	// Resolve path and fetch array
	ResolvedPath resolved_path = path.resolve();
	assert(resolved_path.isValid());
	Variant array = resolved_path.getValue();
	assert(array.is_valid());
	assert(array.is_array());
	VariantArray array_view = array.create_array_view();
	assert(array_view.is_dynamic());
	assert(array_view.is_valid());

	// Convert the object to the wrapped type
	const TypeInfo array_type = array_view.get_rank_type(array_view.get_rank());
	const TypeInfo wrapped_type = array_type.is_wrapper() ? array_type.get_wrapped_type() : array_type;

	// Insert item into array
	Variant new_item = object;
	bool convert_ok = new_item.convert(wrapped_type);
	assert(convert_ok);
	assert(index <= array_view.get_size());
	bool inserted = array_view.insert_value(index, new_item);
	assert(inserted);

	// If the item is a component or entity ptr -> assign relative object path
	if (array_type.is_derived_from(RTTI_OF(nap::ComponentPtrBase)) ||
		array_type.is_derived_from(RTTI_OF(nap::EntityPtr)))
	{
		// Get assign method
		Variant new_ptr = array_view.get_value_as_ref(index);
		rttr::method assign_method = nap::rtti::findMethodRecursive(array_type, nap::rtti::method::assign);
		assert(assign_method.is_valid());
		auto obj_path = relativeObjectPath(*path.getObject(), *object);

		// Assign
		array_type.is_derived_from(RTTI_OF(nap::ComponentPtrBase)) ?
			assign_method.invoke(new_ptr.get_wrapped_value<nap::ComponentPtrBase>(), obj_path, object) :
			assign_method.invoke(new_ptr.get_wrapped_value<nap::EntityPtr>(), obj_path, object);
	}

	// Set updated array
	bool value_set = resolved_path.setValue(array);
	assert(value_set);

	// Notify listeners
	propertyValueChanged(path);
	propertyChildInserted(path, index);

	return index;
}


int Document::arrayAddNewObject(const PropertyPath& path, const TypeInfo& type, size_t index)
{
	// Resolve path
	ResolvedPath resolved_path = path.resolve();
	assert(resolved_path.isValid());

	// Get parent
	PropertyPath parent_path = path.getParent();
	assert(parent_path.isValid());
	auto* parent_object = parent_path.getObject();

	// Create object
	Object* new_object = addObject(type, parent_object);
	if (!new_object)
	{
		nap::Logger::error("Did not create object at: %s", path.toString().c_str());
		return 0;
	}

	// Insert into array
	Variant array = resolved_path.getValue();
	VariantArray array_view = array.create_array_view();
	assert(index <= array_view.get_size());
	bool inserted = array_view.insert_value(index, new_object);
	assert(inserted);

	// Set array after modification
	bool value_set = resolved_path.setValue(array);
	assert(value_set);

	// Call listeners
	propertyValueChanged(path);
	propertyChildInserted(path, index);

	return index;
}


void Document::arrayRemoveElement(const PropertyPath& path, size_t index)
{
	// If embedded pointer, get pointee 
	auto elementPath = path.getArrayElement(index);
	nap::rtti::Object* pointee = nullptr;
	if (elementPath.isEmbeddedPointer())
		pointee = elementPath.getPointee();

	// Get array from path
	ResolvedPath resolved_path = path.resolve();
	Variant value = resolved_path.getValue();
	VariantArray array = value.create_array_view();
	assert(index < array.get_size());

	// Remove from array and update
	bool ok = array.remove_value(index);
	assert(ok);
	ok = resolved_path.setValue(value);
	assert(ok);

	// Notify listeners that the array changed
	propertyValueChanged(path);
	propertyChildRemoved(path, index);

	// Delete pointee if the resource is embedded
	if (pointee != nullptr)
	{
		removeObject(*pointee);
	}
}


void napkin::Document::groupRemoveElement(nap::IGroup& group, rttr::property arrayProperty, size_t index)
{
	// Resolve path to property
	PropertyPath path(group, arrayProperty, *this);
	ResolvedPath resolved_path = path.resolve();
	assert(resolved_path.isValid());

	Variant value = resolved_path.getValue();
	VariantArray array = value.create_array_view();
	assert(index < array.get_size());

	// Remove from array and update
	bool ok = array.remove_value(index); assert(ok);
	ok = resolved_path.setValue(value);  assert(ok);

	// Notify listeners that the array changed
	propertyValueChanged(path);
	propertyChildRemoved(path, index);
}


void napkin::Document::reparentObject(nap::rtti::Object& object, const PropertyPath& currentPath, const PropertyPath& newPath)
{
	// Notify users about re-parent operation
	objectReparenting(object, currentPath, newPath);

	// remove from current parent if it has one
	if (currentPath.isValid())
	{
		// Get index
		int resource_idx = -1; int length = currentPath.getArrayLength();
		for (int i = 0; i < length; i++)
		{
			auto el_path = currentPath.getArrayElement(i);
			if (el_path.getPointee() == &object)
			{
				resource_idx = i;
				break;
			}
		}
		assert(resource_idx >= 0);

		// Remove from array
		ResolvedPath resolved_path = currentPath.resolve();
		Variant array_value = resolved_path.getValue();
		VariantArray view = array_value.create_array_view();
		bool ok = view.remove_value(resource_idx);
		assert(ok);
		ok = resolved_path.setValue(array_value);
		assert(ok);

		// Notify listeners that the array changed
		propertyValueChanged(currentPath);
		propertyChildRemoved(currentPath, resource_idx);
	}

	// Move to new parent
	if (newPath.isValid())
	{
		// Add to existing array
		ResolvedPath resolved_path = newPath.resolve();
		Variant target_array_value = resolved_path.getValue();
		VariantArray view = target_array_value.create_array_view();
		int index = view.get_size();
		bool ok = view.insert_value(index, &object);
		assert(ok);
		ok = resolved_path.setValue(target_array_value);
		assert(ok);

		// Call listeners
		propertyValueChanged(newPath);
		propertyChildInserted(newPath, index);
	}

	// Notify users the re-parent operation succeeded
	objectReparented(object, currentPath, newPath);
}


void Document::arraySwapElement(const PropertyPath& path, size_t fromIndex, size_t toIndex)
{
	// Resolve property path
	ResolvedPath resolved_path = path.resolve();
	Variant array_value = resolved_path.getValue();
	VariantArray array = array_value.create_array_view();

	// Swap & Set
	assert(fromIndex < array.get_size());
	Variant fr_value = array.get_value(fromIndex);
	array.set_value(fromIndex, array.get_value(toIndex));
	assert(toIndex < array.get_size());
	array.set_value(toIndex, fr_value);
	bool ok = resolved_path.setValue(array_value); assert(ok);
	propertyValueChanged(path);
	arrayIndexSwapped(path, fromIndex, toIndex);
}


nap::rtti::Variant Document::arrayGetElement(const PropertyPath& path, size_t index) const
{
	ResolvedPath resolved_path = path.resolve();
	Variant array_value = resolved_path.getValue();
	VariantArray array = array_value.create_array_view();
	return array.get_value(index);
}


void Document::executeCommand(QUndoCommand* cmd)
{
	mUndoStack.push(cmd);
}


QList<PropertyPath> Document::getPointersTo(const nap::rtti::Object& targetObject, bool excludeArrays, bool excludeParent, bool excludeInstanceProperties)
{
	QList<PropertyPath> properties;
	for (const auto& it : mObjects)
	{
		nap::rtti::Object* source_obj = it.second.get();
		std::vector<nap::rtti::ObjectLink> links;
		findObjectLinks(*source_obj, links);
		for (const auto& link : links)
		{
			// Link is target
			assert(link.mSource == source_obj);
			if (link.mTarget != &targetObject)
				continue;

			// Construct path
			PropertyPath propPath(*source_obj, link.mSourcePath, *this);
			auto proppathstr = propPath.toString();
			assert(propPath.isPointer());

			if (excludeInstanceProperties && source_obj->get_type().is_derived_from<nap::Scene>())
				continue;

			if (excludeArrays && propPath.isArray())
				continue;

			if (propPath.getParent().getType().is_derived_from<nap::ComponentInstanceProperties>())
				continue;

			if (excludeParent)
			{
				if (source_obj->get_type().is_derived_from(RTTI_OF(nap::Entity)))
				{
					auto* entity = static_cast<nap::Entity*>(source_obj);
					if (std::find(entity->mChildren.begin(), entity->mChildren.end(), &targetObject) != entity->mChildren.end())
						continue;

					if (std::find(entity->mComponents.begin(), entity->mComponents.end(), &targetObject) !=
						entity->mComponents.end())
						continue;
				}
				else if (source_obj->get_type().is_derived_from(RTTI_OF(nap::IGroup)))
				{
					// Check if item is part of group
					auto* group = static_cast<nap::IGroup*>(source_obj);
					PropertyPath array_path(*group, group->getMembersProperty(), *this);
					bool part_of_group = false;
					array_path.iterateChildren([&](const PropertyPath& path)
						{
							// Cancel iteration if found 
							part_of_group = path.getPointee() == &targetObject;
							return !part_of_group;
						}, 0);

					// Don't add groups that directly reference the item
					if (part_of_group)
						continue;
				}
			}

			// This property references the item
			properties << propPath;
		}
	}
	return properties;
}


QList<nap::RootEntity*> Document::getRootEntities(nap::Scene& scene, nap::rtti::Object& object)
{
	auto entity = rtti_cast<nap::Entity>(&object);
	if (entity == nullptr)
	{
		// must be component
		auto comp = rtti_cast<nap::Component>(&object);
		entity = getOwner(*comp);
	}
	assert(entity);

	QList<nap::RootEntity*> rootEntities;
	for (nap::RootEntity& rootEntity : scene.mEntities)
	{
		if (rootEntity.mEntity == &object)
			rootEntities.append(&rootEntity);
		else if (hasChild(*rootEntity.mEntity.get(), *entity, true))
			rootEntities.append(&rootEntity);
	}
	return rootEntities;
}


Document::~Document()
{
	mUndoStack.disconnect();
}


std::vector<nap::rtti::Object*> Document::getObjects(const nap::rtti::TypeInfo& type)
{
	std::vector<nap::rtti::Object*> result;
	for (auto& object : mObjects)
	{
		if (object.second->get_type().is_derived_from(type))
		{
			result.emplace_back(object.second.get());
		}
	}
	return result;
}


std::vector<nap::rtti::Object*> napkin::Document::getObjects(const std::vector<nap::rtti::TypeInfo>& types)
{
	std::vector<nap::rtti::Object*> result;
	for (auto& object : mObjects)
	{
		const auto& found_it = std::find_if(types.begin(), types.end(), [&object](const auto& type)
		{
			return object.second->get_type().is_derived_from(type);
		});

		if (found_it != types.end())
		{
			result.emplace_back(object.second.get());
		}
	}
	return result;
}


bool Document::isPointedToByEmbeddedPointer(const nap::rtti::Object& obj)
{
	return bool(getEmbeddedObjectOwner(obj));
}


nap::rtti::Object* Document::getEmbeddedObjectOwner(const nap::rtti::Object& obj)
{
	auto path = getEmbeddedObjectOwnerPath(obj);
	if (path.isValid())
		return path.getObject();
	return nullptr;
}


PropertyPath Document::getEmbeddedObjectOwnerPath(const nap::rtti::Object& obj)
{
	for (const auto& path : getPointersTo(obj, false, false))
	{
		if (path.isEmbeddedPointer())
			return path;
	}
	return {};
}


std::vector<nap::rtti::Object*> Document::getEmbeddedObjects(nap::rtti::Object& owner)
{
	// Iterate over child properties, down from owner
	// Add every embedded object if not null
	PropertyPath prop_path(owner, *this);
	std::vector<nap::rtti::Object*> embedded_objects;
	prop_path.iterateChildren([&](const PropertyPath& curent_path)
		{
			if (curent_path.isEmbeddedPointer() && !curent_path.isArray())
			{
				auto pointee = curent_path.getPointee();
				if (pointee != nullptr)
				{
					embedded_objects.emplace_back(pointee);
				}
			}
			return true;
		}, IterFlag::Resursive);
	return embedded_objects;
}


nap::Component* Document::getComponent(nap::Entity& entity, rttr::type componenttype)
{
	for (auto comp : entity.getComponents())
	{
		if (comp.get()->get_type().is_derived_from(componenttype))
			return comp.get();
	}
	return nullptr;
}


void Document::removeComponent(nap::Component& comp)
{
	auto owner = getOwner(comp);
	auto& comps = owner->mComponents;
	comps.erase(std::remove_if(comps.begin(), comps.end(), [&comp](const auto& objptr) {
		return objptr == &comp;
	}));
}


void Document::absoluteObjectPathList(const nap::rtti::Object& obj, std::deque<std::string>& result) const
{
	const nap::Entity* entity = nullptr;

	// If we got a component, push that first, then get the owning entity
	auto component = rtti_cast<const nap::Component>(&obj);
	if (component != nullptr) {
		result.push_front(component->mID);
		entity = getOwner(*component);
		assert(entity != nullptr);
	}

	// Entity is null, so we must not have gotten a component
	if (entity == nullptr)
		entity = rtti_cast<const nap::Entity>(&obj);

	assert(entity != nullptr); // Unsupported object type received.

	while (entity != nullptr)
	{
		result.push_front(entity->mID);
		entity = getParent(*entity);
	}
}


std::string Document::absoluteObjectPath(const nap::rtti::Object& obj) const
{
	std::deque<std::string> path;
	absoluteObjectPathList(obj, path);
	return "/" + nap::utility::joinString(path, "/");
}


size_t findCommonStartingElements(const std::deque<std::string>& a, const std::deque<std::string>& b)
{
	size_t i = 0;
	size_t len = std::min(a.size(), b.size());
	for (; i < len; i++)
	{
		if (a[i] != b[i])
			return i;
	}
	return i;
}


void Document::relativeObjectPathList(const nap::rtti::Object& origin, const nap::rtti::Object& target,
									  std::deque<std::string>& result) const
{

	// Grab the origin entity (ignore component if provided)
	auto originEntity = rtti_cast<const nap::Entity>(&origin);
	if (!originEntity) {
		auto originComponent = rtti_cast<const nap::Component>(&origin);
		assert(originComponent != nullptr);
		originEntity = getOwner(*originComponent);
	}
	assert(originEntity != nullptr);

	// Componentptrs and EntityPtrs have to be handled differently. Check for entity first
	if (auto targetEntity = rtti_cast<const nap::Entity>(&target))
	{
		result.emplace_back(targetEntity->mID);
		return;
	}

	// This implementation is based off the description in componentptr.h
	// Notes:
	// - Sibling component paths start with a single period, but other paths (parent/child) do not.
	//   What is the meaning of the period, can we get rid of it? It would make it more consistent
	// - No speak of pointers to children, so making assumptions here.

	// Going for Entity -> Component path here.
	// In other words, we always start from an Entity
	if (auto targetComponent = rtti_cast<const nap::Component>(&target))
	{
		auto targetEntity = getOwner(*targetComponent);

		// Sibling component found? Return only one element
		if (targetEntity != nullptr && originEntity == targetEntity)
		{
			result.emplace_back("."); // TODO: Probably not necessary
			result.push_back(targetComponent->mID);
			return;
		}

		// Get absolute paths and compare
		std::deque<std::string> absOriginPath;
		std::deque<std::string> absTargetPath;

		absoluteObjectPathList(*originEntity, absOriginPath);
		absoluteObjectPathList(*targetComponent, absTargetPath);

		size_t commonidx = findCommonStartingElements(absOriginPath, absTargetPath);
		for (size_t i = commonidx, len = absOriginPath.size(); i < len; i++)
			result.emplace_back("..");

		if (result.empty()) // Add a period to be consistent with sibling path?
			result.emplace_back("."); // TODO: Probably not necessary

		for (size_t i = commonidx, len = absTargetPath.size(); i < len; i++)
			result.push_back(absTargetPath[i]);
	}
}


std::string Document::relativeObjectPath(const nap::rtti::Object& origin, const nap::rtti::Object& target) const
{
	std::deque<std::string> path;
	relativeObjectPathList(origin, target, path);
	return nap::utility::joinString(path, "/");
}<|MERGE_RESOLUTION|>--- conflicted
+++ resolved
@@ -252,22 +252,15 @@
 		index = path.find(oldID, index + 1);
 	}
 
-<<<<<<< HEAD
 	// No match
 	if (index == std::string::npos)
 		return;
-=======
-			// Create and assign new path
-			rttr::method assign_method = nap::rtti::findMethodRecursive(ptr_prop.get_type(), nap::rtti::method::assign);
-			assert(assign_method.is_valid());
-			auto ptr_variant = ptr_prop.get_value(object);
-			assign_method.invoke(ptr_variant, path, target);
->>>>>>> 63d8db01
 
 	// Update path and find target object
 	path.replace(index, oldID.size(), newID);
-	size_t obj_pos = path.find_last_of('/'); assert(obj_pos != std::string::npos);
-	nap::rtti::Object* target = getObject(path.substr(obj_pos + 1));
+	size_t obj_pos = path.find_last_of('/');
+	nap::rtti::Object* target = getObject(obj_pos != std::string::npos ?
+		path.substr(obj_pos + 1) : path);
 
 	// Target doesn't exist
 	if (target == nullptr)
@@ -283,7 +276,7 @@
 	assign_method.invoke(ptr_variant, path, target);
 
 	// Set as new property value
-	if (!ptr_prop.set_value(object, ptr_variant))
+	if (!resolved_path.setValue(ptr_variant))
 	{
 		std::string msg = nap::utility::stringFormat("Unable to update: %s", rttiPath.toString().c_str());
 		NAP_ASSERT_MSG(false, msg.c_str());
