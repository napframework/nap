--- conflicted
+++ resolved
@@ -1028,7 +1028,6 @@
 	if (auto targetComponent = rtti_cast<const nap::Component>(&target))
 	{
 		auto targetEntity = getOwner(*targetComponent);
-<<<<<<< HEAD
 
 		// Sibling component found? Return only one element
 		if (targetEntity != nullptr && originEntity == targetEntity)
@@ -1052,31 +1051,6 @@
 		if (result.empty()) // Add a period to be consistent with sibling path?
 			result.emplace_back("."); // TODO: Probably not necessary
 
-=======
-
-		// Sibling component found? Return only one element
-		if (targetEntity != nullptr && originEntity == targetEntity)
-		{
-			result.emplace_back("."); // TODO: Probably not necessary
-			result.push_back(targetComponent->mID);
-			return;
-		}
-
-		// Get absolute paths and compare
-		std::deque<std::string> absOriginPath;
-		std::deque<std::string> absTargetPath;
-
-		absoluteObjectPathList(*originEntity, absOriginPath);
-		absoluteObjectPathList(*targetComponent, absTargetPath);
-
-		size_t commonidx = findCommonStartingElements(absOriginPath, absTargetPath);
-		for (size_t i = commonidx, len = absOriginPath.size(); i < len; i++)
-			result.emplace_back("..");
-
-		if (result.empty()) // Add a period to be consistent with sibling path?
-			result.emplace_back("."); // TODO: Probably not necessary
-
->>>>>>> c9918ea9
 		for (size_t i = commonidx, len = absTargetPath.size(); i < len; i++)
 			result.push_back(absTargetPath[i]);
 	}
