#include "mainwindow.h"

#include <QMessageBox>
#include <QCloseEvent>
#include <fcurve.h>
#include <QtDebug>
#include <utility/fileutils.h>

using namespace napkin;

void MainWindow::bindSignals()
{
	connect(&AppContext::get(), &AppContext::documentOpened, this, &MainWindow::onDocumentOpened);
	connect(&AppContext::get(), &AppContext::documentChanged, this, &MainWindow::onDocumentChanged);
	connect(&mResourcePanel, &ResourcePanel::selectionChanged, this, &MainWindow::onResourceSelectionChanged);
	connect(&mScenePanel, &ScenePanel::selectionChanged, this, &MainWindow::onSceneSelectionChanged);
	connect(&AppContext::get(), &AppContext::selectionChanged, &mResourcePanel, &ResourcePanel::selectObjects);
	connect(&AppContext::get(), &AppContext::logMessage, this, &MainWindow::onLog);
}


void MainWindow::unbindSignals()
{
	disconnect(&AppContext::get(), &AppContext::documentOpened, this, &MainWindow::onDocumentOpened);
	disconnect(&AppContext::get(), &AppContext::documentChanged, this, &MainWindow::onDocumentChanged);
	disconnect(&mResourcePanel, &ResourcePanel::selectionChanged, this, &MainWindow::onResourceSelectionChanged);
	disconnect(&mScenePanel, &ScenePanel::selectionChanged, this, &MainWindow::onSceneSelectionChanged);
	disconnect(&AppContext::get(), &AppContext::selectionChanged, &mResourcePanel, &ResourcePanel::selectObjects);
	disconnect(&AppContext::get(), &AppContext::logMessage, this, &MainWindow::onLog);
}


void MainWindow::showEvent(QShowEvent* event)
{
	BaseWindow::showEvent(event);

	if (mFirstShowEvent)
	{
		QSettings settings;
		nap::Logger::debug("Using settings file: %s", settings.fileName().toStdString().c_str());
		AppContext::get().restoreUI();
		rebuildRecentMenu();
		mFirstShowEvent = false;
	}
}

void MainWindow::closeEvent(QCloseEvent* event)
{
	if (!confirmSaveCurrentFile())
	{
		event->ignore();
		return;
	}

	unbindSignals();
	BaseWindow::closeEvent(event);
}

void MainWindow::addDocks()
{
//	addDock("Available Types", &mHierarchyPanel);
//	addDock("History", &mHistoryPanel);
//	addDock("Path Browser", &mPathBrowser);

	addDock("Resources", &mResourcePanel);
	addDock("Inspector", &mInspectorPanel);
	addDock("Log", &mLogPanel);
	addDock("AppRunner", &mAppRunnerPanel);
    addDock("Scene", &mScenePanel);
	addDock("Curve", &mCurvePanel);
	addDock("Modules", &mModulePanel);
	addDock("Instance Properties", &mInstPropPanel);
}


void MainWindow::addMenu()
{
	auto filemenu = new QMenu("File", menuBar());
	{
		auto newFileAction = new NewFileAction();
		addAction(newFileAction);
		filemenu->addAction(newFileAction);

		auto openFileAction = new OpenFileAction();
		addAction(openFileAction);
		filemenu->addAction(openFileAction);

<<<<<<< HEAD
		auto reloadFileAction = new ReloadFileAction();
		addAction(reloadFileAction);
		filemenu->addAction(reloadFileAction);
=======
		mRecentFilesMenu = filemenu->addMenu("Open Recent");
>>>>>>> 2f96b1a7

		auto saveFileAction = new SaveFileAction();
		addAction(saveFileAction);
		filemenu->addAction(saveFileAction);

		auto saveFileAsAction = new SaveFileAsAction();
		addAction(saveFileAction);
		filemenu->addAction(saveFileAsAction);
	}
	menuBar()->insertMenu(getWindowMenu()->menuAction(), filemenu);

	auto optionsMenu = new QMenu("Options", menuBar());
	{
		optionsMenu->addMenu(&mThemeMenu);
		optionsMenu->addAction("Save settings as...", [this]() {
			auto filename = QFileDialog::getSaveFileName(this, "Save Settings", QString(), "Settings file (*.ini)");
			if (filename.isEmpty())
				return;
			QSettings s(filename, QSettings::IniFormat);

		});
	}
	menuBar()->insertMenu(getWindowMenu()->menuAction(), optionsMenu);
}


void MainWindow::onDocumentChanged()
{
	updateWindowTitle();
}


void MainWindow::updateWindowTitle()
{
	QString filename = AppContext::get().getDocument()->getCurrentFilename();
	if (filename.isEmpty()) {
		filename = napkin::TXT_UNTITLED_DOCUMENT;
	} else {
		filename = QFileInfo(filename).fileName();
	}

	QString changed = AppContext::get().getDocument()->isDirty() ? "*" : "";

	setWindowTitle(QString("%1%2 - %3").arg(filename, changed, QApplication::applicationName()));
}

MainWindow::MainWindow() : BaseWindow(), mErrorDialog(this)
{
	setStatusBar(&mStatusBar);

	addDocks();
	addMenu();
	bindSignals();
}

MainWindow::~MainWindow()
{
}

void MainWindow::onResourceSelectionChanged(QList<PropertyPath> paths)
{
	auto sceneTreeSelection = mScenePanel.treeView().getTreeView().selectionModel();
	sceneTreeSelection->blockSignals(true);
	sceneTreeSelection->clearSelection();
	sceneTreeSelection->blockSignals(false);

	mInspectorPanel.clear();
	if (!paths.isEmpty())
	{
		auto path = paths.first();
		// Don't edit scenes
		if (!path.getType().is_derived_from<nap::Scene>())
			mInspectorPanel.setPath(paths.first());
	}

	// Edit curve?
	mCurvePanel.editCurve(nullptr);
	if (!paths.isEmpty())
	{
		auto ob = dynamic_cast<nap::math::FloatFCurve*>(paths.first().getObject());
		if (ob)
			mCurvePanel.editCurve(ob);
	}

}

void MainWindow::onSceneSelectionChanged(QList<PropertyPath> paths)
{
	auto resTreeSelection = mResourcePanel.treeView().getTreeView().selectionModel();
	resTreeSelection->blockSignals(true);
	resTreeSelection->clearSelection();
	resTreeSelection->blockSignals(false);

	mInspectorPanel.clear();
	if (!paths.isEmpty())
	{
		auto path = paths.first();

		// Don't edit scenes
		if (!path.getType().is_derived_from<nap::Scene>())
			mInspectorPanel.setPath(paths.first());

		auto compInstPath = path.getComponentInstancePath();
		if (!compInstPath.empty())
			qInfo() << QString::fromStdString(compInstPath);
	}
}

void MainWindow::onDocumentOpened(const QString filename)
{
	onDocumentChanged();
	rebuildRecentMenu();
}

void MainWindow::onLog(nap::LogMessage msg)
{
	statusBar()->showMessage(QString::fromStdString(msg.text()));

	if (msg.level().level() >= nap::Logger::fatalLevel().level())
		showError(msg);
}

void MainWindow::showError(nap::LogMessage msg)
{
	mErrorDialog.addMessage(QString::fromStdString(msg.text()));
	mErrorDialog.show();
<<<<<<< HEAD
}
=======
}

bool MainWindow::confirmSaveCurrentFile()
{
	if (!AppContext::get().getDocument()->isDirty())
		return true;

	auto result = QMessageBox::question(this, "Confirm save unsaved change",
									"The current document has unsaved changes.\n"
									"Save the changes before exit?",
									QMessageBox::Yes | QMessageBox::No | QMessageBox::Cancel);

	if (result == QMessageBox::Yes)
	{
		SaveFileAction action;
		action.trigger();
		return true;
	}
	return result == QMessageBox::No;
}

void MainWindow::rebuildRecentMenu()
{
	mRecentFilesMenu->clear();

	auto recentFiles = AppContext::get().getRecentlyOpenedFiles();
	for (const auto& filename : recentFiles)
	{
		auto action = mRecentFilesMenu->addAction(filename);
		connect(action, &QAction::triggered, [this, filename]()
		{
			if (confirmSaveCurrentFile())
				AppContext::get().loadDocument(filename);
		});
	}

	mRecentFilesMenu->setEnabled(!mRecentFilesMenu->isEmpty());
}

>>>>>>> 2f96b1a7
<|MERGE_RESOLUTION|>--- conflicted
+++ resolved
@@ -85,13 +85,11 @@
 		addAction(openFileAction);
 		filemenu->addAction(openFileAction);
 
-<<<<<<< HEAD
+		mRecentFilesMenu = filemenu->addMenu("Open Recent");
+
 		auto reloadFileAction = new ReloadFileAction();
 		addAction(reloadFileAction);
 		filemenu->addAction(reloadFileAction);
-=======
-		mRecentFilesMenu = filemenu->addMenu("Open Recent");
->>>>>>> 2f96b1a7
 
 		auto saveFileAction = new SaveFileAction();
 		addAction(saveFileAction);
@@ -218,9 +216,6 @@
 {
 	mErrorDialog.addMessage(QString::fromStdString(msg.text()));
 	mErrorDialog.show();
-<<<<<<< HEAD
-}
-=======
 }
 
 bool MainWindow::confirmSaveCurrentFile()
@@ -260,4 +255,3 @@
 	mRecentFilesMenu->setEnabled(!mRecentFilesMenu->isEmpty());
 }
 
->>>>>>> 2f96b1a7
