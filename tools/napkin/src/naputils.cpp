--- conflicted
+++ resolved
@@ -114,13 +114,6 @@
 
 nap::rtti::Object* napkin::showObjectSelector(QWidget* parent, const std::vector<nap::rtti::Object*>& objects)
 {
-<<<<<<< HEAD
-	FlatObjectModel model(objects);
-	nap::qt::FilterPopup dialog(parent, model);
-
-	dialog.exec(QCursor::pos());
-	if (!dialog.wasAccepted())
-=======
 	const auto& objects = AppContext::get().getDocument()->getObjects();
 	QStringList ids;
 	for (auto& obj : objects)
@@ -129,7 +122,6 @@
 
 	auto selectedID = nap::qt::FilterPopup::show(parent, ids).toStdString();
 	if (selectedID.empty())
->>>>>>> dd1aa722
 		return nullptr;
 
 	auto it = std::find_if(objects.begin(), objects.end(), [selectedID](auto& a) { return a->mID == selectedID; });
