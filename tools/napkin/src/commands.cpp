--- conflicted
+++ resolved
@@ -46,22 +46,16 @@
 	{
 		// Any other old value
 		bool ok;
-<<<<<<< HEAD
 		rttr::variant variant = fromQVariant(mPath.getType(), mNewValue, &ok);
-		assert(ok);
-		mPath.setValue(variant);
-
-=======
-		rttr::variant variant = fromQVariant(resolvedPath.getType(), mNewValue, &ok);
 		if (!ok)
 		{
 			nap::Logger::debug("Invalid value %s for type %s",
-					mNewValue.toString().toStdString().c_str(), resolvedPath.getType().get_name().data());
+					mNewValue.toString().toStdString().c_str(), mPath.getType().get_name().data());
 			return;
 		}
 
-		resolvedPath.setValue(variant);
->>>>>>> 6c666ecd
+		mPath.setValue(variant);
+
 		ctx.getDocument()->propertyValueChanged(mPath);
 	}
 
