--- conflicted
+++ resolved
@@ -284,7 +284,6 @@
 		 *
 		 * @param parent The parent Entity to remove the child from
 		 * @param childIndex The index of the child Entity to be removed
-<<<<<<< HEAD
 		 */
 		void removeChildEntity(nap::Entity& parent, size_t childIndex);
 
@@ -305,28 +304,6 @@
 		 * @param targetObject The object that is being referred to.
 		 * @return A list of properties pointing to the given object.
 		 */
-=======
-		 */
-		void removeChildEntity(nap::Entity& parent, size_t childIndex);
-
-		/**
-		 * Remove an object or property
-		 * @param path The path that determines what to remove
-		 */
-		void remove(const PropertyPath& path);
-
-		/**
-		 * Return a RootEntities in a scene that represent the specified entity.
-		 * For more explanation see RootEntity
-		 */
-		QList<nap::RootEntity*> getRootEntities(nap::Scene& scene, nap::rtti::Object& object);
-
-		/**
-		 * Retrieve all properties referring to the given object.
-		 * @param targetObject The object that is being referred to.
-		 * @return A list of properties pointing to the given object.
-		 */
->>>>>>> 8a31b2f9
 		QList<PropertyPath> getPointersTo(const nap::rtti::Object& targetObject, bool excludeArrays, bool excludeParent, bool excludeInstanceProperties = true);
 
 		/**
