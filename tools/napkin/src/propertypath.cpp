--- conflicted
+++ resolved
@@ -102,14 +102,9 @@
 	// No instance properties, create a new set
 	auto idx = mRootEntity->mInstanceProperties.size();
 	mRootEntity->mInstanceProperties.emplace_back();
-<<<<<<< HEAD
-	mRootEntity->mInstanceProperties.at(idx).mTargetComponent = dynamic_cast<nap::Component*>(mObject);
-	auto instProps = &mRootEntity->mInstanceProperties;
-=======
 	auto targetComponent = dynamic_cast<nap::Component*>(mObject);
 	assert(targetComponent);
 	mRootEntity->mInstanceProperties.at(idx).mTargetComponent.assign(targetComponent->mID, *targetComponent);
->>>>>>> 268bc5a5
 	return mRootEntity->mInstanceProperties.at(idx);
 }
 
@@ -158,20 +153,6 @@
 
 rttr::variant napkin::PropertyPath::getValue() const
 {
-<<<<<<< HEAD
-	if (isInstance())
-	{
-		auto targetAttr = targetAttribute();
-		if (targetAttr)
-		{
-			if (getType() == rttr::type::get<float>())
-				return dynamic_cast<nap::TypedInstancePropertyValue<float>*>(targetAttr->mValue.get())->mValue;
-		}
-	}
-
-	rttr::property prop = getProperty();
-	return prop.get_value(mObject);
-=======
 	auto targetAttr = targetAttribute();
 	if (targetAttr)
 	{
@@ -179,7 +160,6 @@
 			return dynamic_cast<nap::TypedInstancePropertyValue<float>*>(targetAttr->mValue.get())->mValue;
 	}
 	return resolve().getValue();
->>>>>>> 268bc5a5
 }
 
 void napkin::PropertyPath::setValue(rttr::variant value)
@@ -196,17 +176,8 @@
 		}
 		return;
 	}
-<<<<<<< HEAD
-	qInfo() << QString::fromStdString(toString());
-	qInfo() << QString::fromStdString(getProperty().get_name().data());
-	auto res = resolve();
-	auto prop = res.getProperty();
-
-	bool success = prop.set_value(mObject, value);
-=======
 
 	bool success = resolve().setValue(value);
->>>>>>> 268bc5a5
 	assert(success);
 }
 
@@ -403,7 +374,6 @@
 		bool value_set = resolved_path.setValue(pointee);
 		if (pointee)
 			assert(value_set);
-<<<<<<< HEAD
 	}
 }
 
@@ -477,101 +447,6 @@
 
 		if (flags & IterFlag::Resursive)
 			path.iterateChildren(visitor, flags);
-=======
->>>>>>> 268bc5a5
-	}
-}
-
-void napkin::PropertyPath::iterateChildren(std::function<bool(const napkin::PropertyPath&)> visitor, int flags) const
-{
-	if (!mObject)
-		return;
-
-	if (!hasProperty())
-	{
-		for (auto p : getProperties(flags))
-		{
-			if (!visitor(p))
-				return;
-
-			if (flags & IterFlag::Resursive)
-				p.iterateChildren(visitor, flags);
-		}
-		return;
-	}
-
-<<<<<<< HEAD
-std::vector<napkin::PropertyPath> napkin::PropertyPath::getProperties(int flags) const
-{
-	std::vector<napkin::PropertyPath> props;
-
-	iterateProperties([&props](const auto& path)
-	{
-		props.emplace_back(path);
-		return true;
-	}, flags);
-
-	return props;
-}
-
-void napkin::PropertyPath::iterateArrayElements(napkin::PropertyVisitor visitor, int flags) const
-{
-	auto value = getValue();
-	auto array = value.create_array_view();
-
-=======
-	rttr::type type = getType();
-
-	if (isArray())
-	{
-		iterateArrayElements(visitor, flags);
-		return;
-	}
-	else if (type.is_associative_container())
-	{
-		return;
-	}
-	else if (isPointer())
-	{
-		iteratePointerProperties(visitor, flags);
-	}
-	else if (nap::rtti::isPrimitive(type))
-	{
-		return;
-	}
-	else // compound property
-	{
-		iterateChildrenProperties(visitor, flags);
-	}
-
-}
-
-std::vector<napkin::PropertyPath> napkin::PropertyPath::getChildren(int flags) const
-{
-	std::vector<napkin::PropertyPath> children;
-
-	iterateChildren([&children](const auto& path)
-					{
-						children.emplace_back(path);
-						return true;
-					}, flags);
-
-	return children;
-}
-
-void napkin::PropertyPath::iterateProperties(napkin::PropertyVisitor visitor, int flags) const
-{
-	if (!mObject)
-		return;
-
-	for (rttr::property prop : mObject->get_type().get_properties())
-	{
-		PropertyPath path(mRootEntity, *mObject, prop);
-		if (!visitor(path))
-			return;
-
-		if (flags & IterFlag::Resursive)
-			path.iterateChildren(visitor, flags);
 	}
 }
 
@@ -594,7 +469,6 @@
 	auto value = getValue();
 	auto array = value.create_array_view();
 
->>>>>>> 268bc5a5
 	for (int i = 0; i < array.get_size(); i++)
 	{
 		nap::rtti::Path path = getPath();
