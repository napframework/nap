--- conflicted
+++ resolved
@@ -231,10 +231,6 @@
 		*/
 		virtual opengl::GLSLType getGLSLType() const override { return opengl::GLSLType::Tex2D; }
 
-<<<<<<< HEAD
-		rtti::ObjectPtr<BaseTexture2D> mTexture = nullptr;		///< Texture to use for this uniform
-=======
-		ObjectPtr<Texture2D> mTexture = nullptr;		///< Texture to use for this uniform
->>>>>>> 48e3606d
+		rtti::ObjectPtr<Texture2D> mTexture = nullptr;		///< Texture to use for this uniform
 	};
 }