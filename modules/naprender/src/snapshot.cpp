/* This Source Code Form is subject to the terms of the Mozilla Public
* License, v. 2.0. If a copy of the MPL was not distributed with this
* file, You can obtain one at https://mozilla.org/MPL/2.0/. */

#include "snapshot.h"
#include "snapshotrendertarget.h"
#include "renderablemeshcomponent.h"

#include <nap/logger.h>
#include <nap/numeric.h>
#include <FreeImage.h>
#undef BYTE

constexpr int StitchCombine = 256;	// 0-255 = alpha blended, value > 255 = source image is combined to the distination image

RTTI_BEGIN_CLASS_NO_DEFAULT_CONSTRUCTOR(nap::Snapshot)
	RTTI_CONSTRUCTOR(nap::Core&)
	RTTI_PROPERTY("Width", &nap::Snapshot::mWidth, nap::rtti::EPropertyMetaData::Required)
	RTTI_PROPERTY("Height", &nap::Snapshot::mHeight, nap::rtti::EPropertyMetaData::Required)
	RTTI_PROPERTY("MaxCellWidth", &nap::Snapshot::mMaxCellWidth, nap::rtti::EPropertyMetaData::Required)
	RTTI_PROPERTY("MaxCellHeight", &nap::Snapshot::mMaxCellHeight, nap::rtti::EPropertyMetaData::Required)
	RTTI_PROPERTY("OutputDirectory", &nap::Snapshot::mOutputDirectory, nap::rtti::EPropertyMetaData::Default)
	RTTI_PROPERTY("ImageFileFormat", &nap::Snapshot::mImageFileFormat, nap::rtti::EPropertyMetaData::Default)
	RTTI_PROPERTY("TextureFormat", &nap::Snapshot::mTextureFormat, nap::rtti::EPropertyMetaData::Default)
	RTTI_PROPERTY("SampleShading", &nap::Snapshot::mSampleShading, nap::rtti::EPropertyMetaData::Default)
	RTTI_PROPERTY("RequestedSamples", &nap::Snapshot::mRequestedSamples, nap::rtti::EPropertyMetaData::Default)
	RTTI_PROPERTY("ClearColor", &nap::Snapshot::mClearColor, nap::rtti::EPropertyMetaData::Default)
RTTI_END_CLASS

//////////////////////////////////////////////////////////////////////////

/**
 * Deduce bitmap type from render texture format. Also informs of the supported output types.
 * @param format the render texture format
 * @return the associated FreeImage type
 */
static FREE_IMAGE_TYPE getFreeImageType(nap::RenderTexture2D::EFormat format)
{
	switch (format)
	{
	case nap::RenderTexture2D::EFormat::R8:
	case nap::RenderTexture2D::EFormat::RGBA8:
	case nap::RenderTexture2D::EFormat::BGRA8:
		return FREE_IMAGE_TYPE::FIT_BITMAP;
	case nap::RenderTexture2D::EFormat::R16:
		return FREE_IMAGE_TYPE::FIT_UINT16;
	case nap::RenderTexture2D::EFormat::RGBA16:
		return FREE_IMAGE_TYPE::FIT_RGBA16;
	}
	return FREE_IMAGE_TYPE::FIT_UNKNOWN;
}

//////////////////////////////////////////////////////////////////////////


namespace nap
{
	//////////////////////////////////////////////////////////////////////////
	// Snapshot
	//////////////////////////////////////////////////////////////////////////

	Snapshot::Snapshot(Core& core) :
		mRenderService(core.getService<RenderService>()) {}


	bool Snapshot::init(utility::ErrorState& errorState)
	{
		assert(mWidth > 0 && mHeight > 0);
		assert(mMaxCellWidth > 0 && mMaxCellHeight > 0);

		// Ensure the RenderTexture2D format is supported for writing
		if (!errorState.check(getFreeImageType(mTextureFormat) != FREE_IMAGE_TYPE::FIT_UNKNOWN, 
			"%s: Unsupported RenderTexture2D format (%s) for writing to disk", mID.c_str(), rtti::Variant(mTextureFormat).to_string().c_str()))
			return false;
		
		// Verify the output directory. The default is 'data/'
		if (!mOutputDirectory.empty())
		{
			// Check if the configured output directory exists
			std::string absolute_path = utility::getAbsolutePath(mOutputDirectory);
			if (!utility::dirExists(absolute_path))
			{
				// If the directory does not exist, try to create it
				if (!utility::makeDirs(absolute_path))
				{
					errorState.fail("Failed to create directory: %s", absolute_path.c_str());
					return false;
				}
			}
		}

		// Make sure not to create textures that exceed the hardware image dimension limit
		uint32 max_image_dimension = mRenderService->getPhysicalDeviceProperties().limits.maxImageDimension2D;
		mMaxCellWidth = std::min(mMaxCellWidth, max_image_dimension);
		mMaxCellHeight = std::min(mMaxCellHeight, max_image_dimension);

		// Subdivide into cells if the max cellwidth|cellheight are smaller than the snapshot size
		mNumRows = ceil(mWidth / static_cast<double>(mMaxCellWidth));
		mNumColumns = ceil(mHeight / static_cast<double>(mMaxCellHeight));

		assert(mNumRows > 0 && mNumColumns > 0);
		assert(mNumRows < mWidth / 2 && mNumColumns < mHeight / 2);

		mNumCells = mNumRows * mNumColumns;
		mCellSize = { mWidth / mNumRows, mHeight / mNumColumns };

		// Inform user in case we have to subdivide the texture
		if (mNumCells > 1)
		{
			Logger::info("%s: Dividing target buffer into %d %dx%d cells", mID.c_str(), mNumRows*mNumColumns, mCellSize.x, mCellSize.y);
		}

		// Check if we need to render to BGRA for image formats on little endian machines
		// We can ignore this check when rendering 16bit color
		if (mTextureFormat == RenderTexture2D::EFormat::RGBA8 || mTextureFormat == RenderTexture2D::EFormat::BGRA8)
		{
			bool is_little_endian = FI_RGBA_RED == 2;
			mTextureFormat = is_little_endian ? RenderTexture2D::EFormat::BGRA8 : RenderTexture2D::EFormat::RGBA8;
		}

		// Create textures
		mColorTextures.resize(mNumCells);
		for (auto& cell : mColorTextures)
		{
			cell = std::make_unique<RenderTexture2D>(mRenderService->getCore());
			cell->mWidth = mCellSize.x;
			cell->mHeight = mCellSize.y;
			cell->mFill = true;
			cell->mUsage = ETextureUsage::DynamicRead;
			cell->mFormat = mTextureFormat;

			if (!cell->init(errorState)) 
			{
				errorState.fail("%s: Failed to initialize snapshot cell textures", mID.c_str());
				return false;
			}
		}

		// Keep a record of updated bitmaps
		mCellUpdateFlags.resize(mNumCells, false);

		// Create render target
		mRenderTarget = std::make_unique<SnapshotRenderTarget>(mRenderService->getCore());
		if (!mRenderTarget->init(this, errorState)) 
		{
			errorState.fail("%s: Failed to initialize snapshot rendertarget", mID.c_str());
			return false;
		}

		// Write the destination bitmap when onBitmapsUpdated is triggered
		onCellsUpdated.connect(mSaveBitmapSlot);

		return true;
	}


	void Snapshot::setClearColor(const glm::vec4& color)
	{
		mRenderTarget->setClearColor(color);
	}


	void Snapshot::snap(PerspCameraComponentInstance& camera, std::vector<RenderableComponentInstance*>& comps)
	{
		auto render_call = [&comps, this](PerspCameraComponentInstance& camera) 
		{ 
			mRenderService->renderObjects(*mRenderTarget, camera, comps); 
		};
		snap(camera, render_call);
	}


	void Snapshot::snap(PerspCameraComponentInstance& camera, std::function<void(PerspCameraComponentInstance&)> renderCallback)
	{
		camera.setGridDimensions(mNumRows, mNumColumns);
		for (int i = 0; i < mNumCells; i++)
		{
			// Set grid bounds in camera
			uint32 x = i % mNumColumns;
			uint32 y = i / mNumRows;
			camera.setGridLocation(y, x);

			// Select right cell in render target
			mRenderTarget->setCellIndex(i);

			// Render cell to target
			mRenderTarget->beginRendering();
			renderCallback(camera);
			mRenderTarget->endRendering();
		}
		camera.setGridLocation(0, 0);
		camera.setGridDimensions(1, 1);

		// Create a surface descriptor for the fullsize bitmap
		SurfaceDescriptor fullsize_surface_descriptor = mColorTextures[0]->getDescriptor();
		fullsize_surface_descriptor.mWidth = mWidth;
		fullsize_surface_descriptor.mHeight = mHeight;

		// Allocate the full-size bitmap file buffer if it is empty
		if (!mDestBitmapFileBuffer)
		{
			mDestBitmapFileBuffer = std::make_unique<BitmapFileBuffer>(fullsize_surface_descriptor);
		}

		// Get bitmap storage and type info
		FREE_IMAGE_TYPE fi_image_type = getFreeImageType(mTextureFormat);
		int bits_per_pixel = mColorTextures[0]->getDescriptor().getBytesPerPixel() * 8;

		// Insert callbacks for copying image data per cell from staging buffer directly into the destination bitmap
		for (int i = 0; i < mNumCells; i++)
		{
			mColorTextures[i]->asyncGetData([this, index = i, bpp = bits_per_pixel, type = fi_image_type](const void* data, size_t bytes)
			{
				// Wrap staging buffer data in a bitmap header
				int cell_pitch = mCellSize.x*(bpp / 8);
				FIBITMAP* fi_bitmap_src = FreeImage_ConvertFromRawBitsEx(
					false, (uint8*)data, type, mCellSize.x, mCellSize.y, cell_pitch, bpp, FI_RGBA_RED_MASK, FI_RGBA_GREEN_MASK, FI_RGBA_BLUE_MASK
				);

				// Unflatten index
				uint32 x = index % mNumColumns;
				uint32 y = index / mNumRows;

				// Calculate area to copy
				glm::u32vec2 min = { x*mCellSize.x, y*mCellSize.y };
				glm::u32vec2 max = min + mCellSize;

				// Cast to a FreeImage bitmap handle
				FIBITMAP* fi_bitmap_handle = reinterpret_cast<FIBITMAP*>(mDestBitmapFileBuffer->getHandle());

				// Create view into destination bitmap
				FIBITMAP* fi_bitmap_dst = FreeImage_CreateView(fi_bitmap_handle, min.x, min.y, max.x, max.y);

				// Copy bitmap header src into dest
				FreeImage_Paste(fi_bitmap_dst, fi_bitmap_src, 0, 0, StitchCombine);

				// Unload headers
				FreeImage_Unload(fi_bitmap_src);
				FreeImage_Unload(fi_bitmap_dst);

				// Keep a record of updated bitmaps
				mCellUpdateFlags[index] = true;
<<<<<<< HEAD
				if (mNumCells == 1 || std::find(std::begin(mCellUpdateFlags), std::end(mCellUpdateFlags), false) == std::end(mCellUpdateFlags)) 
=======

				if (mNumCells == 1 || std::find(std::begin(mCellUpdateFlags), std::end(mCellUpdateFlags), false) == std::end(mCellUpdateFlags))
>>>>>>> 27995de4
				{
					onCellsUpdated();
					mCellUpdateFlags.assign(mNumCells, false);
				}
			});
		}
		onSnapshot();
	}


	bool Snapshot::save()
	{
		// Create a filename for the snapshot file
		std::string path = utility::appendFileExtension(utility::joinPath(
		{
			utility::getAbsolutePath(mOutputDirectory).c_str(),
			timeFormat(getCurrentTime(), "%Y%m%d_%H%M%S_%ms").c_str()
		}), utility::toLower(rtti::Variant(mImageFileFormat).to_string()));

		utility::ErrorState error_state;
		if (!mDestBitmapFileBuffer->save(path, error_state))
		{
			error_state.fail("%s: Failed to save snapshot %s", mID.c_str(), path.c_str());
			nap::Logger::error(error_state.toString());
			return false;
		};

		if (!error_state.hasErrors())
		{
			onSnapshotSaved(path);
		}
		return true;
	}


	void Snapshot::postSnap()
	{

	}
}<|MERGE_RESOLUTION|>--- conflicted
+++ resolved
@@ -162,15 +162,16 @@
 
 	void Snapshot::snap(PerspCameraComponentInstance& camera, std::vector<RenderableComponentInstance*>& comps)
 	{
-		auto render_call = [&comps, this](PerspCameraComponentInstance& camera) 
-		{ 
-			mRenderService->renderObjects(*mRenderTarget, camera, comps); 
-		};
-		snap(camera, render_call);
-	}
-
-
-	void Snapshot::snap(PerspCameraComponentInstance& camera, std::function<void(PerspCameraComponentInstance&)> renderCallback)
+		snap(camera, [&comps, &camera, this](nap::SnapshotRenderTarget& target)
+		{
+			target.beginRendering();
+			mRenderService->renderObjects(target, camera, comps);
+			target.endRendering();
+		});
+	}
+
+
+	void Snapshot::snap(PerspCameraComponentInstance& camera, std::function<void(nap::SnapshotRenderTarget&)> renderCallback)
 	{
 		camera.setGridDimensions(mNumRows, mNumColumns);
 		for (int i = 0; i < mNumCells; i++)
@@ -183,10 +184,8 @@
 			// Select right cell in render target
 			mRenderTarget->setCellIndex(i);
 
-			// Render cell to target
-			mRenderTarget->beginRendering();
-			renderCallback(camera);
-			mRenderTarget->endRendering();
+			// Render
+			renderCallback(*mRenderTarget);
 		}
 		camera.setGridLocation(0, 0);
 		camera.setGridDimensions(1, 1);
@@ -240,12 +239,7 @@
 
 				// Keep a record of updated bitmaps
 				mCellUpdateFlags[index] = true;
-<<<<<<< HEAD
 				if (mNumCells == 1 || std::find(std::begin(mCellUpdateFlags), std::end(mCellUpdateFlags), false) == std::end(mCellUpdateFlags)) 
-=======
-
-				if (mNumCells == 1 || std::find(std::begin(mCellUpdateFlags), std::end(mCellUpdateFlags), false) == std::end(mCellUpdateFlags))
->>>>>>> 27995de4
 				{
 					onCellsUpdated();
 					mCellUpdateFlags.assign(mNumCells, false);
