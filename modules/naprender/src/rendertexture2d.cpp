/* This Source Code Form is subject to the terms of the Mozilla Public
 * License, v. 2.0. If a copy of the MPL was not distributed with this
 * file, You can obtain one at https://mozilla.org/MPL/2.0/. */

#include "rendertexture2d.h"
#include "nap/core.h"
#include "renderservice.h"

RTTI_BEGIN_ENUM(nap::RenderTexture2D::EFormat)
	RTTI_ENUM_VALUE(nap::RenderTexture2D::EFormat::RGBA8,	"RGBA8"),
	RTTI_ENUM_VALUE(nap::RenderTexture2D::EFormat::BGRA8,	"BGRA8"),
	RTTI_ENUM_VALUE(nap::RenderTexture2D::EFormat::R8,		"R8"),
	RTTI_ENUM_VALUE(nap::RenderTexture2D::EFormat::RGBA16,	"RGBA16"),
	RTTI_ENUM_VALUE(nap::RenderTexture2D::EFormat::R16,		"R16"),
	RTTI_ENUM_VALUE(nap::RenderTexture2D::EFormat::RGBA32,	"RGBA32"),
	RTTI_ENUM_VALUE(nap::RenderTexture2D::EFormat::R32,		"R32")
RTTI_END_ENUM

RTTI_BEGIN_CLASS_NO_DEFAULT_CONSTRUCTOR(nap::RenderTexture2D)
	RTTI_CONSTRUCTOR(nap::Core&)
	RTTI_PROPERTY("Fill",		&nap::RenderTexture2D::mFill,		nap::rtti::EPropertyMetaData::Default)
	RTTI_PROPERTY("Width",		&nap::RenderTexture2D::mWidth,		nap::rtti::EPropertyMetaData::Required)
	RTTI_PROPERTY("Height",		&nap::RenderTexture2D::mHeight,		nap::rtti::EPropertyMetaData::Required)
	RTTI_PROPERTY("Format",		&nap::RenderTexture2D::mFormat,		nap::rtti::EPropertyMetaData::Required)
	RTTI_PROPERTY("ColorSpace", &nap::RenderTexture2D::mColorSpace, nap::rtti::EPropertyMetaData::Default)
	RTTI_PROPERTY("ClearColor", &nap::RenderTexture2D::mClearColor, nap::rtti::EPropertyMetaData::Default)
RTTI_END_CLASS

namespace nap
{
	RenderTexture2D::RenderTexture2D(Core& core) :
		Texture2D(core)
	{
	}

	// Initializes 2D texture. 
	bool RenderTexture2D::init(utility::ErrorState& errorState)
	{
		SurfaceDescriptor settings;
		settings.mWidth = mWidth;
		settings.mHeight = mHeight;
		settings.mColorSpace = mColorSpace;

		// Figure out if the texture needs to be filled
<<<<<<< HEAD
		Texture2D::EClearMode clear_mode = (mUsage == ETextureUsage::Static || mUsage == ETextureUsage::DynamicRead) && !mFill ? 
			Texture2D::EClearMode::DontClear : 
			Texture2D::EClearMode::FillWithZero;
=======
		EClearMode clear_mode = mFill ? EClearMode::Clear : EClearMode::DontClear;
		glm::vec4 clear_color = mClearColor.toVec4();
>>>>>>> 8540b64e

		// Initialize based on selected format
		switch (mFormat)
		{
			case RenderTexture2D::EFormat::RGBA8:
			{
				settings.mDataType = ESurfaceDataType::BYTE;
				settings.mChannels = ESurfaceChannels::RGBA;
				return Texture2D::init(settings, false, clear_mode, clear_color, VK_IMAGE_USAGE_COLOR_ATTACHMENT_BIT, errorState);
			}
			case RenderTexture2D::EFormat::BGRA8:
			{
				settings.mDataType = ESurfaceDataType::BYTE;
				settings.mChannels = ESurfaceChannels::BGRA;
				return Texture2D::init(settings, false, clear_mode, VK_IMAGE_USAGE_COLOR_ATTACHMENT_BIT, errorState);
			}
			case RenderTexture2D::EFormat::R8:
			{
				settings.mDataType = ESurfaceDataType::BYTE;
				settings.mChannels = ESurfaceChannels::R;
				return Texture2D::init(settings, false, clear_mode, clear_color, VK_IMAGE_USAGE_COLOR_ATTACHMENT_BIT, errorState);
			}
			case RenderTexture2D::EFormat::RGBA16:
			{
				settings.mDataType = ESurfaceDataType::USHORT;
				settings.mChannels = ESurfaceChannels::RGBA;
				return Texture2D::init(settings, false, clear_mode, clear_color, VK_IMAGE_USAGE_COLOR_ATTACHMENT_BIT, errorState);
			}
			case RenderTexture2D::EFormat::R16:
			{
				settings.mDataType = ESurfaceDataType::USHORT;
				settings.mChannels = ESurfaceChannels::R;
				return Texture2D::init(settings, false, clear_mode, clear_color, VK_IMAGE_USAGE_COLOR_ATTACHMENT_BIT, errorState);
			}
			case RenderTexture2D::EFormat::RGBA32:
			{
				settings.mDataType = ESurfaceDataType::FLOAT;
				settings.mChannels = ESurfaceChannels::RGBA;
				return Texture2D::init(settings, false, clear_mode, clear_color, VK_IMAGE_USAGE_COLOR_ATTACHMENT_BIT, errorState);
			}
			case RenderTexture2D::EFormat::R32:
			{
				settings.mDataType = ESurfaceDataType::FLOAT;
				settings.mChannels = ESurfaceChannels::R;
				return Texture2D::init(settings, false, clear_mode, clear_color, VK_IMAGE_USAGE_COLOR_ATTACHMENT_BIT, errorState);
			}
			default:
			{
				errorState.fail("Unsupported format");
				return false;
			}
		}
	}
}<|MERGE_RESOLUTION|>--- conflicted
+++ resolved
@@ -42,14 +42,8 @@
 		settings.mColorSpace = mColorSpace;
 
 		// Figure out if the texture needs to be filled
-<<<<<<< HEAD
-		Texture2D::EClearMode clear_mode = (mUsage == ETextureUsage::Static || mUsage == ETextureUsage::DynamicRead) && !mFill ? 
-			Texture2D::EClearMode::DontClear : 
-			Texture2D::EClearMode::FillWithZero;
-=======
 		EClearMode clear_mode = mFill ? EClearMode::Clear : EClearMode::DontClear;
 		glm::vec4 clear_color = mClearColor.toVec4();
->>>>>>> 8540b64e
 
 		// Initialize based on selected format
 		switch (mFormat)
