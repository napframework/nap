--- conflicted
+++ resolved
@@ -33,15 +33,6 @@
 		virtual bool init(utility::ErrorState& errorState) override;
 
 		/**
-		* Creates and prepares the mesh instance but doesn't initialize it.
-		* Call this when you want to prepare a sphere without creating the GPU representation.
-		* You have to manually call init() on the mesh instance afterwards.
-		* @param error contains the error code if setup fails
-		* @return if setup succeeded
-		*/
-		bool setup(utility::ErrorState& errorState);
-
-		/**
 		 * @return the mesh instance that can be rendered
 		 */
 		virtual MeshInstance& getMeshInstance() override { return *mMeshInstance; }
@@ -53,13 +44,8 @@
 
 	public:
 		float			mRadius	= 1.0f;							///< Property: 'Radius' of the sphere
-<<<<<<< HEAD
-		float			mRings = 50.0f;							///< Property: 'Rings' number of rings
-		float			mSectors = 50.0f;						///< Property: 'Sectors' number of sectors
-=======
 		uint			mRings = 50;							///< Property: 'Rings' number of rings
 		uint			mSectors = 50;							///< Property: 'Sectors' number of sectors
->>>>>>> 5e61de64
 		EMemoryUsage	mUsage = EMemoryUsage::Static;			///< Property: 'Usage' If the mesh is uploaded once or frequently updated.
 		ECullMode		mCullMode = ECullMode::Back;			///< Property: 'CullMode' controls which triangles are culled, back facing, front facing etc.
 		EPolygonMode	mPolygonMode = EPolygonMode::Fill;		///< Property: 'PolygonMode' Polygon rasterization mode (fill, line, points)
