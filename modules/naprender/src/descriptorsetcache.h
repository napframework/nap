#pragma once

// Internal includes
#include "vk_mem_alloc.h"
#include "renderutils.h"

// External Includes
#include <vector>
#include <list>
#include <array>
#include <utility/dllexport.h>
#include <vulkan/vulkan_core.h>

namespace nap
{
	// Forward Declares
	class UniformBufferObject;
	class SamplerInstance;
	class RenderService;
	class DescriptorSetAllocator;

	/** 
<<<<<<< HEAD
	 * Wrapper around VkBuffer that holds allocation information.
	 */
	struct DescriptorSetBuffer
	{
		VkBuffer			mBuffer = VK_NULL_HANDLE;
		VmaAllocation		mAllocation = VK_NULL_HANDLE;
		VmaAllocationInfo	mAllocationInfo;
	};

	/** 
=======
>>>>>>> 5632b4f6
	 * Wrapper around VkDescriptorSet that also contains the allocated buffers for a DescriptorSet.
	 */
	struct DescriptorSet
	{
		VkDescriptorSetLayout				mLayout;
		VkDescriptorSet						mSet;
		std::vector<BufferData>	mBuffers;
	};

	/** 
	 * Responsible for caching DescriptorSets and allocating them when the DescriptorSet is not in the cache.
	 * A DescriptorSetAllocator allocates DescriptorSets for a specific VkDescriptorSetLayout. Any DescriptorSet
	 * that is returned will be compatible with that VkDescriptorSetLayout.
	 *
	 * Internally it will maintain a free-list of available DescriptorSets. When a VkDescriptorSet is acquired,
	 * it is marked for use by that frame (the current RenderService frame is used). When a frame is fully  
	 * completed, release should be called for that frame so that the resources are return to the freel-ist, to 
	 * be used by subsequent frames.
	 */
	class NAPAPI DescriptorSetCache final
	{
	public:
		DescriptorSetCache(RenderService& renderService, VkDescriptorSetLayout layout, DescriptorSetAllocator& descriptorSetAllocator);
		~DescriptorSetCache();

		/**
		 * Acquires a DescriptorSet from the cache (or allocated it if not in the cache). For new DescriptorSets,
		 * also allocates Buffers for each UBO from the global Vulkan allocator. The result is a DescriptorSet
		 * that is fully compatible with the DescriptorSetLayout.
		 * @param uniformBufferObjects The list of UBOs for this DescriptorSet.
		 * @param samplers The list of samplers for this DescriptorSet
		 * @return A DescriptorSet that is compatible with the VkDescriptorLayout that was passed upon creation.
		 */
		const DescriptorSet& acquire(const std::vector<UniformBufferObject>& uniformBufferObjects, int numSamplers);

		/**
		 * Releases all DescriptorSets to the internal pool for use by other frames. 
		 * @param frameIndex The frame index that was completed by the render system and for which no resources are in use anymore.
		 */
		void release(int frameIndex);

	private:
		using DescriptorSetList = std::list<DescriptorSet>;
		using DescriptorSetFrameList = std::vector<DescriptorSetList>;
		
		RenderService*			mRenderService;
		DescriptorSetAllocator* mDescriptorSetAllocator;	///< Allocator that is used to allocate new Descriptors
		VkDescriptorSetLayout	mLayout;					///< The layout that this cache is managing DescriptorSets for
		DescriptorSetList		mFreeList;					///< List of all available Descriptors
		DescriptorSetFrameList	mUsedList;					///< List of all used Descriptor, by frame index
	};

} // nap


<|MERGE_RESOLUTION|>--- conflicted
+++ resolved
@@ -20,19 +20,6 @@
 	class DescriptorSetAllocator;
 
 	/** 
-<<<<<<< HEAD
-	 * Wrapper around VkBuffer that holds allocation information.
-	 */
-	struct DescriptorSetBuffer
-	{
-		VkBuffer			mBuffer = VK_NULL_HANDLE;
-		VmaAllocation		mAllocation = VK_NULL_HANDLE;
-		VmaAllocationInfo	mAllocationInfo;
-	};
-
-	/** 
-=======
->>>>>>> 5632b4f6
 	 * Wrapper around VkDescriptorSet that also contains the allocated buffers for a DescriptorSet.
 	 */
 	struct DescriptorSet
