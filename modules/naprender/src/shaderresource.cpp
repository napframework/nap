--- conflicted
+++ resolved
@@ -36,13 +36,8 @@
 		mShader = new opengl::Shader;
 
 		// Initialize the shader
-<<<<<<< HEAD
-		mShader.init(mVertPath, mFragPath);
-		if (!initResult.check(mShader.isLinked(), "unable to create shader program: %s", mVertPath.c_str(), mFragPath.c_str()))
-=======
 		mShader->init(mVertPath, mFragPath);
-		if (!initResult.check(mShader->isLinked(), "unable to create shader program: %s", mVertPath.getValue().c_str(), mFragPath.getValue().c_str()))
->>>>>>> 88a74229
+		if (!initResult.check(mShader->isLinked(), "unable to create shader program: %s", mVertPath.c_str(), mFragPath.c_str()))
 			return false;
 
 		return true;
