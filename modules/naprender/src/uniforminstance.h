#pragma once

// Local Includes
#include "uniforms.h"

// External Includes
#include <rtti/objectptr.h>
#include <glm/glm.hpp>
#include <utility/dllexport.h>
#include <nap/resource.h>

namespace nap
{
	// Forward Declares
	class Texture2D;
	class UniformInstance;

	using UniformCreatedCallback = std::function<void()>;

	/**
	 * Instantiated version of a nap::Uniform.
	 * Every uniform 'resource' has an associative 'instance', ie: nap::UniformValue -> nap::UniformValueInstance.
	 * An instance can be updated / inspected at run-time and is associated with a declaration.
	 */
	class NAPAPI UniformInstance
	{
		RTTI_ENABLE()

	public:
		// Default Destructor
		virtual ~UniformInstance() = default;

		/**
		 * Required virtual, needs to be implemented in derived classes
		 * @return the declaration associated with this uniform instance
		 */
		virtual const UniformDeclaration& getDeclaration() const = 0;
	};


	//////////////////////////////////////////////////////////////////////////
	// UniformStructInstance
	//////////////////////////////////////////////////////////////////////////

	/**
	 * Contains other uniform instances, including: values, structs and arrays. 
	 * A uniform value, struct or array must be declared as part of a uniform struct.
	 */
	class NAPAPI UniformStructInstance : public UniformInstance
	{
		RTTI_ENABLE(UniformInstance)

	public:

		// Constructor
		UniformStructInstance(const UniformStructDeclaration& declaration, const UniformCreatedCallback& uniformCreatedCallback) :
			mUniformCreatedCallback(uniformCreatedCallback),
			mDeclaration(declaration)
		{ }

		// Delete copy assignment operator and copy constructor
		UniformStructInstance(const UniformStructInstance&) = delete;
		UniformStructInstance& operator=(const UniformStructInstance&) = delete;

		/**
		 * @return all uniform instances contained by this struct.
		 */
		const std::vector<std::unique_ptr<UniformInstance>>& getUniforms() const		{ return mUniforms; }

		/**
		 * Tries to find a uniform with the given name.
		 * @param name the name of the uniform to find.
		 * @return found uniform instance, nullptr if it does not exist.
		 */
		UniformInstance* findUniform(const std::string& name);

		/**
		 * Tries to find a uniform of a specific type with the given name.
		 * @param name the name of the uniform to find.
		 * @return the uniform instance, nullptr if it does not exist
		 */
		template<typename T>
		T* findUniform(const std::string& name);

		/**
		 * Tries to find a uniform of a specific type with the given name, creates it if it does not exist.
		 * @param name the name of the uniform to find or create
		 * @return the uniform instance, nullptr if it can't be found and created.
		 */
		template<typename T>
		T* getOrCreateUniform(const std::string& name);

		/**
		 * @return the uniform declaration, used to create the uniform instance.
		 */
		virtual const UniformDeclaration& getDeclaration() const override				{ return mDeclaration; }

	private:
		friend class Material;
		friend class MaterialInstance;

		/**
		 * Adds all associated uniforms recursively to this instance, based on the struct declaration and resource.
		 */
		bool addUniformRecursive(const UniformStructDeclaration& structDeclaration, const UniformStruct* structResource, const UniformCreatedCallback& uniformCreatedCallback, bool createDefaults, utility::ErrorState& errorState);

		/**
		 * Creates a uniform instance from a uniform declaration. 
		 * @param declaration the uniform declaration
		 * @param uniformCreatedCallback callback that is triggered when the uniform is created.
		 */
		static std::unique_ptr<UniformInstance> createUniformFromDeclaration(const UniformDeclaration& declaration, const UniformCreatedCallback& uniformCreatedCallback);

	private:
		UniformCreatedCallback							mUniformCreatedCallback;
		const UniformStructDeclaration&					mDeclaration;
		std::vector<std::unique_ptr<UniformInstance>>	mUniforms;
	};


	//////////////////////////////////////////////////////////////////////////
	// UniformStructArrayInstance
	//////////////////////////////////////////////////////////////////////////

	/**
	 * Represents a list of uniform struct instances.
	 */
	class NAPAPI UniformStructArrayInstance : public UniformInstance
	{
		friend class UniformStructInstance;
		RTTI_ENABLE(UniformInstance)
	public:
		// Constructor
		UniformStructArrayInstance(const UniformStructArrayDeclaration& declaration) :
			mDeclaration(declaration)
		{ }

		// Copy construction and copy assignment not allowed
		UniformStructArrayInstance(const UniformStructArrayInstance&) = delete;
		UniformStructArrayInstance& operator=(const UniformStructArrayInstance&) = delete;

		/**
		 * @return all uniform struct instance elements
		 */
		const std::vector<std::unique_ptr<UniformStructInstance>>& getElements() const	{ return mElements; }

		/**
		 * @return the uniform struct at the given index.
		 */
		UniformStructInstance& getElement(int index)
		{
			assert(index < mElements.size());
			return *mElements[index];
		}

		/**
		 * @return the uniform struct at the given index
		 */
		UniformStructInstance& operator[](size_t index)									{ return getElement(index); }

		/**
		 * @return declaration used to create this instance. 
		 */
		virtual const UniformDeclaration& getDeclaration() const override { return mDeclaration; }

	private:
		const UniformStructArrayDeclaration&					mDeclaration;
		std::vector<std::unique_ptr<UniformStructInstance>>		mElements;

		/**
		 * Adds a uniform struct instance.
		 * @param element the element to add
		 */
		void addElement(std::unique_ptr<UniformStructInstance> element);
	};


	//////////////////////////////////////////////////////////////////////////
	// UniformLeafInstance
	//////////////////////////////////////////////////////////////////////////

	/**
	 * Base class of all concrete uniform instances and uniform instance array types, including
	 * value and value array types. Every leaf can push data on to the GPU. 
	 */
	class NAPAPI UniformLeafInstance : public UniformInstance
	{
		RTTI_ENABLE(UniformInstance)
	public:
		/**
		 * Needs to be implemented in derived classes, pushes buffer to the GPU.
		 */
		virtual void push(uint8_t* uniformBuffer) const = 0;
	};


	//////////////////////////////////////////////////////////////////////////
	// Uniform Values
	//////////////////////////////////////////////////////////////////////////

	/**
	 * Base class of a uniform value instance.
	 */
	class NAPAPI UniformValueInstance : public UniformLeafInstance
	{
		RTTI_ENABLE(UniformLeafInstance)
	public:

		// Constructor
		UniformValueInstance(const UniformValueDeclaration& declaration) :
			mDeclaration(&declaration)												{ }

		/**
		 * @return the uniform value declaration.
		 */
		virtual const UniformDeclaration& getDeclaration() const override			{ return *mDeclaration; }

	protected:
		const UniformValueDeclaration*	mDeclaration = nullptr;
	};


	/**
	 * Specific type of uniform value instance, for example: float -> TypedUniformValueInstance<float>.
	 */
	template<class T>
	class TypedUniformValueInstance : public UniformValueInstance
	{
		RTTI_ENABLE(UniformValueInstance)

	public:
		TypedUniformValueInstance(const UniformValueDeclaration& declaration) :
			UniformValueInstance(declaration)										{ }

		/**
		 * Updates the uniform value, data is not pushed immediately. 
		 * @param value new uniform value
		 */
		void setValue(T value)									{ mValue = value; }
		
		/**
		 * Update instance from resource, data is not pushed immediately. 
		 * @param resource the resource to copy the value from
		 */
		void set(const TypedUniformValue<T>& resource)			{ mValue = resource.mValue; 	}

		/**
		 * Pushes the data to the 'Shader'.
		 * @param uniformBuffer: the buffer in which to copy the value.
		 */
		virtual void push(uint8_t* uniformBuffer) const override;

	private:
		T mValue = T();
	};


	//////////////////////////////////////////////////////////////////////////
	// Uniform Value Array
	//////////////////////////////////////////////////////////////////////////

	/**
	 * Base class of all uniform value array instances.
	 */
	class NAPAPI UniformValueArrayInstance : public UniformLeafInstance
	{
		RTTI_ENABLE(UniformLeafInstance)

	public:
		UniformValueArrayInstance(const UniformValueArrayDeclaration& declaration) :
			mDeclaration(&declaration)													{ }

<<<<<<< HEAD
		/**
		 * @return uniform declaration.
		 */
		virtual const UniformDeclaration& getDeclaration() const override				{ return *mDeclaration; }
=======
		virtual void setDefault() = 0;
		virtual const UniformDeclaration& getDeclaration() const override { return *mDeclaration; }
>>>>>>> 14f7a824

	protected:
		const UniformValueArrayDeclaration* mDeclaration;
	};


	/**
	 * Specific type of uniform value array instance, for example: 
	 * std::vector<float> -> TypedUniformValueArrayInstance<float>.
	 * All supported types are defined below for easier readability. 
	 */
	template<typename T>
	class TypedUniformValueArrayInstance : public UniformValueArrayInstance
	{
		RTTI_ENABLE(UniformValueArrayInstance)

	public:
		TypedUniformValueArrayInstance(const UniformValueArrayDeclaration& declaration) :
			UniformValueArrayInstance(declaration)										{ }

		/**
		 * Updates the uniform value from a resource, data is not pushed immediately. 
		 * @param resource resource to copy data from.
		 */
		void set(const TypedUniformValueArray<T>& resource)								{ mValues = resource.mValues; }

		/**
		 * Updates the uniform value, data is not pushed immediately.
		 * @param values new list of values
		 */
		void setValues(const std::vector<T> values)
		{
			assert(values.size() <= mDeclaration->mNumElements);
			mValues = values;
		}

<<<<<<< HEAD
		/**
		 * Array subscript operator, returns a specific value in the array as a reference, 
		 * making the following possible: `mUniformArray[0] = 12`;
		 * @return a specific value in the array as a reference. 
		 */
		T& operator[](size_t index)
=======
		virtual void setDefault() override
		{
			mValues.resize(mDeclaration->mNumElements, T());
		}

		void set(const TypedUniformValueArray<T>& resource)
>>>>>>> 14f7a824
		{
			assert(index < mValues.size());
			return mValues[index];
		}

		/**
		 * @return entire array as a reference
		 */
		std::vector<T>& getValues() { return mValues; }

		/**
		 * Pushes the data to the 'Shader'
		 * @param uniformBuffer the buffer to copy the array into.
		 */
		virtual void push(uint8_t* uniformBuffer) const override;

	private:
		std::vector<T> mValues;
	};


	//////////////////////////////////////////////////////////////////////////
	// Type definitions for all supported uniform instance value types
	//////////////////////////////////////////////////////////////////////////

	using UniformIntInstance	= TypedUniformValueInstance<int>;
	using UniformFloatInstance	= TypedUniformValueInstance<float>;
	using UniformVec2Instance	= TypedUniformValueInstance<glm::vec2>;
	using UniformVec3Instance	= TypedUniformValueInstance<glm::vec3>;
	using UniformVec4Instance	= TypedUniformValueInstance<glm::vec4>;
	using UniformMat4Instance	= TypedUniformValueInstance<glm::mat4>;


	//////////////////////////////////////////////////////////////////////////
	// Type definitions for all supported uniform instance array value types
	//////////////////////////////////////////////////////////////////////////

	using UniformIntArrayInstance	= TypedUniformValueArrayInstance<int>;
	using UniformFloatArrayInstance = TypedUniformValueArrayInstance<float>;
	using UniformVec2ArrayInstance	= TypedUniformValueArrayInstance<glm::vec2>;
	using UniformVec3ArrayInstance	= TypedUniformValueArrayInstance<glm::vec3>;
	using UniformVec4ArrayInstance	= TypedUniformValueArrayInstance<glm::vec4>;
	using UniformMat4ArrayInstance	= TypedUniformValueArrayInstance<glm::mat4>;


	//////////////////////////////////////////////////////////////////////////
	// Template definitions
	//////////////////////////////////////////////////////////////////////////

	template<typename T>
	T* nap::UniformStructInstance::findUniform(const std::string& name)
	{
		UniformInstance* instance = findUniform(name);
		if (instance != nullptr)
			return rtti_cast<T>(instance);
		return nullptr;
	}

	template<typename T>
	T* nap::UniformStructInstance::getOrCreateUniform(const std::string& name)
	{
		// First try to find it, if found cast and return
		UniformInstance* instance = findUniform(name);
		if (instance != nullptr)
		{
			assert(instance->get_type().is_derived_from<T>());
			return rtti_cast<T>(instance);
		}

		// Otherwise fetch the declaration and use it to create the new instance
		const UniformDeclaration* declaration = mDeclaration.findMember(name);
		if (declaration == nullptr)
			return nullptr;

		std::unique_ptr<UniformInstance> new_instance = createUniformFromDeclaration(*declaration, mUniformCreatedCallback);
		T* result = rtti_cast<T>(new_instance.get());
		assert(result != nullptr);
		mUniforms.emplace_back(std::move(new_instance));

		// Notify listeners
		if (mUniformCreatedCallback)
			mUniformCreatedCallback();
		return result;
	}

	template<class T>
	void nap::TypedUniformValueInstance<T>::push(uint8_t* uniformBuffer) const
	{
		assert(sizeof(mValue) == mDeclaration->mSize);
		memcpy(uniformBuffer + mDeclaration->mOffset, &mValue, sizeof(mValue));
	}

	template<typename T>
	void nap::TypedUniformValueArrayInstance<T>::push(uint8_t* uniformBuffer) const
	{
		size_t size = mValues.size() * sizeof(T);
		assert(size == mDeclaration->mSize);
		memcpy(uniformBuffer + mDeclaration->mOffset, mValues.data(), size);
	}
}<|MERGE_RESOLUTION|>--- conflicted
+++ resolved
@@ -270,15 +270,15 @@
 		UniformValueArrayInstance(const UniformValueArrayDeclaration& declaration) :
 			mDeclaration(&declaration)													{ }
 
-<<<<<<< HEAD
 		/**
 		 * @return uniform declaration.
 		 */
 		virtual const UniformDeclaration& getDeclaration() const override				{ return *mDeclaration; }
-=======
+
+		/**
+		 * Required override, sets up default values.
+		 */
 		virtual void setDefault() = 0;
-		virtual const UniformDeclaration& getDeclaration() const override { return *mDeclaration; }
->>>>>>> 14f7a824
 
 	protected:
 		const UniformValueArrayDeclaration* mDeclaration;
@@ -315,21 +315,17 @@
 			mValues = values;
 		}
 
-<<<<<<< HEAD
+		/**
+		 * Populate defaults
+		 */
+		virtual void setDefault() override												{ mValues.resize(mDeclaration->mNumElements, T()); }
+
 		/**
 		 * Array subscript operator, returns a specific value in the array as a reference, 
 		 * making the following possible: `mUniformArray[0] = 12`;
 		 * @return a specific value in the array as a reference. 
 		 */
 		T& operator[](size_t index)
-=======
-		virtual void setDefault() override
-		{
-			mValues.resize(mDeclaration->mNumElements, T());
-		}
-
-		void set(const TypedUniformValueArray<T>& resource)
->>>>>>> 14f7a824
 		{
 			assert(index < mValues.size());
 			return mValues[index];
