#pragma once

// Local Includes
#include "uniforms.h"

// External Includes
#include <rtti/objectptr.h>
#include <glm/glm.hpp>
#include <utility/dllexport.h>
#include <nap/resource.h>

namespace nap
{
	// Forward Declares
	class Texture2D;
	class UniformInstance;

	using UniformCreatedCallback = std::function<void()>;

	/**
	 * Instantiated version of a nap::Uniform.
	 * Every uniform 'resource' has an associative 'instance', ie: nap::UniformValue -> nap::UniformValueInstance.
	 * An instance can be updated / inspected at run-time and is associated with a declaration.
	 */
	class NAPAPI UniformInstance
	{
		RTTI_ENABLE()

	public:
		// Default Destructor
		virtual ~UniformInstance() = default;

		/**
		 * Required virtual, needs to be implemented in derived classes
		 * @return the declaration associated with this uniform instance
		 */
		virtual const UniformDeclaration& getDeclaration() const = 0;
	};


	//////////////////////////////////////////////////////////////////////////
	// UniformStructInstance
	//////////////////////////////////////////////////////////////////////////

	/**
	 * Contains other uniform instances, including: values, structs and arrays. 
	 * A uniform value, struct or array must be declared as part of a uniform struct.
	 */
	class NAPAPI UniformStructInstance : public UniformInstance
	{
		RTTI_ENABLE(UniformInstance)

	public:

		// Constructor
		UniformStructInstance(const UniformStructDeclaration& declaration, const UniformCreatedCallback& uniformCreatedCallback) :
			mUniformCreatedCallback(uniformCreatedCallback),
			mDeclaration(declaration)
		{ }

		// Delete copy assignment operator and copy constructor
		UniformStructInstance(const UniformStructInstance&) = delete;
		UniformStructInstance& operator=(const UniformStructInstance&) = delete;

		/**
		 * @return all uniform instances contained by this struct.
		 */
		const std::vector<std::unique_ptr<UniformInstance>>& getUniforms() const		{ return mUniforms; }

		/**
		 * Tries to find a uniform with the given name.
		 * @param name the name of the uniform to find.
		 * @return found uniform instance, nullptr if it does not exist.
		 */
		UniformInstance* findUniform(const std::string& name);

		/**
		 * Tries to find a uniform of a specific type with the given name.
		 * @param name the name of the uniform to find.
		 * @return the uniform instance, nullptr if it does not exist
		 */
		template<typename T>
		T* findUniform(const std::string& name);

		/**
		 * Tries to find a uniform of a specific type with the given name, creates it if it does not exist.
		 * @param name the name of the uniform to find or create
		 * @return the uniform instance, nullptr if it can't be found and created.
		 */
		template<typename T>
		T* getOrCreateUniform(const std::string& name);

		/**
		 * @return the uniform declaration, used to create the uniform instance.
		 */
		virtual const UniformDeclaration& getDeclaration() const override				{ return mDeclaration; }

	private:
		friend class Material;
		friend class MaterialInstance;

		/**
		 * Adds all associated uniforms recursively to this instance, based on the struct declaration and resource.
		 */
		bool addUniformRecursive(const UniformStructDeclaration& structDeclaration, const UniformStruct* structResource, const UniformCreatedCallback& uniformCreatedCallback, bool createDefaults, utility::ErrorState& errorState);

		/**
		 * Creates a uniform instance from a uniform declaration. 
		 * @param declaration the uniform declaration
		 * @param uniformCreatedCallback callback that is triggered when the uniform is created.
		 */
		static std::unique_ptr<UniformInstance> createUniformFromDeclaration(const UniformDeclaration& declaration, const UniformCreatedCallback& uniformCreatedCallback);

	private:
		UniformCreatedCallback							mUniformCreatedCallback;
		const UniformStructDeclaration&					mDeclaration;
		std::vector<std::unique_ptr<UniformInstance>>	mUniforms;
	};


	//////////////////////////////////////////////////////////////////////////
	// UniformStructArrayInstance
	//////////////////////////////////////////////////////////////////////////

	/**
	 * Represents a list of uniform struct instances.
	 */
	class NAPAPI UniformStructArrayInstance : public UniformInstance
	{
		friend class UniformStructInstance;
		RTTI_ENABLE(UniformInstance)
	public:
		// Constructor
		UniformStructArrayInstance(const UniformStructArrayDeclaration& declaration) :
			mDeclaration(declaration)
		{ }

		// Copy construction and copy assignment not allowed
		UniformStructArrayInstance(const UniformStructArrayInstance&) = delete;
		UniformStructArrayInstance& operator=(const UniformStructArrayInstance&) = delete;

		/**
		 * @return all uniform struct instance elements
		 */
		const std::vector<std::unique_ptr<UniformStructInstance>>& getElements() const	{ return mElements; }

		/**
		 * @return the uniform struct at the given index.
		 */
		UniformStructInstance& getElement(int index)
		{
			assert(index < mElements.size());
			return *mElements[index];
		}

		/**
		 * @return the uniform struct at the given index
		 */
		UniformStructInstance& operator[](size_t index)									{ return getElement(index); }

		/**
		 * @return declaration used to create this instance. 
		 */
		virtual const UniformDeclaration& getDeclaration() const override { return mDeclaration; }

	private:
		const UniformStructArrayDeclaration&					mDeclaration;
		std::vector<std::unique_ptr<UniformStructInstance>>		mElements;

		/**
		 * Adds a uniform struct instance.
		 * @param element the element to add
		 */
		void addElement(std::unique_ptr<UniformStructInstance> element);
	};


	//////////////////////////////////////////////////////////////////////////
	// UniformLeafInstance
	//////////////////////////////////////////////////////////////////////////

	/**
	 * Base class of all concrete uniform instances and uniform instance array types, including
	 * value and value array types. Every leaf can push data on to the GPU. 
	 */
	class NAPAPI UniformLeafInstance : public UniformInstance
	{
		RTTI_ENABLE(UniformInstance)
	public:
		/**
		 * Needs to be implemented in derived classes, pushes buffer to the GPU.
		 */
		virtual void push(uint8_t* uniformBuffer) const = 0;
	};


	//////////////////////////////////////////////////////////////////////////
	// Uniform Values
	//////////////////////////////////////////////////////////////////////////

	/**
	 * Base class of a uniform value instance.
	 */
	class NAPAPI UniformValueInstance : public UniformLeafInstance
	{
		RTTI_ENABLE(UniformLeafInstance)
	public:

		// Constructor
		UniformValueInstance(const UniformValueDeclaration& declaration) :
			mDeclaration(&declaration)												{ }

		/**
		 * @return the uniform value declaration.
		 */
		virtual const UniformDeclaration& getDeclaration() const override			{ return *mDeclaration; }

	protected:
		const UniformValueDeclaration*	mDeclaration = nullptr;
	};


	/**
	 * Specific type of uniform value instance, for example: float -> TypedUniformValueInstance<float>.
	 */
	template<class T>
	class TypedUniformValueInstance : public UniformValueInstance
	{
		RTTI_ENABLE(UniformValueInstance)

	public:
		TypedUniformValueInstance(const UniformValueDeclaration& declaration) :
			UniformValueInstance(declaration)										{ }

		/**
		 * Updates the uniform value, data is not pushed immediately. 
		 * @param value new uniform value
		 */
		void setValue(T value)									{ mValue = value; }
		
		/**
		 * Update instance from resource, data is not pushed immediately. 
		 * @param resource the resource to copy the value from
		 */
		void set(const TypedUniformValue<T>& resource)			{ mValue = resource.mValue; 	}

		/**
		 * Pushes the data to the 'Shader'.
		 * @param uniformBuffer: the buffer in which to copy the value.
		 */
		virtual void push(uint8_t* uniformBuffer) const override;

	private:
		T mValue = T();
	};


	//////////////////////////////////////////////////////////////////////////
	// Uniform Value Array
	//////////////////////////////////////////////////////////////////////////

	/**
	 * Base class of all uniform value array instances.
	 */
	class NAPAPI UniformValueArrayInstance : public UniformLeafInstance
	{
		RTTI_ENABLE(UniformLeafInstance)

	public:
		UniformValueArrayInstance(const UniformValueArrayDeclaration& declaration) :
			mDeclaration(&declaration)													{ }

		/**
		 * @return uniform declaration.
		 */
		virtual const UniformDeclaration& getDeclaration() const override				{ return *mDeclaration; }

		/**
		 * Required override, sets up default values.
		 */
		virtual void setDefault() = 0;

	protected:
		const UniformValueArrayDeclaration* mDeclaration;
	};


	/**
	 * Specific type of uniform value array instance, for example: 
	 * std::vector<float> -> TypedUniformValueArrayInstance<float>.
	 * All supported types are defined below for easier readability. 
	 */
	template<typename T>
	class TypedUniformValueArrayInstance : public UniformValueArrayInstance
	{
		RTTI_ENABLE(UniformValueArrayInstance)

	public:
		TypedUniformValueArrayInstance(const UniformValueArrayDeclaration& declaration) :
			UniformValueArrayInstance(declaration)										{ }

		/**
<<<<<<< HEAD
		* Updates the uniform in the shader.
		* @param declaration: the uniform declaration from the shader that is used to set the value.
		*/
		virtual void push(uint8_t* uniformBuffer) const override
		{
			if (sizeof(T) == mDeclaration->mStride)
			{
				size_t size = mValues.size() * sizeof(T);
				memcpy(uniformBuffer + mDeclaration->mOffset, mValues.data(), size);
			}
			else
			{
				uint8_t* dest = uniformBuffer + mDeclaration->mOffset;
				for (const T& value : mValues)
				{
					memcpy(dest, &value, sizeof(value));
					dest += mDeclaration->mStride;
				}
			}
		}
=======
		 * Updates the uniform value from a resource, data is not pushed immediately. 
		 * @param resource resource to copy data from.
		 */
		void set(const TypedUniformValueArray<T>& resource)								{ mValues = resource.mValues; }
>>>>>>> e2f23b28

		/**
		 * Updates the uniform value, data is not pushed immediately.
		 * @param values new list of values
		 */
		void setValues(const std::vector<T> values)
		{
			assert(values.size() <= mDeclaration->mNumElements);
			mValues = values;
		}

		/**
		 * Populate defaults
		 */
		virtual void setDefault() override												{ mValues.resize(mDeclaration->mNumElements, T()); }

		/**
		 * Array subscript operator, returns a specific value in the array as a reference, 
		 * making the following possible: `mUniformArray[0] = 12`;
		 * @return a specific value in the array as a reference. 
		 */
		T& operator[](size_t index)
		{
<<<<<<< HEAD
			mValues = resource.mValues;
			assert(mValues.size() == mDeclaration->mNumElements);
=======
			assert(index < mValues.size());
			return mValues[index];
>>>>>>> e2f23b28
		}

		/**
		 * @return entire array as a reference
		 */
		std::vector<T>& getValues() { return mValues; }

		/**
		 * Pushes the data to the 'Shader'
		 * @param uniformBuffer the buffer to copy the array into.
		 */
		virtual void push(uint8_t* uniformBuffer) const override;

	private:
		std::vector<T> mValues;
	};


	//////////////////////////////////////////////////////////////////////////
	// Type definitions for all supported uniform instance value types
	//////////////////////////////////////////////////////////////////////////

	using UniformIntInstance	= TypedUniformValueInstance<int>;
	using UniformFloatInstance	= TypedUniformValueInstance<float>;
	using UniformVec2Instance	= TypedUniformValueInstance<glm::vec2>;
	using UniformVec3Instance	= TypedUniformValueInstance<glm::vec3>;
	using UniformVec4Instance	= TypedUniformValueInstance<glm::vec4>;
	using UniformMat4Instance	= TypedUniformValueInstance<glm::mat4>;


	//////////////////////////////////////////////////////////////////////////
	// Type definitions for all supported uniform instance array value types
	//////////////////////////////////////////////////////////////////////////

	using UniformIntArrayInstance	= TypedUniformValueArrayInstance<int>;
	using UniformFloatArrayInstance = TypedUniformValueArrayInstance<float>;
	using UniformVec2ArrayInstance	= TypedUniformValueArrayInstance<glm::vec2>;
	using UniformVec3ArrayInstance	= TypedUniformValueArrayInstance<glm::vec3>;
	using UniformVec4ArrayInstance	= TypedUniformValueArrayInstance<glm::vec4>;
	using UniformMat4ArrayInstance	= TypedUniformValueArrayInstance<glm::mat4>;


	//////////////////////////////////////////////////////////////////////////
	// Template definitions
	//////////////////////////////////////////////////////////////////////////

	template<typename T>
	T* nap::UniformStructInstance::findUniform(const std::string& name)
	{
		UniformInstance* instance = findUniform(name);
		if (instance != nullptr)
			return rtti_cast<T>(instance);
		return nullptr;
	}

	template<typename T>
	T* nap::UniformStructInstance::getOrCreateUniform(const std::string& name)
	{
		// First try to find it, if found cast and return
		UniformInstance* instance = findUniform(name);
		if (instance != nullptr)
		{
			assert(instance->get_type().is_derived_from<T>());
			return rtti_cast<T>(instance);
		}

		// Otherwise fetch the declaration and use it to create the new instance
		const UniformDeclaration* declaration = mDeclaration.findMember(name);
		if (declaration == nullptr)
			return nullptr;

		std::unique_ptr<UniformInstance> new_instance = createUniformFromDeclaration(*declaration, mUniformCreatedCallback);
		T* result = rtti_cast<T>(new_instance.get());
		assert(result != nullptr);
		mUniforms.emplace_back(std::move(new_instance));

		// Notify listeners
		if (mUniformCreatedCallback)
			mUniformCreatedCallback();
		return result;
	}

	template<class T>
	void nap::TypedUniformValueInstance<T>::push(uint8_t* uniformBuffer) const
	{
		assert(sizeof(mValue) == mDeclaration->mSize);
		memcpy(uniformBuffer + mDeclaration->mOffset, &mValue, sizeof(mValue));
	}

	template<typename T>
	void nap::TypedUniformValueArrayInstance<T>::push(uint8_t* uniformBuffer) const
	{
		size_t size = mValues.size() * sizeof(T);
		assert(size == mDeclaration->mSize);
		memcpy(uniformBuffer + mDeclaration->mOffset, mValues.data(), size);
	}
}<|MERGE_RESOLUTION|>--- conflicted
+++ resolved
@@ -300,33 +300,10 @@
 			UniformValueArrayInstance(declaration)										{ }
 
 		/**
-<<<<<<< HEAD
-		* Updates the uniform in the shader.
-		* @param declaration: the uniform declaration from the shader that is used to set the value.
-		*/
-		virtual void push(uint8_t* uniformBuffer) const override
-		{
-			if (sizeof(T) == mDeclaration->mStride)
-			{
-				size_t size = mValues.size() * sizeof(T);
-				memcpy(uniformBuffer + mDeclaration->mOffset, mValues.data(), size);
-			}
-			else
-			{
-				uint8_t* dest = uniformBuffer + mDeclaration->mOffset;
-				for (const T& value : mValues)
-				{
-					memcpy(dest, &value, sizeof(value));
-					dest += mDeclaration->mStride;
-				}
-			}
-		}
-=======
 		 * Updates the uniform value from a resource, data is not pushed immediately. 
 		 * @param resource resource to copy data from.
 		 */
 		void set(const TypedUniformValueArray<T>& resource)								{ mValues = resource.mValues; }
->>>>>>> e2f23b28
 
 		/**
 		 * Updates the uniform value, data is not pushed immediately.
@@ -350,13 +327,8 @@
 		 */
 		T& operator[](size_t index)
 		{
-<<<<<<< HEAD
-			mValues = resource.mValues;
-			assert(mValues.size() == mDeclaration->mNumElements);
-=======
 			assert(index < mValues.size());
 			return mValues[index];
->>>>>>> e2f23b28
 		}
 
 		/**
@@ -449,8 +421,19 @@
 	template<typename T>
 	void nap::TypedUniformValueArrayInstance<T>::push(uint8_t* uniformBuffer) const
 	{
-		size_t size = mValues.size() * sizeof(T);
-		assert(size == mDeclaration->mSize);
-		memcpy(uniformBuffer + mDeclaration->mOffset, mValues.data(), size);
+		if (sizeof(T) == mDeclaration->mStride)
+		{
+			size_t size = mValues.size() * sizeof(T);
+			memcpy(uniformBuffer + mDeclaration->mOffset, mValues.data(), size);
+		}
+		else
+		{
+			uint8_t* dest = uniformBuffer + mDeclaration->mOffset;
+			for (const T& value : mValues)
+			{
+				memcpy(dest, &value, sizeof(value));
+				dest += mDeclaration->mStride;
+			}
+		}
 	}
 }