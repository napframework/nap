// Local Includes
#include "shader.h"
#include "material.h"

// External Includes
#include <utility/fileutils.h>
#include <nap/logger.h>
#include "renderservice.h"
#include <fstream>
#include <assert.h>
#include "utility/stringutils.h"
#include "spirv_cross/spirv_cross.hpp"
#include "spirv_cross/spirv_parser.hpp"
#include "glslang/Public/ShaderLang.h"
#include "glslang/SPIRV/GlslangToSpv.h"


RTTI_BEGIN_CLASS(nap::Shader)
	RTTI_PROPERTY_FILELINK("mVertShader", &nap::Shader::mVertPath, nap::rtti::EPropertyMetaData::Required, nap::rtti::EPropertyFileType::VertShader)
	RTTI_PROPERTY_FILELINK("mFragShader", &nap::Shader::mFragPath, nap::rtti::EPropertyMetaData::Required, nap::rtti::EPropertyFileType::FragShader)
	RTTI_PROPERTY("OutputFormat", &nap::Shader::mOutputFormat, nap::rtti::EPropertyMetaData::Required)
RTTI_END_CLASS

using namespace std; // Include the standard namespace


					 // From https://github.com/KhronosGroup/glslang/blob/master/StandAlone/ResourceLimits.cpp
const TBuiltInResource defaultResource =
{
	/* .MaxLights = */ 32,
	/* .MaxClipPlanes = */ 6,
	/* .MaxTextureUnits = */ 32,
	/* .MaxTextureCoords = */ 32,
	/* .MaxVertexAttribs = */ 64,
	/* .MaxVertexUniformComponents = */ 4096,
	/* .MaxVaryingFloats = */ 64,
	/* .MaxVertexTextureImageUnits = */ 32,
	/* .MaxCombinedTextureImageUnits = */ 80,
	/* .MaxTextureImageUnits = */ 32,
	/* .MaxFragmentUniformComponents = */ 4096,
	/* .MaxDrawBuffers = */ 32,
	/* .MaxVertexUniformVectors = */ 128,
	/* .MaxVaryingVectors = */ 8,
	/* .MaxFragmentUniformVectors = */ 16,
	/* .MaxVertexOutputVectors = */ 16,
	/* .MaxFragmentInputVectors = */ 15,
	/* .MinProgramTexelOffset = */ -8,
	/* .MaxProgramTexelOffset = */ 7,
	/* .MaxClipDistances = */ 8,
	/* .MaxComputeWorkGroupCountX = */ 65535,
	/* .MaxComputeWorkGroupCountY = */ 65535,
	/* .MaxComputeWorkGroupCountZ = */ 65535,
	/* .MaxComputeWorkGroupSizeX = */ 1024,
	/* .MaxComputeWorkGroupSizeY = */ 1024,
	/* .MaxComputeWorkGroupSizeZ = */ 64,
	/* .MaxComputeUniformComponents = */ 1024,
	/* .MaxComputeTextureImageUnits = */ 16,
	/* .MaxComputeImageUniforms = */ 8,
	/* .MaxComputeAtomicCounters = */ 8,
	/* .MaxComputeAtomicCounterBuffers = */ 1,
	/* .MaxVaryingComponents = */ 60,
	/* .MaxVertexOutputComponents = */ 64,
	/* .MaxGeometryInputComponents = */ 64,
	/* .MaxGeometryOutputComponents = */ 128,
	/* .MaxFragmentInputComponents = */ 128,
	/* .MaxImageUnits = */ 8,
	/* .MaxCombinedImageUnitsAndFragmentOutputs = */ 8,
	/* .MaxCombinedShaderOutputResources = */ 8,
	/* .MaxImageSamples = */ 0,
	/* .MaxVertexImageUniforms = */ 0,
	/* .MaxTessControlImageUniforms = */ 0,
	/* .MaxTessEvaluationImageUniforms = */ 0,
	/* .MaxGeometryImageUniforms = */ 0,
	/* .MaxFragmentImageUniforms = */ 8,
	/* .MaxCombinedImageUniforms = */ 8,
	/* .MaxGeometryTextureImageUnits = */ 16,
	/* .MaxGeometryOutputVertices = */ 256,
	/* .MaxGeometryTotalOutputComponents = */ 1024,
	/* .MaxGeometryUniformComponents = */ 1024,
	/* .MaxGeometryVaryingComponents = */ 64,
	/* .MaxTessControlInputComponents = */ 128,
	/* .MaxTessControlOutputComponents = */ 128,
	/* .MaxTessControlTextureImageUnits = */ 16,
	/* .MaxTessControlUniformComponents = */ 1024,
	/* .MaxTessControlTotalOutputComponents = */ 4096,
	/* .MaxTessEvaluationInputComponents = */ 128,
	/* .MaxTessEvaluationOutputComponents = */ 128,
	/* .MaxTessEvaluationTextureImageUnits = */ 16,
	/* .MaxTessEvaluationUniformComponents = */ 1024,
	/* .MaxTessPatchComponents = */ 120,
	/* .MaxPatchVertices = */ 32,
	/* .MaxTessGenLevel = */ 64,
	/* .MaxViewports = */ 16,
	/* .MaxVertexAtomicCounters = */ 0,
	/* .MaxTessControlAtomicCounters = */ 0,
	/* .MaxTessEvaluationAtomicCounters = */ 0,
	/* .MaxGeometryAtomicCounters = */ 0,
	/* .MaxFragmentAtomicCounters = */ 8,
	/* .MaxCombinedAtomicCounters = */ 8,
	/* .MaxAtomicCounterBindings = */ 1,
	/* .MaxVertexAtomicCounterBuffers = */ 0,
	/* .MaxTessControlAtomicCounterBuffers = */ 0,
	/* .MaxTessEvaluationAtomicCounterBuffers = */ 0,
	/* .MaxGeometryAtomicCounterBuffers = */ 0,
	/* .MaxFragmentAtomicCounterBuffers = */ 1,
	/* .MaxCombinedAtomicCounterBuffers = */ 1,
	/* .MaxAtomicCounterBufferSize = */ 16384,
	/* .MaxTransformFeedbackBuffers = */ 4,
	/* .MaxTransformFeedbackInterleavedComponents = */ 64,
	/* .MaxCullDistances = */ 8,
	/* .MaxCombinedClipAndCullDistances = */ 8,
	/* .MaxSamples = */ 4,
	/* .maxMeshOutputVerticesNV = */ 256,
	/* .maxMeshOutputPrimitivesNV = */ 512,
	/* .maxMeshWorkGroupSizeX_NV = */ 32,
	/* .maxMeshWorkGroupSizeY_NV = */ 1,
	/* .maxMeshWorkGroupSizeZ_NV = */ 1,
	/* .maxTaskWorkGroupSizeX_NV = */ 32,
	/* .maxTaskWorkGroupSizeY_NV = */ 1,
	/* .maxTaskWorkGroupSizeZ_NV = */ 1,
	/* .maxMeshViewCountNV = */ 4,

	/* .limits = */{
		/* .nonInductiveForLoops = */ 1,
		/* .whileLoops = */ 1,
		/* .doWhileLoops = */ 1,
		/* .generalUniformIndexing = */ 1,
		/* .generalAttributeMatrixVectorIndexing = */ 1,
		/* .generalVaryingIndexing = */ 1,
		/* .generalSamplerIndexing = */ 1,
		/* .generalVariableIndexing = */ 1,
		/* .generalConstantMatrixVectorIndexing = */ 1,
	}
};

static bool tryReadFile(const std::string& filename, std::vector<char>& outBuffer)
{
	std::ifstream file(filename, std::ios::ate | std::ios::binary);

	if (!file.is_open())
		return false;

	size_t fileSize = (size_t)file.tellg();
	std::vector<char> buffer(fileSize);

	file.seekg(0);
	file.read(buffer.data(), fileSize);

	file.close();

	outBuffer = std::move(buffer);

	return true;
}


VkShaderModule createShaderModule(const std::vector<unsigned int>& code, VkDevice device)
{
	VkShaderModuleCreateInfo createInfo = {};
	createInfo.sType = VK_STRUCTURE_TYPE_SHADER_MODULE_CREATE_INFO;
	createInfo.codeSize = code.size() * sizeof(unsigned int);
	createInfo.pCode = code.data();

	VkShaderModule shaderModule;
	if (vkCreateShaderModule(device, &createInfo, nullptr, &shaderModule) != VK_SUCCESS)
		return nullptr;

	return shaderModule;
}


bool compileShader(VkDevice device, const std::string& file, EShLanguage stage, std::vector<unsigned int>& spirv, nap::utility::ErrorState& errorState)
{
	std::vector<char> shader_source;
	if (!errorState.check(tryReadFile(file, shader_source), "Unable to read shader file %s", file.c_str()))
		return false;

	const char* sources[] = { shader_source.data() };
	int source_sizes[] = { (int)shader_source.size() };
	const char* file_names[] = { file.data() };

	glslang::TShader shader(stage);
	shader.setStringsWithLengthsAndNames(sources, source_sizes, file_names, 1);
	shader.setAutoMapBindings(false);
	shader.setAutoMapLocations(false);

	// 110 = Vulkan 1.1
	int default_version = 110;
	shader.setEnvInput(glslang::EShSourceGlsl, stage, glslang::EShClientVulkan, default_version);
	shader.setEnvClient(glslang::EShClientVulkan, glslang::EShTargetVulkan_1_1);
	shader.setEnvTarget(glslang::EShTargetSpv, glslang::EShTargetSpv_1_3);

	EShMessages messages = EShMsgDefault;
	messages = (EShMessages)(messages | EShMsgSpvRules);
	messages = (EShMessages)(messages | EShMsgVulkanRules);

	bool result = shader.parse(&defaultResource, default_version, false, messages);
	if (!result)
	{
		errorState.fail("Failed to compile shader %s: %s", file.c_str(), shader.getInfoLog());
		return false;
	}

	glslang::SpvOptions spv_options;
	spv_options.generateDebugInfo = false;
	spv_options.disableOptimizer = false;
	spv_options.optimizeSize = false;
	spv_options.disassemble = false;
	spv_options.validate = true;

	spv::SpvBuildLogger logger;
	glslang::GlslangToSpv(*shader.getIntermediate(), spirv, &logger, &spv_options);

	if (!errorState.check(!spirv.empty(), "Failed to compile shader %s: %s", file.c_str(), logger.getAllMessages().c_str()))
		return false;

	return true;
}

nap::EUniformValueType getUniformValueType(spirv_cross::SPIRType type)
{
	switch (type.basetype)
	{
	case spirv_cross::SPIRType::Int:
		return nap::EUniformValueType::Int;
	case spirv_cross::SPIRType::UInt:
		return nap::EUniformValueType::UInt;
	case spirv_cross::SPIRType::Float:
		if (type.vecsize == 1 && type.columns == 1)
			return nap::EUniformValueType::Float;
		else if (type.vecsize == 2 && type.columns == 1)
			return nap::EUniformValueType::Vec2;
		else if (type.vecsize == 3 && type.columns == 1)
			return nap::EUniformValueType::Vec3;
		else if (type.vecsize == 4 && type.columns == 1)
			return nap::EUniformValueType::Vec4;
		else if (type.vecsize == 2 && type.columns == 2)
			return nap::EUniformValueType::Mat2;
		else if (type.vecsize == 3 && type.columns == 3)
			return nap::EUniformValueType::Mat3;
		else if (type.vecsize == 4 && type.columns == 4)
			return nap::EUniformValueType::Mat4;
		else
			return nap::EUniformValueType::Unknown;
	default:
		return nap::EUniformValueType::Unknown;
	}
}


VkFormat getFormatFromType(spirv_cross::SPIRType type)
{
	switch (type.basetype)
	{
	case spirv_cross::SPIRType::Int:
		return VK_FORMAT_R32_SINT;
	case spirv_cross::SPIRType::SByte:
		return VK_FORMAT_R8_SINT;
	case spirv_cross::SPIRType::Float:
		if (type.vecsize == 1 && type.columns == 1)
			return VK_FORMAT_R32_SFLOAT;
		else if (type.vecsize == 2 && type.columns == 1)
			return VK_FORMAT_R32G32_SFLOAT;
		else if (type.vecsize == 3 && type.columns == 1)
			return VK_FORMAT_R32G32B32_SFLOAT;
		else if (type.vecsize == 4 && type.columns == 1)
			return VK_FORMAT_R32G32B32A32_SFLOAT;
		else
			return VK_FORMAT_UNDEFINED;
	case spirv_cross::SPIRType::Double:
		return VK_FORMAT_R64_SFLOAT;
	default:
		return VK_FORMAT_UNDEFINED;
	}
}


bool addUniformsRecursive(nap::UniformStructDeclaration& parentStruct, spirv_cross::Compiler& compiler, const spirv_cross::SPIRType& type, int parentOffset, const std::string& path, nap::utility::ErrorState& errorState)
{
	assert(type.basetype == spirv_cross::SPIRType::Struct);

	for (int index = 0; index < type.member_types.size(); ++index)
	{
		spirv_cross::SPIRType member_type = compiler.get_type(type.member_types[index]);

		std::string name = compiler.get_member_name(type.self, index);
		int absoluteOffset = parentOffset + compiler.type_struct_member_offset(type, index);
		size_t member_size = compiler.get_declared_struct_member_size(type, index);

		std::string full_path = path + "." + name;

		if (!errorState.check(member_type.array.size() <= 1, "Multidimensional arrays are not supported"))
			return false;

		bool isArray = !member_type.array.empty();
		if (isArray)
		{
			int num_elements = member_type.array[0];

			if (member_type.basetype == spirv_cross::SPIRType::Struct)
			{
				size_t stride = compiler.type_struct_member_array_stride(type, index);
				size_t struct_size = compiler.get_declared_struct_size(member_type);

				std::unique_ptr<nap::UniformStructArrayDeclaration> array_declaration = std::make_unique<nap::UniformStructArrayDeclaration>(name, absoluteOffset, member_size);

				for (int array_index = 0; array_index < num_elements; ++array_index)
				{
					std::string array_path = nap::utility::stringFormat("%s[%d]", full_path.c_str(), array_index);

					std::unique_ptr<nap::UniformStructDeclaration> struct_declaration = std::make_unique<nap::UniformStructDeclaration>(name, absoluteOffset, struct_size);
					if (!addUniformsRecursive(*struct_declaration, compiler, member_type, absoluteOffset, array_path, errorState))
						return false;

					array_declaration->mElements.emplace_back(std::move(struct_declaration));
					absoluteOffset += stride;
				}

				parentStruct.mMembers.emplace_back(std::move(array_declaration));
			}
			else
			{
				nap::EUniformValueType element_type = getUniformValueType(member_type);
				if (!errorState.check(element_type != nap::EUniformValueType::Unknown, "Encountered unknown uniform type"))
					return false;

				std::unique_ptr<nap::UniformValueArrayDeclaration> array_declaration = std::make_unique<nap::UniformValueArrayDeclaration>(name, absoluteOffset, member_size, element_type, num_elements);
				parentStruct.mMembers.emplace_back(std::move(array_declaration));
			}
		}
		else
		{
			if (member_type.basetype == spirv_cross::SPIRType::Struct)
			{
				size_t struct_size = compiler.get_declared_struct_size(member_type);

				std::unique_ptr<nap::UniformStructDeclaration> struct_declaration = std::make_unique<nap::UniformStructDeclaration>(name, absoluteOffset, struct_size);
				if (!addUniformsRecursive(*struct_declaration, compiler, member_type, absoluteOffset, name, errorState))
					return false;

				parentStruct.mMembers.emplace_back(std::move(struct_declaration));
			}
			else
			{
				nap::EUniformValueType value_type = getUniformValueType(member_type);
				if (!errorState.check(value_type != nap::EUniformValueType::Unknown, "Encountered unknown uniform type"))
					return false;

				std::unique_ptr<nap::UniformValueDeclaration> value_declaration = std::make_unique<nap::UniformValueDeclaration>(name, absoluteOffset, member_size, value_type);
				parentStruct.mMembers.emplace_back(std::move(value_declaration));
			}
		}
	}

	return true;
}


bool parseUniforms(spirv_cross::Compiler& compiler, VkShaderStageFlagBits inStage, std::vector<nap::UniformBufferObjectDeclaration>& uboDeclarations, std::vector<nap::SamplerDeclaration>& samplerDeclarations, nap::utility::ErrorState& errorState)
{
	spirv_cross::ShaderResources shader_resources = compiler.get_shader_resources();

	for (const spirv_cross::Resource& resource : shader_resources.uniform_buffers)
	{
		spirv_cross::SPIRType type = compiler.get_type(resource.type_id);

		uint32_t binding = compiler.get_decoration(resource.id, spv::DecorationBinding);
		size_t struct_size = compiler.get_declared_struct_size(type);

		nap::UniformBufferObjectDeclaration uniform_buffer_object(resource.name, binding, inStage, struct_size);

		if (!addUniformsRecursive(uniform_buffer_object, compiler, type, 0, resource.name, errorState))
			return false;

		uboDeclarations.emplace_back(std::move(uniform_buffer_object));
	}

	for (const spirv_cross::Resource& sampled_image : shader_resources.sampled_images)
	{
		spirv_cross::SPIRType sampler_type = compiler.get_type(sampled_image.type_id);

		if (!errorState.check(sampler_type.array.size() <= 1, "Multidimensional arrays are not supported"))
			return false;

		bool is_array = !sampler_type.array.empty();
		int num_elements = 1;
		if (is_array)
			num_elements = sampler_type.array[0];

		nap::SamplerDeclaration::EType type;
		if (sampler_type.image.dim == spv::Dim1D)
		{
			type = nap::SamplerDeclaration::EType::Type_1D;
		}
		else if (sampler_type.image.dim == spv::Dim2D)
		{
			type = nap::SamplerDeclaration::EType::Type_2D;
		}
		else if (sampler_type.image.dim == spv::Dim3D)
		{
			type = nap::SamplerDeclaration::EType::Type_3D;
		}
		else
		{
			errorState.fail("Unsupported sampler type encountered");
			return false;
		}

		uint32_t binding = compiler.get_decoration(sampled_image.id, spv::DecorationBinding);
		samplerDeclarations.emplace_back(nap::SamplerDeclaration(sampled_image.name, binding, inStage, type, num_elements));
	}

	return true;
}


namespace nap
{
	const std::string Shader::VertexAttributeIDs::getPositionVertexAttr() { return "in_Position"; }
	const std::string Shader::VertexAttributeIDs::getNormalVertexAttr() { return "in_Normals"; }
	const std::string Shader::VertexAttributeIDs::getTangentVertexAttr() { return "in_Tangent"; }
	const std::string Shader::VertexAttributeIDs::getBitangentVertexAttr() { return "in_Bitangent"; }

	const std::string Shader::VertexAttributeIDs::getUVVertexAttr(int uvChannel)
	{
		std::ostringstream stream;
		stream << "in_UV" << uvChannel;
		return stream.str();
	}


	const std::string Shader::VertexAttributeIDs::getColorVertexAttr(int colorChannel)
	{
		std::ostringstream stream;
		stream << "in_Color" << colorChannel;
		return stream.str();
	}


	Shader::Shader() :
		mRenderer(nullptr)
	{

	}

	Shader::Shader(RenderService& renderService) :
		mRenderer(&renderService.getRenderer())
	{

	}

	// Store path and create display names
	bool Shader::init(utility::ErrorState& errorState)
	{
		if (!errorState.check(!mVertPath.empty(), "Vertex shader path not set"))
			return false;

		if (!errorState.check(!mFragPath.empty(), "Fragment shader path not set"))
			return false;

		// Set display name
		mDisplayName = utility::getFileNameWithoutExtension(mVertPath);

		VkDevice device = mRenderer->getDevice();

<<<<<<< HEAD
		std::vector<unsigned int> vertexShaderData;
		if (!compileShader(device, mVertPath, EShLangVertex, vertexShaderData, errorState))
=======
		// Initialize the shader
		if (!mShader->init(mRenderer->getDevice(), mRenderer->getPhysicalDeviceVersion(), mVertPath, mFragPath, errorState))
>>>>>>> 27e49ff9
			return false;

		mVertexModule = createShaderModule(vertexShaderData, device);
		if (!errorState.check(mVertexModule != nullptr, "Unable to load vertex shader module %s", mVertPath.c_str()))
			return false;

		spirv_cross::Compiler vertex_shader_compiler(vertexShaderData.data(), vertexShaderData.size());
		if (!parseUniforms(vertex_shader_compiler, VK_SHADER_STAGE_VERTEX_BIT, mUBODeclarations, mSamplerDeclarations, errorState))
			return false;

		for (const spirv_cross::Resource& stage_input : vertex_shader_compiler.get_shader_resources().stage_inputs)
		{
			spirv_cross::SPIRType input_type = vertex_shader_compiler.get_type(stage_input.type_id);

			VkFormat format = getFormatFromType(input_type);
			if (!errorState.check(format != VK_FORMAT_UNDEFINED, "Encountered unsupported vertex attribute type"))
				return false;

			uint32_t location = vertex_shader_compiler.get_decoration(stage_input.id, spv::DecorationLocation);
			mShaderAttributes[stage_input.name] = std::make_unique<VertexAttributeDeclaration>(stage_input.name, location, format);
		}

		std::vector<unsigned int> fragmentShaderData;
		if (!compileShader(device, mFragPath, EShLangFragment, fragmentShaderData, errorState))
			return false;

		mFragmentModule = createShaderModule(fragmentShaderData, device);
		if (!errorState.check(mFragmentModule != nullptr, "Unable to load fragment shader module %s", mFragPath.c_str()))
			return false;

		spirv_cross::Compiler fragment_shader_compiler(fragmentShaderData.data(), fragmentShaderData.size());
		if (!parseUniforms(fragment_shader_compiler, VK_SHADER_STAGE_FRAGMENT_BIT, mUBODeclarations, mSamplerDeclarations, errorState))
			return false;

		return initLayout(device, errorState);

	}


	bool Shader::initLayout(VkDevice device, nap::utility::ErrorState& errorState)
	{
		std::vector<VkDescriptorSetLayoutBinding> descriptor_set_layouts;
		for (const UniformBufferObjectDeclaration& declaration : mUBODeclarations)
		{
			VkDescriptorSetLayoutBinding uboLayoutBinding = {};
			uboLayoutBinding.binding = declaration.mBinding;
			uboLayoutBinding.descriptorCount = 1;
			uboLayoutBinding.descriptorType = VK_DESCRIPTOR_TYPE_UNIFORM_BUFFER;
			uboLayoutBinding.pImmutableSamplers = nullptr;
			uboLayoutBinding.stageFlags = declaration.mStage;

			descriptor_set_layouts.push_back(uboLayoutBinding);
		}

		for (const SamplerDeclaration& declaration : mSamplerDeclarations)
		{
			VkDescriptorSetLayoutBinding samplerLayoutBinding = {};
			samplerLayoutBinding.binding = declaration.mBinding;
			samplerLayoutBinding.descriptorCount = 1;
			samplerLayoutBinding.descriptorType = VK_DESCRIPTOR_TYPE_COMBINED_IMAGE_SAMPLER;
			samplerLayoutBinding.pImmutableSamplers = nullptr;
			samplerLayoutBinding.stageFlags = declaration.mStage;

			descriptor_set_layouts.push_back(samplerLayoutBinding);
		}

		VkDescriptorSetLayoutCreateInfo layoutInfo = {};
		layoutInfo.sType = VK_STRUCTURE_TYPE_DESCRIPTOR_SET_LAYOUT_CREATE_INFO;
		layoutInfo.bindingCount = (int)descriptor_set_layouts.size();
		layoutInfo.pBindings = descriptor_set_layouts.data();

		return errorState.check(vkCreateDescriptorSetLayout(device, &layoutInfo, nullptr, &mDescriptorSetLayout) == VK_SUCCESS, "Failed to create descriptor set layout");
	}



}<|MERGE_RESOLUTION|>--- conflicted
+++ resolved
@@ -169,7 +169,7 @@
 }
 
 
-bool compileShader(VkDevice device, const std::string& file, EShLanguage stage, std::vector<unsigned int>& spirv, nap::utility::ErrorState& errorState)
+bool compileShader(VkDevice device, uint32_t vulkanVersion, const std::string& file, EShLanguage stage, std::vector<unsigned int>& spirv, nap::utility::ErrorState& errorState)
 {
 	std::vector<char> shader_source;
 	if (!errorState.check(tryReadFile(file, shader_source), "Unable to read shader file %s", file.c_str()))
@@ -184,22 +184,45 @@
 	shader.setAutoMapBindings(false);
 	shader.setAutoMapLocations(false);
 
-	// 110 = Vulkan 1.1
-	int default_version = 110;
-	shader.setEnvInput(glslang::EShSourceGlsl, stage, glslang::EShClientVulkan, default_version);
-	shader.setEnvClient(glslang::EShClientVulkan, glslang::EShTargetVulkan_1_1);
-	shader.setEnvTarget(glslang::EShTargetSpv, glslang::EShTargetSpv_1_3);
+	glslang::EShTargetClientVersion target_client_version;
+	glslang::EShTargetLanguageVersion target_language_version;
+
+	// The client/language version must match with the Vulkan device's version
+	if (vulkanVersion >= VK_API_VERSION_1_1)
+	{
+		// For version 1.1 or higher, use Vulkan 1.1 with SPV 1.3
+		target_client_version = glslang::EShTargetVulkan_1_1;
+		target_language_version = glslang::EShTargetSpv_1_3;
+	}
+	else
+	{
+		// For version 1.0, use Vulkan 1.0 with SPV 1.0
+		target_client_version = glslang::EShTargetVulkan_1_0;
+		target_language_version = glslang::EShTargetSpv_1_0;
+	}
+
+	shader.setEnvClient(glslang::EShClientVulkan, target_client_version);
+	shader.setEnvTarget(glslang::EShTargetSpv, target_language_version);
 
 	EShMessages messages = EShMsgDefault;
 	messages = (EShMessages)(messages | EShMsgSpvRules);
 	messages = (EShMessages)(messages | EShMsgVulkanRules);
 
+	// Version number taken from shaderc sources. 110 means "Desktop OpenGL", 100 means "OpenGL ES"
+	int default_version = 110;
 	bool result = shader.parse(&defaultResource, default_version, false, messages);
 	if (!result)
 	{
 		errorState.fail("Failed to compile shader %s: %s", file.c_str(), shader.getInfoLog());
 		return false;
 	}
+
+	// Even though we're compiling a single shader, we need 'link' it in glslang. This seems to be needed to get glslang to correctly resolve built-in variables such as gl_PerVertex.
+	// Without this call, GlslangToSpv will result in invalid SPIR-V
+	glslang::TProgram program;
+	program.addShader(&shader);
+	if (!errorState.check(program.link(messages) && program.mapIO(), "Failed to link shader program %s: %s", file.c_str(), program.getInfoLog()))
+		return false;
 
 	glslang::SpvOptions spv_options;
 	spv_options.generateDebugInfo = false;
@@ -462,14 +485,10 @@
 		mDisplayName = utility::getFileNameWithoutExtension(mVertPath);
 
 		VkDevice device = mRenderer->getDevice();
-
-<<<<<<< HEAD
+		uint32_t deviceVersion = mRenderer->getPhysicalDeviceVersion();
+
 		std::vector<unsigned int> vertexShaderData;
-		if (!compileShader(device, mVertPath, EShLangVertex, vertexShaderData, errorState))
-=======
-		// Initialize the shader
-		if (!mShader->init(mRenderer->getDevice(), mRenderer->getPhysicalDeviceVersion(), mVertPath, mFragPath, errorState))
->>>>>>> 27e49ff9
+		if (!compileShader(device, deviceVersion, mVertPath, EShLangVertex, vertexShaderData, errorState))
 			return false;
 
 		mVertexModule = createShaderModule(vertexShaderData, device);
@@ -493,7 +512,7 @@
 		}
 
 		std::vector<unsigned int> fragmentShaderData;
-		if (!compileShader(device, mFragPath, EShLangFragment, fragmentShaderData, errorState))
+		if (!compileShader(device, deviceVersion, mFragPath, EShLangFragment, fragmentShaderData, errorState))
 			return false;
 
 		mFragmentModule = createShaderModule(fragmentShaderData, device);
