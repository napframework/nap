--- conflicted
+++ resolved
@@ -6,7 +6,7 @@
 namespace nap
 {
 	/**
-	 * GPU texture resource that it is initially empty.
+	 * GPU texture resource that it is initially empty
 	 * This texture can be declared as a resource together with
 	 * the format to use, width and height.
 	 */
@@ -14,14 +14,8 @@
 	{
 		RTTI_ENABLE(Texture2D)
 	public:
-		enum class EFormat : int
+		enum class EFormat
 		{
-<<<<<<< HEAD
-			RGBA8 = 4,			///< RGBA8 4 components, 8 bytes per component
-			RGB8  = 3,			///< RGB8 3 components, 8 bytes per component
-			R8	  = 1,			///< R8	1 components, 8 bytes per component
-			Depth = 0			///< Depth Texture used for binding to depth buffer
-=======
 			RGBA8,			///< 08 bit unsigned, 4 components
 			RGB8,			///< 08 bit unsigned, 3 components
 			R8,				///< 08 bit unsigned, 1 components
@@ -32,13 +26,7 @@
 			RGB32,			///< 32 bit float, 3 components
 			R32,			///< 32 bit float, 1 components
 			Depth			///< 32 bit float, depth buffer
->>>>>>> 5b9ffdbb
 		};
-
-		/**
-		 * @return number of channels associated with this render texture
-		 */
-		int getChannelCount();
 
 		/**
 		 * Creates internal texture resource.
