/* This Source Code Form is subject to the terms of the Mozilla Public
 * License, v. 2.0. If a copy of the MPL was not distributed with this
 * file, You can obtain one at https://mozilla.org/MPL/2.0/. */

#include "samplerinstance.h"
#include "renderservice.h"

RTTI_DEFINE_BASE(nap::SamplerInstance)

RTTI_BEGIN_CLASS_NO_DEFAULT_CONSTRUCTOR(nap::Sampler2DInstance)
	RTTI_CONSTRUCTOR(nap::RenderService&, const nap::SamplerDeclaration&, const nap::Sampler2D*, const nap::SamplerChangedCallback&)
	RTTI_FUNCTION("setTexture", &nap::Sampler2DInstance::setTexture)
	RTTI_FUNCTION("hasTexture", &nap::Sampler2DInstance::hasTexture)
RTTI_END_CLASS

RTTI_BEGIN_CLASS_NO_DEFAULT_CONSTRUCTOR(nap::Sampler2DArrayInstance)
	RTTI_CONSTRUCTOR(nap::RenderService&, const nap::SamplerDeclaration&, const nap::Sampler2DArray*, const nap::SamplerChangedCallback&)
	RTTI_FUNCTION("setTexture",		&nap::Sampler2DArrayInstance::setTexture)
	RTTI_FUNCTION("hasTexture",		&nap::Sampler2DArrayInstance::hasTexture)
	RTTI_FUNCTION("getNumElements",	&nap::Sampler2DArrayInstance::getNumElements)
RTTI_END_CLASS

namespace nap
{
	//////////////////////////////////////////////////////////////////////////
	// Static methods
	//////////////////////////////////////////////////////////////////////////

	static VkFilter getFilter(EFilterMode filterMode)
	{
		switch (filterMode)
		{
		case EFilterMode::Nearest:
			return VK_FILTER_NEAREST;
		case EFilterMode::Linear:
			return VK_FILTER_LINEAR;
		default:
			assert(false);
			return VK_FILTER_LINEAR;
		}
	}


	static VkSamplerMipmapMode getMipMapMode(EFilterMode filterMode)
	{
		switch (filterMode)
		{
		case EFilterMode::Nearest:
			return VK_SAMPLER_MIPMAP_MODE_NEAREST;
		case EFilterMode::Linear:
			return VK_SAMPLER_MIPMAP_MODE_LINEAR;
		default:
			assert(false);
			return VK_SAMPLER_MIPMAP_MODE_LINEAR;
		}
	}


	static VkSamplerAddressMode getAddressMode(EAddressMode addressMode)
	{
		switch (addressMode)
		{
		case EAddressMode::Repeat:
			return VK_SAMPLER_ADDRESS_MODE_REPEAT;
		case EAddressMode::MirroredRepeat:
			return VK_SAMPLER_ADDRESS_MODE_MIRRORED_REPEAT;
		case EAddressMode::ClampToEdge:
			return VK_SAMPLER_ADDRESS_MODE_CLAMP_TO_EDGE;
		case EAddressMode::ClampToBorder:
			return VK_SAMPLER_ADDRESS_MODE_CLAMP_TO_BORDER;
		default:
			assert(false);
			return VK_SAMPLER_ADDRESS_MODE_REPEAT;
		}
	}


	static VkBorderColor getBorderColor(EBorderColor borderColor)
	{
		switch (borderColor)
		{
		case EBorderColor::FloatTransparentBlack:
			return VK_BORDER_COLOR_FLOAT_TRANSPARENT_BLACK;
		case EBorderColor::IntTransparentBlack:
			return VK_BORDER_COLOR_INT_TRANSPARENT_BLACK;
		case EBorderColor::FloatOpaqueBlack:
			return VK_BORDER_COLOR_FLOAT_OPAQUE_BLACK;
		case EBorderColor::IntOpaqueBlack:
			return VK_BORDER_COLOR_INT_OPAQUE_BLACK;
		case EBorderColor::FloatOpaqueWhite:
			return VK_BORDER_COLOR_FLOAT_OPAQUE_WHITE;
		case EBorderColor::IntOpaqueWhite:
			return VK_BORDER_COLOR_INT_OPAQUE_WHITE;
		default:
			assert(false);
			return VK_BORDER_COLOR_INT_OPAQUE_BLACK;
		}
	}


	/**
	 * @return depth compare operation
	 */
	static VkCompareOp getDepthCompareOp(EDepthCompareMode compareMode)
	{
		switch (compareMode)
		{
		case EDepthCompareMode::Never:
			return VK_COMPARE_OP_NEVER;
		case EDepthCompareMode::Less:
			return VK_COMPARE_OP_LESS;
		case EDepthCompareMode::Equal:
			return VK_COMPARE_OP_EQUAL;
		case EDepthCompareMode::LessOrEqual:
			return VK_COMPARE_OP_LESS_OR_EQUAL;
		case EDepthCompareMode::Greater:
			return VK_COMPARE_OP_GREATER;
		case EDepthCompareMode::NotEqual:
			return VK_COMPARE_OP_NOT_EQUAL;
		case EDepthCompareMode::GreaterOrEqual:
			return VK_COMPARE_OP_GREATER_OR_EQUAL;
		case EDepthCompareMode::Always:
			return VK_COMPARE_OP_ALWAYS;
		default:
			assert(false);
			return VK_COMPARE_OP_NEVER;
		}
	}


	static float getAnisotropicSamples(const Sampler* sampler, const nap::RenderService& renderer)
	{
		// If there is no sampler or setting is derived from system default, use the global setting
		if (sampler == nullptr || sampler->mMaxAnisotropy == EAnisotropicSamples::Default)
			return renderer.getAnisotropicSamples();

		// Otherwise check if it is supported, if so override, otherwise set it to 1.0
		return renderer.anisotropicFilteringSupported() ? static_cast<float>(sampler->mMaxAnisotropy) : 1.0f;
	}


	//////////////////////////////////////////////////////////////////////////
	// SamplerInstance
	//////////////////////////////////////////////////////////////////////////

	SamplerInstance::SamplerInstance(RenderService& renderService, const SamplerDeclaration& declaration, const Sampler* sampler, const SamplerChangedCallback& samplerChangedCallback) :
		mRenderService(&renderService),
        mSampler(sampler),
        mDeclaration(&declaration),
		mSamplerChangedCallback(samplerChangedCallback)
	{ }


	SamplerInstance::~SamplerInstance()
	{
		mRenderService->queueVulkanObjectDestructor([sampler = mVulkanSampler](RenderService& renderService)
		{
			if (sampler != VK_NULL_HANDLE)
				vkDestroySampler(renderService.getDevice(), sampler, nullptr);
		});
	}


	bool SamplerInstance::init(utility::ErrorState& errorState)
	{
<<<<<<< HEAD
		VkSamplerCreateInfo samplerInfo = {};
		samplerInfo.sType = VK_STRUCTURE_TYPE_SAMPLER_CREATE_INFO;
		samplerInfo.magFilter = mSampler == nullptr ? VK_FILTER_LINEAR : getFilter(mSampler->mMaxFilter);
		samplerInfo.minFilter = mSampler == nullptr ? VK_FILTER_LINEAR : getFilter(mSampler->mMinFilter);
		samplerInfo.addressModeU = mSampler == nullptr ? VK_SAMPLER_ADDRESS_MODE_CLAMP_TO_EDGE : getAddressMode(mSampler->mAddressModeHorizontal);
		samplerInfo.addressModeV = mSampler == nullptr ? VK_SAMPLER_ADDRESS_MODE_CLAMP_TO_EDGE : getAddressMode(mSampler->mAddressModeVertical);
		samplerInfo.addressModeW = VK_SAMPLER_ADDRESS_MODE_CLAMP_TO_EDGE;
		samplerInfo.anisotropyEnable = mRenderService->anisotropicFilteringSupported() ? VK_TRUE : VK_FALSE;
		samplerInfo.maxAnisotropy = getAnisotropicSamples(mSampler, *mRenderService);
		samplerInfo.borderColor = mSampler == nullptr ? VK_BORDER_COLOR_INT_OPAQUE_BLACK : getBorderColor(mSampler->mBorderColor);
		samplerInfo.unnormalizedCoordinates = VK_FALSE;
		samplerInfo.mipmapMode = mSampler == nullptr ? VK_SAMPLER_MIPMAP_MODE_LINEAR : getMipMapMode(mSampler->mMipMapMode);
		samplerInfo.minLod = 0.0f;
		samplerInfo.maxLod = mSampler == nullptr ? VK_LOD_CLAMP_NONE : static_cast<float>(mSampler->mMaxLodLevel);
		samplerInfo.mipLodBias = 0.0f;
		samplerInfo.compareEnable = mSampler == nullptr ? VK_FALSE : mSampler->mEnableCompare ? VK_TRUE : VK_FALSE;
		samplerInfo.compareOp = mSampler == nullptr ? VK_COMPARE_OP_ALWAYS : getDepthCompareOp(mSampler->mCompareMode);
=======
		VkSamplerCreateInfo samplerInfo		= {};
		samplerInfo.sType					= VK_STRUCTURE_TYPE_SAMPLER_CREATE_INFO;
		samplerInfo.magFilter				= mSampler == nullptr ? VK_FILTER_LINEAR : getFilter(mSampler->mMaxFilter);
		samplerInfo.minFilter				= mSampler == nullptr ? VK_FILTER_LINEAR : getFilter(mSampler->mMinFilter);
		samplerInfo.addressModeU			= mSampler == nullptr ? VK_SAMPLER_ADDRESS_MODE_CLAMP_TO_EDGE : getAddressMode(mSampler->mAddressModeHorizontal);
		samplerInfo.addressModeV			= mSampler == nullptr ? VK_SAMPLER_ADDRESS_MODE_CLAMP_TO_EDGE : getAddressMode(mSampler->mAddressModeVertical);
		samplerInfo.addressModeW			= VK_SAMPLER_ADDRESS_MODE_CLAMP_TO_EDGE;
		samplerInfo.anisotropyEnable		= mRenderService->anisotropicFilteringSupported() ? VK_TRUE : VK_FALSE;
		samplerInfo.maxAnisotropy			= getAnisotropicSamples(mSampler, *mRenderService);
		samplerInfo.borderColor				= VK_BORDER_COLOR_INT_OPAQUE_BLACK;
		samplerInfo.unnormalizedCoordinates = VK_FALSE;
		samplerInfo.compareEnable			= VK_FALSE;
		samplerInfo.compareOp				= VK_COMPARE_OP_ALWAYS;
		samplerInfo.mipmapMode				= mSampler == nullptr ? VK_SAMPLER_MIPMAP_MODE_LINEAR : getMipMapMode(mSampler->mMipMapMode);
		samplerInfo.minLod					= 0.0f;
		samplerInfo.maxLod					= mSampler == nullptr ? VK_LOD_CLAMP_NONE : static_cast<float>(mSampler->mMaxLodLevel);
		samplerInfo.mipLodBias				= 0.0f;
>>>>>>> eeb31597

		return errorState.check(vkCreateSampler(mRenderService->getDevice(), &samplerInfo, nullptr, &mVulkanSampler) == VK_SUCCESS, "Could not initialize sampler");
	}


	//////////////////////////////////////////////////////////////////////////
	// Sampler2DInstance
	//////////////////////////////////////////////////////////////////////////

	Sampler2DInstance::Sampler2DInstance(RenderService& renderService, const SamplerDeclaration& declaration, const Sampler2D* sampler2D, const SamplerChangedCallback& samplerChangedCallback) :
		SamplerInstance(renderService, declaration, sampler2D, samplerChangedCallback)
	{
		if (sampler2D != nullptr)
			mTexture2D = sampler2D->mTexture;
	}


	void Sampler2DInstance::onTextureChanged(const Texture2D&)
	{
		raiseChanged();
	}


	void Sampler2DInstance::setTexture(Texture2D& texture)
	{
		mTexture2D = &texture;
		raiseChanged();
	}

	
	//////////////////////////////////////////////////////////////////////////
	// Sampler2DArrayInstance
	//////////////////////////////////////////////////////////////////////////

	Sampler2DArrayInstance::Sampler2DArrayInstance(RenderService& renderService, const SamplerDeclaration& declaration, const Sampler2DArray* sampler2DArray, const SamplerChangedCallback& samplerChangedCallback) :
		SamplerInstance(renderService, declaration, sampler2DArray, samplerChangedCallback)
	{
		if (sampler2DArray != nullptr)
			mTextures = sampler2DArray->mTextures;
	}


	void Sampler2DArrayInstance::setTexture(int index, Texture2D& texture)
	{
		assert(index < mTextures.size());
		mTextures[index] = &texture;
		raiseChanged();
	}
}<|MERGE_RESOLUTION|>--- conflicted
+++ resolved
@@ -75,59 +75,6 @@
 	}
 
 
-	static VkBorderColor getBorderColor(EBorderColor borderColor)
-	{
-		switch (borderColor)
-		{
-		case EBorderColor::FloatTransparentBlack:
-			return VK_BORDER_COLOR_FLOAT_TRANSPARENT_BLACK;
-		case EBorderColor::IntTransparentBlack:
-			return VK_BORDER_COLOR_INT_TRANSPARENT_BLACK;
-		case EBorderColor::FloatOpaqueBlack:
-			return VK_BORDER_COLOR_FLOAT_OPAQUE_BLACK;
-		case EBorderColor::IntOpaqueBlack:
-			return VK_BORDER_COLOR_INT_OPAQUE_BLACK;
-		case EBorderColor::FloatOpaqueWhite:
-			return VK_BORDER_COLOR_FLOAT_OPAQUE_WHITE;
-		case EBorderColor::IntOpaqueWhite:
-			return VK_BORDER_COLOR_INT_OPAQUE_WHITE;
-		default:
-			assert(false);
-			return VK_BORDER_COLOR_INT_OPAQUE_BLACK;
-		}
-	}
-
-
-	/**
-	 * @return depth compare operation
-	 */
-	static VkCompareOp getDepthCompareOp(EDepthCompareMode compareMode)
-	{
-		switch (compareMode)
-		{
-		case EDepthCompareMode::Never:
-			return VK_COMPARE_OP_NEVER;
-		case EDepthCompareMode::Less:
-			return VK_COMPARE_OP_LESS;
-		case EDepthCompareMode::Equal:
-			return VK_COMPARE_OP_EQUAL;
-		case EDepthCompareMode::LessOrEqual:
-			return VK_COMPARE_OP_LESS_OR_EQUAL;
-		case EDepthCompareMode::Greater:
-			return VK_COMPARE_OP_GREATER;
-		case EDepthCompareMode::NotEqual:
-			return VK_COMPARE_OP_NOT_EQUAL;
-		case EDepthCompareMode::GreaterOrEqual:
-			return VK_COMPARE_OP_GREATER_OR_EQUAL;
-		case EDepthCompareMode::Always:
-			return VK_COMPARE_OP_ALWAYS;
-		default:
-			assert(false);
-			return VK_COMPARE_OP_NEVER;
-		}
-	}
-
-
 	static float getAnisotropicSamples(const Sampler* sampler, const nap::RenderService& renderer)
 	{
 		// If there is no sampler or setting is derived from system default, use the global setting
@@ -163,25 +110,6 @@
 
 	bool SamplerInstance::init(utility::ErrorState& errorState)
 	{
-<<<<<<< HEAD
-		VkSamplerCreateInfo samplerInfo = {};
-		samplerInfo.sType = VK_STRUCTURE_TYPE_SAMPLER_CREATE_INFO;
-		samplerInfo.magFilter = mSampler == nullptr ? VK_FILTER_LINEAR : getFilter(mSampler->mMaxFilter);
-		samplerInfo.minFilter = mSampler == nullptr ? VK_FILTER_LINEAR : getFilter(mSampler->mMinFilter);
-		samplerInfo.addressModeU = mSampler == nullptr ? VK_SAMPLER_ADDRESS_MODE_CLAMP_TO_EDGE : getAddressMode(mSampler->mAddressModeHorizontal);
-		samplerInfo.addressModeV = mSampler == nullptr ? VK_SAMPLER_ADDRESS_MODE_CLAMP_TO_EDGE : getAddressMode(mSampler->mAddressModeVertical);
-		samplerInfo.addressModeW = VK_SAMPLER_ADDRESS_MODE_CLAMP_TO_EDGE;
-		samplerInfo.anisotropyEnable = mRenderService->anisotropicFilteringSupported() ? VK_TRUE : VK_FALSE;
-		samplerInfo.maxAnisotropy = getAnisotropicSamples(mSampler, *mRenderService);
-		samplerInfo.borderColor = mSampler == nullptr ? VK_BORDER_COLOR_INT_OPAQUE_BLACK : getBorderColor(mSampler->mBorderColor);
-		samplerInfo.unnormalizedCoordinates = VK_FALSE;
-		samplerInfo.mipmapMode = mSampler == nullptr ? VK_SAMPLER_MIPMAP_MODE_LINEAR : getMipMapMode(mSampler->mMipMapMode);
-		samplerInfo.minLod = 0.0f;
-		samplerInfo.maxLod = mSampler == nullptr ? VK_LOD_CLAMP_NONE : static_cast<float>(mSampler->mMaxLodLevel);
-		samplerInfo.mipLodBias = 0.0f;
-		samplerInfo.compareEnable = mSampler == nullptr ? VK_FALSE : mSampler->mEnableCompare ? VK_TRUE : VK_FALSE;
-		samplerInfo.compareOp = mSampler == nullptr ? VK_COMPARE_OP_ALWAYS : getDepthCompareOp(mSampler->mCompareMode);
-=======
 		VkSamplerCreateInfo samplerInfo		= {};
 		samplerInfo.sType					= VK_STRUCTURE_TYPE_SAMPLER_CREATE_INFO;
 		samplerInfo.magFilter				= mSampler == nullptr ? VK_FILTER_LINEAR : getFilter(mSampler->mMaxFilter);
@@ -199,7 +127,6 @@
 		samplerInfo.minLod					= 0.0f;
 		samplerInfo.maxLod					= mSampler == nullptr ? VK_LOD_CLAMP_NONE : static_cast<float>(mSampler->mMaxLodLevel);
 		samplerInfo.mipLodBias				= 0.0f;
->>>>>>> eeb31597
 
 		return errorState.check(vkCreateSampler(mRenderService->getDevice(), &samplerInfo, nullptr, &mVulkanSampler) == VK_SUCCESS, "Could not initialize sampler");
 	}
