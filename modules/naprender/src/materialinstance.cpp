--- conflicted
+++ resolved
@@ -14,24 +14,16 @@
 #include <nap/logger.h>
 #include <rtti/rttiutilities.h>
 
-<<<<<<< HEAD
-#include <depthtexture2d.h>
-
-RTTI_DEFINE_BASE(nap::BaseMaterialInstanceResource)
-=======
 RTTI_BEGIN_CLASS_NO_DEFAULT_CONSTRUCTOR(nap::BaseMaterialInstanceResource)
 	RTTI_PROPERTY("Uniforms",					&nap::MaterialInstanceResource::mUniforms,					nap::rtti::EPropertyMetaData::Embedded)
 	RTTI_PROPERTY("Samplers",					&nap::MaterialInstanceResource::mSamplers,					nap::rtti::EPropertyMetaData::Embedded)
 	RTTI_PROPERTY("Buffers",					&nap::MaterialInstanceResource::mBuffers,					nap::rtti::EPropertyMetaData::Embedded)
 RTTI_END_CLASS
->>>>>>> eeb31597
 
 RTTI_BEGIN_CLASS(nap::MaterialInstanceResource)
 	RTTI_PROPERTY("Material",					&nap::MaterialInstanceResource::mMaterial,					nap::rtti::EPropertyMetaData::Required)
 	RTTI_PROPERTY("BlendMode",					&nap::MaterialInstanceResource::mBlendMode,					nap::rtti::EPropertyMetaData::Default)
 	RTTI_PROPERTY("DepthMode",					&nap::MaterialInstanceResource::mDepthMode,					nap::rtti::EPropertyMetaData::Default)
-	RTTI_PROPERTY("DepthCompareMode",			&nap::MaterialInstanceResource::mDepthCompareMode,			nap::rtti::EPropertyMetaData::Default)
-	RTTI_PROPERTY("EnableDepthCompare",			&nap::MaterialInstanceResource::mEnableDepthCompare,		nap::rtti::EPropertyMetaData::Default)
 RTTI_END_CLASS
 
 RTTI_BEGIN_CLASS(nap::ComputeMaterialInstanceResource)
@@ -287,21 +279,8 @@
 		{
 			Sampler2DInstance* sampler_2d = (Sampler2DInstance*)(&samplerInstance);
 
-<<<<<<< HEAD
-			VkDescriptorImageInfo& imageInfo = mSamplerWriteDescriptors[imageStartIndex];
-			if (sampler_2d->getTexture().get_type() == RTTI_OF(DepthTexture2D))
-			{
-				imageInfo.imageLayout = VK_IMAGE_LAYOUT_DEPTH_STENCIL_READ_ONLY_OPTIMAL;
-			}
-			else
-			{
-				imageInfo.imageLayout = VK_IMAGE_LAYOUT_SHADER_READ_ONLY_OPTIMAL;
-			}
-
-=======
 			VkDescriptorImageInfo& imageInfo = mSamplerDescriptors[imageStartIndex];
 			imageInfo.imageLayout = VK_IMAGE_LAYOUT_SHADER_READ_ONLY_OPTIMAL;
->>>>>>> eeb31597
 			imageInfo.imageView = sampler_2d->getTexture().getImageView();
 			imageInfo.sampler = vk_sampler;
 		}
@@ -429,21 +408,6 @@
 			buffer_info.offset = 0;
 			buffer_info.range = VK_WHOLE_SIZE;
 
-<<<<<<< HEAD
-	void BaseMaterialInstance::addImageInfo(const Texture2D& texture2D, VkSampler sampler)
-	{
-		VkDescriptorImageInfo imageInfo = {};
-		if (texture2D.get_type() == RTTI_OF(DepthTexture2D))
-		{
-			imageInfo.imageLayout = VK_IMAGE_LAYOUT_DEPTH_STENCIL_READ_ONLY_OPTIMAL;
-		}
-		else
-		{
-			imageInfo.imageLayout = VK_IMAGE_LAYOUT_SHADER_READ_ONLY_OPTIMAL;
-		}
-		imageInfo.imageView = texture2D.getImageView();
-		imageInfo.sampler = sampler;
-=======
 			VkWriteDescriptorSet& ssbo_descriptor = mStorageWriteDescriptorSets.emplace_back();
 			ssbo_descriptor.sType = VK_STRUCTURE_TYPE_WRITE_DESCRIPTOR_SET;
 			ssbo_descriptor.dstSet = VK_NULL_HANDLE;
@@ -452,7 +416,6 @@
 			ssbo_descriptor.descriptorType = VK_DESCRIPTOR_TYPE_STORAGE_BUFFER;
 			ssbo_descriptor.descriptorCount = 1;
 			ssbo_descriptor.pBufferInfo = mStorageDescriptors.data() + ssbo_index;
->>>>>>> eeb31597
 
 			++ssbo_index;
 		}
@@ -736,21 +699,6 @@
 	}
 
 
-	void MaterialInstance::setDepthCompareMode(EDepthCompareMode depthCompareMode)
-	{
-		mResource->mDepthCompareMode = depthCompareMode;
-	}
-
-
-	EDepthCompareMode MaterialInstance::getDepthCompareMode() const
-	{
-		if (mResource->mDepthCompareMode != EDepthCompareMode::NotSet)
-			return mResource->mDepthCompareMode;
-
-		return mResource->mMaterial->getDepthCompareMode();
-	}
-
-
 	//////////////////////////////////////////////////////////////////////////
 	// ComputeMaterialInstance
 	//////////////////////////////////////////////////////////////////////////
