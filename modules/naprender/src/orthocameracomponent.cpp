--- conflicted
+++ resolved
@@ -40,10 +40,10 @@
 	void OrthoCameraComponent::setRenderTargetSize(glm::ivec2 size)
 	{
 		if (mRenderTargetSize != size)
-		{
+	{
 			mRenderTargetSize = size;
-			setDirty();
-		}
+		setDirty();
+	}
 	}
 
 	// Computes projection matrix if dirty, otherwise returns the
@@ -52,11 +52,7 @@
 	{
 		if (mDirty)
 		{
-<<<<<<< HEAD
-			mProjectionMatrix = glm::ortho(0.0f, (float)mRenderTargetSize.x, (float)mRenderTargetSize.y, 0.0f, 0.0f, 1000.0f);
-=======
-			mProjectionMatrix = glm::ortho(0.0f, mWidth, mHeight, 0.0f, mProperties.mNearClippingPlane, mProperties.mFarClippingPlane);
->>>>>>> 4156794f
+			mProjectionMatrix = glm::ortho(0.0f, (float)mRenderTargetSize.x, (float)mRenderTargetSize.y, 0.0f, mProperties.mNearClippingPlane, mProperties.mFarClippingPlane);
 			mDirty = false;
 		}
 
