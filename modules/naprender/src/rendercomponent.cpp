--- conflicted
+++ resolved
@@ -50,14 +50,11 @@
 	{
 		return material.getTarget<Material>();
 	}
-}
 
-<<<<<<< HEAD
-RTTI_DEFINE_BASE(nap::RenderableComponent)
-=======
 	void RenderableComponent::setMaterial(Material* newMaterial)
 	{
 		material.setTarget(*newMaterial);
 	}
 }
->>>>>>> 88a74229
+
+RTTI_DEFINE_BASE(nap::RenderableComponent)