/* This Source Code Form is subject to the terms of the Mozilla Public
 * License, v. 2.0. If a copy of the MPL was not distributed with this
 * file, You can obtain one at https://mozilla.org/MPL/2.0/. */

// Local Includes
#include "texture2d.h"
#include "bitmap.h"
#include "renderservice.h"
#include "copyimagedata.h"

// External Includes
#include <nap/core.h>
#include <nap/logger.h>
#include <glm/gtc/type_ptr.hpp>

RTTI_BEGIN_ENUM(nap::ETextureUsage)
	RTTI_ENUM_VALUE(nap::ETextureUsage::Static,			"Static"),
	RTTI_ENUM_VALUE(nap::ETextureUsage::DynamicRead,	"DynamicRead"),
	RTTI_ENUM_VALUE(nap::ETextureUsage::DynamicWrite,	"DynamicWrite")
RTTI_END_ENUM

RTTI_BEGIN_CLASS_NO_DEFAULT_CONSTRUCTOR(nap::Texture2D)
	RTTI_CONSTRUCTOR(nap::Core&)
	RTTI_PROPERTY("Usage", 			&nap::Texture2D::mUsage,		nap::rtti::EPropertyMetaData::Default)
RTTI_END_CLASS


namespace nap
{
	//////////////////////////////////////////////////////////////////////////
	// Static
	//////////////////////////////////////////////////////////////////////////

	static void copyBufferToImage(VkCommandBuffer commandBuffer, VkBuffer buffer, VkImage image, uint32_t width, uint32_t height)
	{
		VkBufferImageCopy region = {};
		region.bufferOffset = 0;
		region.bufferRowLength = 0;
		region.bufferImageHeight = 0;
		region.imageSubresource.aspectMask = VK_IMAGE_ASPECT_COLOR_BIT;
		region.imageSubresource.mipLevel = 0;
		region.imageSubresource.baseArrayLayer = 0;
		region.imageSubresource.layerCount = 1;
		region.imageOffset = { 0, 0, 0 };
		region.imageExtent = {
			width,
			height,
			1
		};

		vkCmdCopyBufferToImage(commandBuffer, buffer, image, VK_IMAGE_LAYOUT_TRANSFER_DST_OPTIMAL, 1, &region);
	}


	static void copyImageToBuffer(VkCommandBuffer commandBuffer, VkImage image, VkBuffer buffer, uint32_t width, uint32_t height)
	{
		VkBufferImageCopy region = {};
		region.bufferOffset = 0;
		region.bufferRowLength = 0;
		region.bufferImageHeight = 0;
		region.imageSubresource.aspectMask = VK_IMAGE_ASPECT_COLOR_BIT;
		region.imageSubresource.mipLevel = 0;
		region.imageSubresource.baseArrayLayer = 0;
		region.imageSubresource.layerCount = 1;
		region.imageOffset = { 0, 0, 0 };
		region.imageExtent = {
			width,
			height,
			1
		};

		vkCmdCopyImageToBuffer(commandBuffer, image, VK_IMAGE_LAYOUT_TRANSFER_SRC_OPTIMAL, buffer, 1, &region);
	}


	static VkFormat getTextureFormat(RenderService& renderService, const SurfaceDescriptor& descriptor)
	{
		ESurfaceDataType dataType = descriptor.getDataType();
		EColorSpace colorSpace = descriptor.getColorSpace();

		switch (descriptor.getChannels())
		{
		case ESurfaceChannels::R:
		{
			switch (dataType)
			{
			case nap::ESurfaceDataType::BYTE:
				return colorSpace == EColorSpace::Linear ? VK_FORMAT_R8_UNORM : VK_FORMAT_R8_SRGB;
			case nap::ESurfaceDataType::FLOAT:
				return VK_FORMAT_R32_SFLOAT;
			case nap::ESurfaceDataType::USHORT:
				return VK_FORMAT_R16_UNORM;
			}
			break;
		}
		case ESurfaceChannels::RGBA:
		{
			switch (dataType)
			{
			case nap::ESurfaceDataType::BYTE:
				return colorSpace == EColorSpace::Linear ? VK_FORMAT_R8G8B8A8_UNORM : VK_FORMAT_R8G8B8A8_SRGB;
			case nap::ESurfaceDataType::FLOAT:
				return VK_FORMAT_R32G32B32A32_SFLOAT;
			case nap::ESurfaceDataType::USHORT:
				return VK_FORMAT_R16G16B16A16_UNORM;
			}
			break;
		}
		case ESurfaceChannels::BGRA:
		{
			switch (dataType)
			{
			case nap::ESurfaceDataType::BYTE:
				return colorSpace == EColorSpace::Linear ? VK_FORMAT_B8G8R8A8_UNORM : VK_FORMAT_B8G8R8A8_SRGB;
			case nap::ESurfaceDataType::FLOAT:
				return VK_FORMAT_UNDEFINED;
			case nap::ESurfaceDataType::USHORT:
				return VK_FORMAT_UNDEFINED;
			}
			break;
		}
		case ESurfaceChannels::D:
		{
			switch (dataType)
			{
			case nap::ESurfaceDataType::FLOAT:
				return VK_FORMAT_D32_SFLOAT;
			case nap::ESurfaceDataType::USHORT:
				return VK_FORMAT_D16_UNORM;
			}
			break;
		}
		NAP_ASSERT_MSG(false, "Surface descriptor could not be resolved to valid/supported texture format");
		}
		return VK_FORMAT_UNDEFINED;
	}


	static int getNumStagingBuffers(int maxFramesInFlight, ETextureUsage textureUsage)
	{
		switch (textureUsage)
		{
			case ETextureUsage::DynamicWrite:
				return maxFramesInFlight + 1;
			case ETextureUsage::Static:
				return 1;
			case ETextureUsage::DynamicRead:
				return maxFramesInFlight;
			default:
				assert(false);
		}
		return 0;
	}


	/**
	 * Transition image to a new layout using an existing image barrier.
	 */
	static void transitionImageLayout(VkCommandBuffer commandBuffer, VkImage image, VkImageMemoryBarrier& barrier,
		VkImageLayout oldLayout,		VkImageLayout newLayout,
		VkAccessFlags srcAccessMask,	VkAccessFlags dstAccessMask,
		VkPipelineStageFlags srcStage,	VkPipelineStageFlags dstStage,
		uint32 mipLevel,				uint32 mipLevelCount)
	{
		barrier.sType = VK_STRUCTURE_TYPE_IMAGE_MEMORY_BARRIER;
		barrier.oldLayout = oldLayout;
		barrier.newLayout = newLayout;
		barrier.srcQueueFamilyIndex = VK_QUEUE_FAMILY_IGNORED;
		barrier.dstQueueFamilyIndex = VK_QUEUE_FAMILY_IGNORED;
		barrier.image = image;
		barrier.subresourceRange.aspectMask = VK_IMAGE_ASPECT_COLOR_BIT;
		barrier.subresourceRange.baseMipLevel = mipLevel;
		barrier.subresourceRange.levelCount = mipLevelCount;
		barrier.subresourceRange.baseArrayLayer = 0;
		barrier.subresourceRange.layerCount = 1;
		barrier.srcAccessMask = srcAccessMask;
		barrier.dstAccessMask = dstAccessMask;
		vkCmdPipelineBarrier(commandBuffer, srcStage, dstStage, 0, 0, nullptr, 0, nullptr, 1, &barrier);
	}


	/**
	 * Transition image to a new layout using an image barrier.
	 */
	static void transitionImageLayout(VkCommandBuffer commandBuffer, VkImage image,
		VkImageLayout oldLayout, VkImageLayout newLayout,
		VkAccessFlags srcAccessMask, VkAccessFlags dstAccessMask,
		VkPipelineStageFlags srcStage, VkPipelineStageFlags dstStage,
		uint32 mipLevel, uint32 mipLevelCount)
	{
		VkImageMemoryBarrier barrier = {};
		transitionImageLayout(commandBuffer, image, barrier,
			oldLayout,		newLayout,
			srcAccessMask,	dstAccessMask,
			srcStage,		dstStage,
			mipLevel,		mipLevelCount);
	}


	static void createMipmaps(VkCommandBuffer buffer, VkImage image, VkFormat imageFormat, VkImageLayout targetLayout, uint32 texWidth, uint32 texHeight, uint32 mipLevels)
	{

		int32 mipWidth  = static_cast<int32>(texWidth);
		int32 mipHeight = static_cast<int32>(texHeight);

		VkImageMemoryBarrier barrier {};
		for (uint32_t i = 1; i < mipLevels; i++)
		{
			// Prepare LOD for blit operation
			transitionImageLayout(buffer, image, barrier,
				VK_IMAGE_LAYOUT_TRANSFER_DST_OPTIMAL,	VK_IMAGE_LAYOUT_TRANSFER_SRC_OPTIMAL,
				VK_ACCESS_TRANSFER_WRITE_BIT,			VK_ACCESS_TRANSFER_READ_BIT,
				VK_PIPELINE_STAGE_TRANSFER_BIT,			VK_PIPELINE_STAGE_TRANSFER_BIT,
				i - 1,									1);

			// Create blit structure
			VkImageBlit blit{};
			blit.srcOffsets[0] = { 0, 0, 0 };
			blit.srcOffsets[1] = { mipWidth, mipHeight, 1 };
			blit.srcSubresource.aspectMask = VK_IMAGE_ASPECT_COLOR_BIT;
			blit.srcSubresource.mipLevel = i - 1;
			blit.srcSubresource.baseArrayLayer = 0;
			blit.srcSubresource.layerCount = 1;
			blit.dstOffsets[0] = { 0, 0, 0 };
			blit.dstOffsets[1] = { mipWidth > 1 ? mipWidth / 2 : 1, mipHeight > 1 ? mipHeight / 2 : 1, 1 };
			blit.dstSubresource.aspectMask = VK_IMAGE_ASPECT_COLOR_BIT;
			blit.dstSubresource.mipLevel = i;
			blit.dstSubresource.baseArrayLayer = 0;
			blit.dstSubresource.layerCount = 1;

			// Blit
			vkCmdBlitImage(buffer,
				image, VK_IMAGE_LAYOUT_TRANSFER_SRC_OPTIMAL,
				image, VK_IMAGE_LAYOUT_TRANSFER_DST_OPTIMAL,
				1, &blit,
				VK_FILTER_LINEAR);

			// Prepare LOD for shader read
			transitionImageLayout(buffer, image, barrier,
				VK_IMAGE_LAYOUT_TRANSFER_SRC_OPTIMAL,	targetLayout,
				VK_ACCESS_TRANSFER_READ_BIT,			VK_ACCESS_SHADER_READ_BIT,
				VK_PIPELINE_STAGE_TRANSFER_BIT,			VK_PIPELINE_STAGE_FRAGMENT_SHADER_BIT,
				i - 1,									1);

			if (mipWidth  > 1) mipWidth  /= 2;
			if (mipHeight > 1) mipHeight /= 2;
		}

		// Prepare final LOD for shader read
		transitionImageLayout(buffer, image, barrier,
			VK_IMAGE_LAYOUT_TRANSFER_DST_OPTIMAL,	targetLayout,
			VK_ACCESS_TRANSFER_WRITE_BIT,			VK_ACCESS_SHADER_READ_BIT,
			VK_PIPELINE_STAGE_TRANSFER_BIT,			VK_PIPELINE_STAGE_FRAGMENT_SHADER_BIT,
			mipLevels - 1,							1);
	}


	//////////////////////////////////////////////////////////////////////////
	// Texture2D
	//////////////////////////////////////////////////////////////////////////

	Texture2D::Texture2D(Core& core) :
		mRenderService(core.getService<RenderService>())
	{
	}


	Texture2D::~Texture2D()
	{	
		// Remove all previously made requests and queue buffers for destruction.
		// If the service is not running, all objects are destroyed immediately.
		// Otherwise they are destroyed when they are guaranteed not to be in use by the GPU.
		mRenderService->removeTextureRequests(*this);
		mRenderService->queueVulkanObjectDestructor([imageData = mImageData, stagingBuffers = mStagingBuffers](RenderService& renderService)
		{
			destroyImageAndView(imageData, renderService.getDevice(), renderService.getVulkanAllocator());
			for (const BufferData& buffer : stagingBuffers)
			{
				destroyBuffer(renderService.getVulkanAllocator(), buffer);
			}
		});
	}


	bool Texture2D::initInternal(const SurfaceDescriptor& descriptor, bool generateMipMaps, VkImageUsageFlags requiredFlags, utility::ErrorState& errorState)
	{
		// Get the format, when unsupported bail.
		mFormat = getTextureFormat(*mRenderService, descriptor);
<<<<<<< HEAD
		if (!errorState.check(mFormat != VK_FORMAT_UNDEFINED, "%s, Unsupported texture format", mID.c_str()))
=======
		if (!errorState.check(mFormat != VK_FORMAT_UNDEFINED,
			"%s, Unsupported texture format", mID.c_str()))
>>>>>>> eeb31597
			return false;

		// Ensure our GPU image can be used as a transfer destination during uploads
		VkFormatProperties format_properties;
		mRenderService->getFormatProperties(mFormat, format_properties);
		if (!(format_properties.optimalTilingFeatures & VK_FORMAT_FEATURE_TRANSFER_DST_BIT))
		{
			errorState.fail("%s: image format does not support being used as a transfer destination", mID.c_str());
			return false;
		}

		// If mip mapping is enabled, ensure it is supported
		if (generateMipMaps)
		{
			if (!(format_properties.optimalTilingFeatures & VK_FORMAT_FEATURE_SAMPLED_IMAGE_FILTER_LINEAR_BIT))
			{
				errorState.fail("%s: image format does not support linear blitting, consider disabling mipmap generation", mID.c_str());
				return false;
			}
			mMipLevels = static_cast<uint32>(std::floor(std::log2(std::max(descriptor.getWidth(), descriptor.getHeight())))) + 1;
		}

		// Ensure there are enough read callbacks based on max number of frames in flight
		mImageSizeInBytes = descriptor.getSizeInBytes();
		if (mUsage == ETextureUsage::DynamicRead)
		{
			mReadCallbacks.resize(mRenderService->getMaxFramesInFlight());
			mDownloadStagingBufferIndices.resize(mRenderService->getMaxFramesInFlight());
		}

		// Here we create staging buffers. Client data is copied into staging buffers. The staging buffers are then used as a source to update
		// the GPU texture. The updating of the GPU textures is done on the command buffer. The updating of the staging buffers can be done
		// at any time. However, as the staging buffers serve as a source for updating the GPU buffers, they are part of the command buffer.
		// 
		// We can only safely update the staging buffer if we know it isn't used anymore. We generally make enough resources for each frame
		// that can be in flight. Once we've passed RenderService::beginRendering, we know that the resources for the current frame are 
		// not in use anymore. If we would use this strategy, we could only safely use a staging buffer during rendering. To be more 
		// specific, we could only use the staging buffer during rendering, but before the render pass was set (as this is a Vulkan
		// requirement for buffer transfers). This is very inconvenient for texture updating, as we'd ideally like to update texture contents
		// at any point in the frame. We also don't want to make an extra copy of the texture that would be used during rendering. To solve 
		// this problem, we use one additional staging buffer. This guarantees that there's always a single staging buffer free at any point 
		// in the frame. So the amount of staging buffers is:  'maxFramesInFlight' + 1. Updating the staging buffer multiple times within a 
		// frame will just overwrite the same staging buffer.
		//
		// A final note: this system is built to be able to handle changing the texture every frame. But if the texture is changed less frequently,
		// or never, that works as well. When update is called, the RenderService is notified of the change, and during rendering, the upload is
		// called, which moves the index one place ahead.
		VmaAllocator vulkan_allocator = mRenderService->getVulkanAllocator();

		// When read frequently, the buffer is a destination, otherwise used as a source for texture upload
		VkBufferUsageFlags buffer_usage = mUsage == ETextureUsage::DynamicRead ?
			VK_BUFFER_USAGE_TRANSFER_DST_BIT :
			VK_BUFFER_USAGE_TRANSFER_SRC_BIT;

		// When read frequently, the buffer receives from the GPU, otherwise the buffer receives from CPU
		VmaMemoryUsage memory_usage = mUsage == ETextureUsage::DynamicRead ?
			VMA_MEMORY_USAGE_GPU_TO_CPU :
			VMA_MEMORY_USAGE_CPU_TO_GPU;

		mStagingBuffers.resize(getNumStagingBuffers(mRenderService->getMaxFramesInFlight(), mUsage));
		for (int index = 0; index < mStagingBuffers.size(); ++index)
		{
			BufferData& staging_buffer = mStagingBuffers[index];

			// Create staging buffer
			if (!createBuffer(vulkan_allocator, mImageSizeInBytes, buffer_usage, memory_usage, 0, staging_buffer, errorState))
			{
				errorState.fail("%s: Unable to create staging buffer for texture", mID.c_str());
				return false;
			}
		}

		// Set image usage flags: can be written to, read and sampled
		VkImageUsageFlags usage = requiredFlags;
		usage |= VK_IMAGE_USAGE_TRANSFER_DST_BIT |
			VK_IMAGE_USAGE_SAMPLED_BIT |
			VK_IMAGE_USAGE_TRANSFER_SRC_BIT;

		// Create GPU image
		if (!create2DImage(vulkan_allocator, descriptor.mWidth, descriptor.mHeight, mFormat, mMipLevels,
			VK_SAMPLE_COUNT_1_BIT, VK_IMAGE_TILING_OPTIMAL, usage, VMA_MEMORY_USAGE_GPU_ONLY, mImageData.mTextureImage, mImageData.mTextureAllocation, mImageData.mTextureAllocationInfo, errorState))
			return false;

		// Check whether the texture is flagged as depth
		bool is_depth = descriptor.getChannels() == ESurfaceChannels::D;

		// Create GPU image view
<<<<<<< HEAD
		VkImageAspectFlags aspect_flags = is_depth ? VK_IMAGE_ASPECT_DEPTH_BIT : VK_IMAGE_ASPECT_COLOR_BIT;
		if (!create2DImageView(mRenderService->getDevice(), mImageData.mTextureImage, mFormat, mMipLevels, aspect_flags, mImageData.mTextureView, errorState))
				return false;
=======
		if (!create2DImageView(mRenderService->getDevice(), mImageData.mTextureImage, mFormat, mMipLevels, VK_IMAGE_ASPECT_COLOR_BIT, mImageData.mTextureView, errorState))
			return false;
>>>>>>> eeb31597

		// Initialize buffer indexing
		mCurrentStagingBufferIndex = 0;
		mDescriptor = descriptor;

		return true;
	}



	bool Texture2D::init(const SurfaceDescriptor& descriptor, bool generateMipMaps, VkImageUsageFlags requiredFlags, utility::ErrorState& errorState)
	{
		if (!initInternal(descriptor, generateMipMaps, requiredFlags, errorState))
			return false;

		// Clear the texture and perform a layout transition to shader read
		mRenderService->requestTextureClear(*this);
		return true;
	}


	bool Texture2D::init(const SurfaceDescriptor& descriptor, bool generateMipMaps, const glm::vec4& clearColor, VkImageUsageFlags requiredFlags, utility::ErrorState& errorState)
	{
		if (!initInternal(descriptor, generateMipMaps, requiredFlags, errorState))
			return false;

		// Set clear color
		std::memcpy(&mClearColor, glm::value_ptr(clearColor), sizeof(VkClearColorValue));

		// Clear the texture and perform a layout transition to shader read
		mRenderService->requestTextureClear(*this);
		return true;
	}


	bool Texture2D::init(const SurfaceDescriptor& descriptor, bool generateMipMaps, void* initialData, VkImageUsageFlags requiredFlags, utility::ErrorState& errorState)
	{
		if (!initInternal(descriptor, generateMipMaps, requiredFlags, errorState))
			return false;

		// Upload initial data and perform a layout transition to shader read
		update(initialData, descriptor);
		return true;
	}


	const glm::vec2 Texture2D::getSize() const
	{
		return glm::vec2(getWidth(), getHeight());
	}


	int Texture2D::getWidth() const
	{
		return mDescriptor.mWidth;
	}


	int Texture2D::getHeight() const
	{
		return mDescriptor.mHeight;
	}


	const nap::SurfaceDescriptor& Texture2D::getDescriptor() const
	{
		return mDescriptor;
	}


	void Texture2D::clear(VkCommandBuffer commandBuffer)
	{
		// Texture clear commands are the first subset of commands to be pushed to the upload command buffer at the beginning of a frame
		// Therefore, the initial layout transition waits for nothing
		VkAccessFlags srcMask = 0;
		VkAccessFlags dstMask = VK_ACCESS_TRANSFER_WRITE_BIT;
		VkPipelineStageFlags srcStage = VK_PIPELINE_STAGE_TOP_OF_PIPE_BIT;
		VkPipelineStageFlags dstStage = VK_PIPELINE_STAGE_TRANSFER_BIT;

		if (mImageData.mCurrentLayout != VK_IMAGE_LAYOUT_UNDEFINED)
		{
			srcMask = VK_ACCESS_SHADER_READ_BIT;
			srcStage = VK_PIPELINE_STAGE_FRAGMENT_SHADER_BIT;
		}

		// Get image ready for clear, applied to all mipmap layers
		transitionImageLayout(commandBuffer, mImageData.mTextureImage,
			mImageData.mCurrentLayout, VK_IMAGE_LAYOUT_TRANSFER_DST_OPTIMAL,
			srcMask, dstMask,
			srcStage, dstStage,
			0, mMipLevels);

		VkImageSubresourceRange image_subresource_range = {};
		image_subresource_range.aspectMask = VK_IMAGE_ASPECT_COLOR_BIT;
		image_subresource_range.baseMipLevel = 0;
		image_subresource_range.levelCount = mMipLevels;
		image_subresource_range.baseArrayLayer = 0;
		image_subresource_range.layerCount = 1;

		vkCmdClearColorImage(commandBuffer, mImageData.mTextureImage, VK_IMAGE_LAYOUT_TRANSFER_DST_OPTIMAL, &mClearColor, 1, &image_subresource_range);

		// Transition image layout
		transitionImageLayout(commandBuffer, mImageData.mTextureImage,
				VK_IMAGE_LAYOUT_TRANSFER_DST_OPTIMAL, getImageLayout(),
				VK_ACCESS_TRANSFER_WRITE_BIT, VK_ACCESS_SHADER_READ_BIT,
				VK_PIPELINE_STAGE_TRANSFER_BIT, VK_PIPELINE_STAGE_FRAGMENT_SHADER_BIT,
				0, 1);

		// We store the last image layout, which is used as input for a subsequent upload
		mImageData.mCurrentLayout = getImageLayout();
	}


	void Texture2D::upload(VkCommandBuffer commandBuffer)
	{
		assert(mCurrentStagingBufferIndex != -1);
		BufferData& buffer = mStagingBuffers[mCurrentStagingBufferIndex];
		assert(buffer.mAllocation != VK_NULL_HANDLE);
		mCurrentStagingBufferIndex = (mCurrentStagingBufferIndex + 1) % mStagingBuffers.size();

		// Texture uploads are recorded after clear commands, and we do not want operations on the same texture to interfere with each other
		// Therefore, the initial layout transition requires synchronization with a potential prior clear command
		VkAccessFlags srcMask = VK_ACCESS_TRANSFER_WRITE_BIT;
		VkAccessFlags dstMask = VK_ACCESS_TRANSFER_WRITE_BIT;
		VkPipelineStageFlags srcStage = VK_PIPELINE_STAGE_TRANSFER_BIT;
		VkPipelineStageFlags dstStage = VK_PIPELINE_STAGE_TRANSFER_BIT;

		if (mImageData.mCurrentLayout != VK_IMAGE_LAYOUT_UNDEFINED)
		{
			srcMask  |= VK_ACCESS_SHADER_READ_BIT;
			srcStage |= VK_PIPELINE_STAGE_FRAGMENT_SHADER_BIT;
		}

		// Get image ready for copy, applied to all mipmap layers
		transitionImageLayout(commandBuffer, mImageData.mTextureImage, 
			mImageData.mCurrentLayout, VK_IMAGE_LAYOUT_TRANSFER_DST_OPTIMAL, 
			srcMask,	dstMask,
			srcStage,	dstStage,
			0,			mMipLevels);
		
		// Copy staging buffer to image
		copyBufferToImage(commandBuffer, buffer.mBuffer, mImageData.mTextureImage, mDescriptor.mWidth, mDescriptor.mHeight);
		
		// Generate mip maps, if we do that we don't have to transition the image layout anymore, this is handled by createMipmaps.
		if (mMipLevels > 1)
		{
			createMipmaps(commandBuffer, mImageData.mTextureImage, mFormat, getImageLayout(), mDescriptor.mWidth, mDescriptor.mHeight, mMipLevels);
		}
		else
		{
			transitionImageLayout(commandBuffer, mImageData.mTextureImage,
				VK_IMAGE_LAYOUT_TRANSFER_DST_OPTIMAL,	getImageLayout(),
				VK_ACCESS_TRANSFER_WRITE_BIT,			VK_ACCESS_SHADER_READ_BIT,
				VK_PIPELINE_STAGE_TRANSFER_BIT,			VK_PIPELINE_STAGE_FRAGMENT_SHADER_BIT,
				0,										1);
		}

		// We store the last image layout, which is used as input for a subsequent upload
		mImageData.mCurrentLayout = getImageLayout();

		// Destroy staging buffer when usage is static
		// This queues the vulkan staging resource for destruction, executed by the render service at the appropriate time.
		// Explicitly release the handle, so it's not deleted twice.
		if (mUsage == ETextureUsage::Static)
		{
			assert(mStagingBuffers.size() == 1);
			mRenderService->queueVulkanObjectDestructor([del_buffer = buffer](RenderService& renderService)
			{
				destroyBuffer(renderService.getVulkanAllocator(), del_buffer);
			});
			buffer.release();
		}
	}


	void Texture2D::download(VkCommandBuffer commandBuffer)
	{
		assert(mCurrentStagingBufferIndex != -1);
		BufferData& buffer = mStagingBuffers[mCurrentStagingBufferIndex];

		// Store the staging buffer index associated with the download in the current frame for lookup later
		mDownloadStagingBufferIndices[mRenderService->getCurrentFrameIndex()] = mCurrentStagingBufferIndex;
		mCurrentStagingBufferIndex = (mCurrentStagingBufferIndex + 1) % mStagingBuffers.size();

		// Transition for copy
		transitionImageLayout(commandBuffer, mImageData.mTextureImage, 
			getImageLayout(),							VK_IMAGE_LAYOUT_TRANSFER_SRC_OPTIMAL,
			VK_ACCESS_SHADER_WRITE_BIT,					VK_ACCESS_TRANSFER_READ_BIT,
			VK_PIPELINE_STAGE_FRAGMENT_SHADER_BIT,		VK_PIPELINE_STAGE_TRANSFER_BIT,
			0,											1);
		
		// Copy to buffer
		copyImageToBuffer(commandBuffer, mImageData.mTextureImage, buffer.mBuffer, mDescriptor.mWidth, mDescriptor.mHeight);
		
		// Transition back to shader usage
		transitionImageLayout(commandBuffer, mImageData.mTextureImage, 
			VK_IMAGE_LAYOUT_TRANSFER_SRC_OPTIMAL,		getImageLayout(),
			VK_ACCESS_TRANSFER_READ_BIT,				VK_ACCESS_SHADER_WRITE_BIT,
			VK_PIPELINE_STAGE_TRANSFER_BIT,				VK_PIPELINE_STAGE_FRAGMENT_SHADER_BIT,
			0,											1);
	}


	void Texture2D::update(const void* data, const SurfaceDescriptor& surfaceDescriptor)
	{
		update(data, surfaceDescriptor.getWidth(), surfaceDescriptor.getHeight(), surfaceDescriptor.getPitch(), surfaceDescriptor.getChannels());
	}


	void Texture2D::update(const void* data, int width, int height, int pitch, ESurfaceChannels channels)
	{
		// We can only upload when the texture usage is dynamic, OR this is the first upload for a static texture
		assert(mUsage == ETextureUsage::DynamicWrite || mImageData.mCurrentLayout == VK_IMAGE_LAYOUT_UNDEFINED);
		assert(mDescriptor.mWidth == width && mDescriptor.mHeight == height);

		// We use a staging buffer that is guaranteed to be free
		assert(mCurrentStagingBufferIndex != -1);
		BufferData& buffer = mStagingBuffers[mCurrentStagingBufferIndex];

		// Update the staging buffer using the Bitmap contents
		VmaAllocator vulkan_allocator = mRenderService->getVulkanAllocator();

		// Map memory and copy contents, note for this to work on OSX the VK_MEMORY_PROPERTY_HOST_COHERENT_BIT is required!
		void* mapped_memory = nullptr;
		VkResult result = vmaMapMemory(vulkan_allocator, buffer.mAllocation, &mapped_memory);
		assert(result == VK_SUCCESS);
		copyImageData((const uint8_t*)data, pitch, channels, (uint8_t*)mapped_memory, mDescriptor.getPitch(), mDescriptor.mChannels, mDescriptor.mWidth, mDescriptor.mHeight);
		vmaUnmapMemory(vulkan_allocator, buffer.mAllocation);

		// Notify the RenderService that it should upload the texture contents during rendering
		mRenderService->requestTextureUpload(*this);
	}


	void Texture2D::asyncGetData(Bitmap& bitmap)
	{
 		assert(!mReadCallbacks[mRenderService->getCurrentFrameIndex()]);
 		mReadCallbacks[mRenderService->getCurrentFrameIndex()] = [this, &bitmap](const void* data, size_t sizeInBytes)
		{
			// Check if initialization is necessary
			if (bitmap.empty() || bitmap.mSurfaceDescriptor != mDescriptor) {
				bitmap.initFromDescriptor(mDescriptor);
			}
			memcpy(bitmap.getData(), data, sizeInBytes);
			bitmap.mBitmapUpdated();
 		};
		mRenderService->requestTextureDownload(*this);
	}


	void Texture2D::asyncGetData(std::function<void(const void*, size_t)> copyFunction)
	{
		assert(!mReadCallbacks[mRenderService->getCurrentFrameIndex()]);
		mReadCallbacks[mRenderService->getCurrentFrameIndex()] = copyFunction;
		mRenderService->requestTextureDownload(*this);
	}


	void Texture2D::clearDownloads()
	{
		for (auto& callback : mReadCallbacks)
			callback = TextureReadCallback();
	}


	void Texture2D::notifyDownloadReady(int frameIndex)
	{
		// Update the staging buffer using the Bitmap contents
		VmaAllocator vulkan_allocator = mRenderService->getVulkanAllocator();

		// Copy data, not for this to work the VK_MEMORY_PROPERTY_HOST_COHERENT_BIT is required on OSX!
		int downloaded_staging_buffer_index = mDownloadStagingBufferIndices[frameIndex];
		BufferData& buffer = mStagingBuffers[downloaded_staging_buffer_index];

		void* mapped_memory = nullptr;
		VkResult result = vmaMapMemory(vulkan_allocator, buffer.mAllocation, &mapped_memory);
		assert(result == VK_SUCCESS);

		mReadCallbacks[frameIndex](mapped_memory, mImageSizeInBytes);
		vmaUnmapMemory(vulkan_allocator, buffer.mAllocation);
		mReadCallbacks[frameIndex] = TextureReadCallback();
	}
}<|MERGE_RESOLUTION|>--- conflicted
+++ resolved
@@ -80,57 +80,46 @@
 
 		switch (descriptor.getChannels())
 		{
-		case ESurfaceChannels::R:
-		{
-			switch (dataType)
+			case ESurfaceChannels::R:
 			{
-			case nap::ESurfaceDataType::BYTE:
-				return colorSpace == EColorSpace::Linear ? VK_FORMAT_R8_UNORM : VK_FORMAT_R8_SRGB;
-			case nap::ESurfaceDataType::FLOAT:
-				return VK_FORMAT_R32_SFLOAT;
-			case nap::ESurfaceDataType::USHORT:
-				return VK_FORMAT_R16_UNORM;
+				switch (dataType)
+				{
+					case nap::ESurfaceDataType::BYTE:
+						return colorSpace == EColorSpace::Linear ? VK_FORMAT_R8_UNORM : VK_FORMAT_R8_SRGB;
+					case nap::ESurfaceDataType::FLOAT:
+						return VK_FORMAT_R32_SFLOAT;
+					case nap::ESurfaceDataType::USHORT:
+						return VK_FORMAT_R16_UNORM;
+				}
+				break;
 			}
-			break;
-		}
-		case ESurfaceChannels::RGBA:
-		{
-			switch (dataType)
+			case ESurfaceChannels::RGBA:
 			{
-			case nap::ESurfaceDataType::BYTE:
-				return colorSpace == EColorSpace::Linear ? VK_FORMAT_R8G8B8A8_UNORM : VK_FORMAT_R8G8B8A8_SRGB;
-			case nap::ESurfaceDataType::FLOAT:
-				return VK_FORMAT_R32G32B32A32_SFLOAT;
-			case nap::ESurfaceDataType::USHORT:
-				return VK_FORMAT_R16G16B16A16_UNORM;
+				switch (dataType)
+				{
+					case nap::ESurfaceDataType::BYTE:
+						return colorSpace == EColorSpace::Linear ? VK_FORMAT_R8G8B8A8_UNORM : VK_FORMAT_R8G8B8A8_SRGB;
+					case nap::ESurfaceDataType::FLOAT:
+						return VK_FORMAT_R32G32B32A32_SFLOAT;
+					case nap::ESurfaceDataType::USHORT:
+						return VK_FORMAT_R16G16B16A16_UNORM;
+				}
+				break;
 			}
-			break;
-		}
-		case ESurfaceChannels::BGRA:
-		{
-			switch (dataType)
+			case ESurfaceChannels::BGRA:
 			{
-			case nap::ESurfaceDataType::BYTE:
-				return colorSpace == EColorSpace::Linear ? VK_FORMAT_B8G8R8A8_UNORM : VK_FORMAT_B8G8R8A8_SRGB;
-			case nap::ESurfaceDataType::FLOAT:
-				return VK_FORMAT_UNDEFINED;
-			case nap::ESurfaceDataType::USHORT:
-				return VK_FORMAT_UNDEFINED;
+				switch (dataType)
+				{
+					case nap::ESurfaceDataType::BYTE:
+						return colorSpace == EColorSpace::Linear ? VK_FORMAT_B8G8R8A8_UNORM : VK_FORMAT_B8G8R8A8_SRGB;
+					case nap::ESurfaceDataType::FLOAT:
+						return VK_FORMAT_UNDEFINED;
+					case nap::ESurfaceDataType::USHORT:
+						return VK_FORMAT_UNDEFINED;
+				}
+				break;
 			}
-			break;
-		}
-		case ESurfaceChannels::D:
-		{
-			switch (dataType)
-			{
-			case nap::ESurfaceDataType::FLOAT:
-				return VK_FORMAT_D32_SFLOAT;
-			case nap::ESurfaceDataType::USHORT:
-				return VK_FORMAT_D16_UNORM;
-			}
-			break;
-		}
-		NAP_ASSERT_MSG(false, "Surface descriptor could not be resolved to valid/supported texture format");
+			assert(false);
 		}
 		return VK_FORMAT_UNDEFINED;
 	}
@@ -197,7 +186,7 @@
 	}
 
 
-	static void createMipmaps(VkCommandBuffer buffer, VkImage image, VkFormat imageFormat, VkImageLayout targetLayout, uint32 texWidth, uint32 texHeight, uint32 mipLevels)
+	static void createMipmaps(VkCommandBuffer buffer, VkImage image, VkFormat imageFormat, uint32 texWidth, uint32 texHeight, uint32 mipLevels)
 	{
 
 		int32 mipWidth  = static_cast<int32>(texWidth);
@@ -237,7 +226,7 @@
 
 			// Prepare LOD for shader read
 			transitionImageLayout(buffer, image, barrier,
-				VK_IMAGE_LAYOUT_TRANSFER_SRC_OPTIMAL,	targetLayout,
+				VK_IMAGE_LAYOUT_TRANSFER_SRC_OPTIMAL,	VK_IMAGE_LAYOUT_SHADER_READ_ONLY_OPTIMAL,
 				VK_ACCESS_TRANSFER_READ_BIT,			VK_ACCESS_SHADER_READ_BIT,
 				VK_PIPELINE_STAGE_TRANSFER_BIT,			VK_PIPELINE_STAGE_FRAGMENT_SHADER_BIT,
 				i - 1,									1);
@@ -248,7 +237,7 @@
 
 		// Prepare final LOD for shader read
 		transitionImageLayout(buffer, image, barrier,
-			VK_IMAGE_LAYOUT_TRANSFER_DST_OPTIMAL,	targetLayout,
+			VK_IMAGE_LAYOUT_TRANSFER_DST_OPTIMAL,	VK_IMAGE_LAYOUT_SHADER_READ_ONLY_OPTIMAL,
 			VK_ACCESS_TRANSFER_WRITE_BIT,			VK_ACCESS_SHADER_READ_BIT,
 			VK_PIPELINE_STAGE_TRANSFER_BIT,			VK_PIPELINE_STAGE_FRAGMENT_SHADER_BIT,
 			mipLevels - 1,							1);
@@ -286,12 +275,8 @@
 	{
 		// Get the format, when unsupported bail.
 		mFormat = getTextureFormat(*mRenderService, descriptor);
-<<<<<<< HEAD
-		if (!errorState.check(mFormat != VK_FORMAT_UNDEFINED, "%s, Unsupported texture format", mID.c_str()))
-=======
 		if (!errorState.check(mFormat != VK_FORMAT_UNDEFINED,
 			"%s, Unsupported texture format", mID.c_str()))
->>>>>>> eeb31597
 			return false;
 
 		// Ensure our GPU image can be used as a transfer destination during uploads
@@ -375,18 +360,9 @@
 			VK_SAMPLE_COUNT_1_BIT, VK_IMAGE_TILING_OPTIMAL, usage, VMA_MEMORY_USAGE_GPU_ONLY, mImageData.mTextureImage, mImageData.mTextureAllocation, mImageData.mTextureAllocationInfo, errorState))
 			return false;
 
-		// Check whether the texture is flagged as depth
-		bool is_depth = descriptor.getChannels() == ESurfaceChannels::D;
-
 		// Create GPU image view
-<<<<<<< HEAD
-		VkImageAspectFlags aspect_flags = is_depth ? VK_IMAGE_ASPECT_DEPTH_BIT : VK_IMAGE_ASPECT_COLOR_BIT;
-		if (!create2DImageView(mRenderService->getDevice(), mImageData.mTextureImage, mFormat, mMipLevels, aspect_flags, mImageData.mTextureView, errorState))
-				return false;
-=======
 		if (!create2DImageView(mRenderService->getDevice(), mImageData.mTextureImage, mFormat, mMipLevels, VK_IMAGE_ASPECT_COLOR_BIT, mImageData.mTextureView, errorState))
 			return false;
->>>>>>> eeb31597
 
 		// Initialize buffer indexing
 		mCurrentStagingBufferIndex = 0;
@@ -490,13 +466,13 @@
 
 		// Transition image layout
 		transitionImageLayout(commandBuffer, mImageData.mTextureImage,
-				VK_IMAGE_LAYOUT_TRANSFER_DST_OPTIMAL, getImageLayout(),
+				VK_IMAGE_LAYOUT_TRANSFER_DST_OPTIMAL, VK_IMAGE_LAYOUT_SHADER_READ_ONLY_OPTIMAL,
 				VK_ACCESS_TRANSFER_WRITE_BIT, VK_ACCESS_SHADER_READ_BIT,
 				VK_PIPELINE_STAGE_TRANSFER_BIT, VK_PIPELINE_STAGE_FRAGMENT_SHADER_BIT,
 				0, 1);
 
 		// We store the last image layout, which is used as input for a subsequent upload
-		mImageData.mCurrentLayout = getImageLayout();
+		mImageData.mCurrentLayout = VK_IMAGE_LAYOUT_SHADER_READ_ONLY_OPTIMAL;
 	}
 
 
@@ -533,19 +509,19 @@
 		// Generate mip maps, if we do that we don't have to transition the image layout anymore, this is handled by createMipmaps.
 		if (mMipLevels > 1)
 		{
-			createMipmaps(commandBuffer, mImageData.mTextureImage, mFormat, getImageLayout(), mDescriptor.mWidth, mDescriptor.mHeight, mMipLevels);
+			createMipmaps(commandBuffer, mImageData.mTextureImage, mFormat, mDescriptor.mWidth, mDescriptor.mHeight, mMipLevels);
 		}
 		else
 		{
 			transitionImageLayout(commandBuffer, mImageData.mTextureImage,
-				VK_IMAGE_LAYOUT_TRANSFER_DST_OPTIMAL,	getImageLayout(),
+				VK_IMAGE_LAYOUT_TRANSFER_DST_OPTIMAL,	VK_IMAGE_LAYOUT_SHADER_READ_ONLY_OPTIMAL,
 				VK_ACCESS_TRANSFER_WRITE_BIT,			VK_ACCESS_SHADER_READ_BIT,
 				VK_PIPELINE_STAGE_TRANSFER_BIT,			VK_PIPELINE_STAGE_FRAGMENT_SHADER_BIT,
 				0,										1);
 		}
 
 		// We store the last image layout, which is used as input for a subsequent upload
-		mImageData.mCurrentLayout = getImageLayout();
+		mImageData.mCurrentLayout = VK_IMAGE_LAYOUT_SHADER_READ_ONLY_OPTIMAL;
 
 		// Destroy staging buffer when usage is static
 		// This queues the vulkan staging resource for destruction, executed by the render service at the appropriate time.
@@ -573,7 +549,7 @@
 
 		// Transition for copy
 		transitionImageLayout(commandBuffer, mImageData.mTextureImage, 
-			getImageLayout(),							VK_IMAGE_LAYOUT_TRANSFER_SRC_OPTIMAL,
+			VK_IMAGE_LAYOUT_SHADER_READ_ONLY_OPTIMAL,	VK_IMAGE_LAYOUT_TRANSFER_SRC_OPTIMAL,
 			VK_ACCESS_SHADER_WRITE_BIT,					VK_ACCESS_TRANSFER_READ_BIT,
 			VK_PIPELINE_STAGE_FRAGMENT_SHADER_BIT,		VK_PIPELINE_STAGE_TRANSFER_BIT,
 			0,											1);
@@ -583,7 +559,7 @@
 		
 		// Transition back to shader usage
 		transitionImageLayout(commandBuffer, mImageData.mTextureImage, 
-			VK_IMAGE_LAYOUT_TRANSFER_SRC_OPTIMAL,		getImageLayout(),
+			VK_IMAGE_LAYOUT_TRANSFER_SRC_OPTIMAL,		VK_IMAGE_LAYOUT_SHADER_READ_ONLY_OPTIMAL,
 			VK_ACCESS_TRANSFER_READ_BIT,				VK_ACCESS_SHADER_WRITE_BIT,
 			VK_PIPELINE_STAGE_TRANSFER_BIT,				VK_PIPELINE_STAGE_FRAGMENT_SHADER_BIT,
 			0,											1);
