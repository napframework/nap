/* This Source Code Form is subject to the terms of the Mozilla Public
 * License, v. 2.0. If a copy of the MPL was not distributed with this
 * file, You can obtain one at https://mozilla.org/MPL/2.0/. */

// Local Includes
#include "texture2d.h"
#include "bitmap.h"
#include "renderservice.h"
#include "copyimagedata.h"

// External Includes
#include <nap/core.h>
#include <nap/logger.h>
#include <glm/gtc/type_ptr.hpp>

RTTI_BEGIN_ENUM(nap::ETextureUsage)
	RTTI_ENUM_VALUE(nap::ETextureUsage::Static,			"Static"),
	RTTI_ENUM_VALUE(nap::ETextureUsage::DynamicRead,	"DynamicRead"),
	RTTI_ENUM_VALUE(nap::ETextureUsage::DynamicWrite,	"DynamicWrite")
RTTI_END_ENUM

// Texture2D class definition
RTTI_BEGIN_CLASS_NO_DEFAULT_CONSTRUCTOR(nap::Texture2D)
	RTTI_PROPERTY("Usage", 			&nap::Texture2D::mUsage,		nap::rtti::EPropertyMetaData::Default)
RTTI_END_CLASS


namespace nap
{
	//////////////////////////////////////////////////////////////////////////
	// Static
	//////////////////////////////////////////////////////////////////////////

	static void copyBufferToImage(VkCommandBuffer commandBuffer, VkBuffer buffer, VkImage image, uint32_t width, uint32_t height)
	{
		VkBufferImageCopy region = {};
		region.bufferOffset = 0;
		region.bufferRowLength = 0;
		region.bufferImageHeight = 0;
		region.imageSubresource.aspectMask = VK_IMAGE_ASPECT_COLOR_BIT;
		region.imageSubresource.mipLevel = 0;
		region.imageSubresource.baseArrayLayer = 0;
		region.imageSubresource.layerCount = 1;
		region.imageOffset = { 0, 0, 0 };
		region.imageExtent = {
			width,
			height,
			1
		};

		vkCmdCopyBufferToImage(commandBuffer, buffer, image, VK_IMAGE_LAYOUT_TRANSFER_DST_OPTIMAL, 1, &region);
	}


	static void copyImageToBuffer(VkCommandBuffer commandBuffer, VkImage image, VkBuffer buffer, uint32_t width, uint32_t height)
	{
		VkBufferImageCopy region = {};
		region.bufferOffset = 0;
		region.bufferRowLength = 0;
		region.bufferImageHeight = 0;
		region.imageSubresource.aspectMask = VK_IMAGE_ASPECT_COLOR_BIT;
		region.imageSubresource.mipLevel = 0;
		region.imageSubresource.baseArrayLayer = 0;
		region.imageSubresource.layerCount = 1;
		region.imageOffset = { 0, 0, 0 };
		region.imageExtent = {
			width,
			height,
			1
		};

		vkCmdCopyImageToBuffer(commandBuffer, image, VK_IMAGE_LAYOUT_TRANSFER_SRC_OPTIMAL, buffer, 1, &region);
	}


	static VkFormat getTextureFormat(RenderService& renderService, const SurfaceDescriptor& descriptor)
	{
		ESurfaceDataType dataType = descriptor.getDataType();
		EColorSpace colorSpace = descriptor.getColorSpace();

		switch (descriptor.getChannels())
		{
		case ESurfaceChannels::R:
		{
			switch (dataType)
			{
			case nap::ESurfaceDataType::BYTE:
				return colorSpace == EColorSpace::Linear ? VK_FORMAT_R8_UNORM : VK_FORMAT_R8_SRGB;
			case nap::ESurfaceDataType::FLOAT:
				return VK_FORMAT_R32_SFLOAT;
			case nap::ESurfaceDataType::USHORT:
				return VK_FORMAT_R16_UNORM;
			}
			break;
		}
		case ESurfaceChannels::RGBA:
		{
			switch (dataType)
			{
			case nap::ESurfaceDataType::BYTE:
				return colorSpace == EColorSpace::Linear ? VK_FORMAT_R8G8B8A8_UNORM : VK_FORMAT_R8G8B8A8_SRGB;
			case nap::ESurfaceDataType::FLOAT:
				return VK_FORMAT_R32G32B32A32_SFLOAT;
			case nap::ESurfaceDataType::USHORT:
				return VK_FORMAT_R16G16B16A16_UNORM;
			}
			break;
		}
		case ESurfaceChannels::BGRA:
		{
			switch (dataType)
			{
			case nap::ESurfaceDataType::BYTE:
				return colorSpace == EColorSpace::Linear ? VK_FORMAT_B8G8R8A8_UNORM : VK_FORMAT_B8G8R8A8_SRGB;
			case nap::ESurfaceDataType::FLOAT:
				return VK_FORMAT_UNDEFINED;
			case nap::ESurfaceDataType::USHORT:
				return VK_FORMAT_UNDEFINED;
			}
			break;
		}
		case ESurfaceChannels::D:
		{
			switch (dataType)
			{
			case nap::ESurfaceDataType::FLOAT:
				return VK_FORMAT_D32_SFLOAT;
			case nap::ESurfaceDataType::USHORT:
				return VK_FORMAT_D16_UNORM;
			}
			break;
		}
		NAP_ASSERT_MSG(false, "Surface descriptor could not be resolved to valid/supported texture format");
		}
		return VK_FORMAT_UNDEFINED;
	}


	static int getNumStagingBuffers(int maxFramesInFlight, ETextureUsage textureUsage)
	{
		switch (textureUsage)
		{
			case ETextureUsage::DynamicWrite:
				return maxFramesInFlight + 1;
			case ETextureUsage::Static:
				return 1;
			case ETextureUsage::DynamicRead:
				return maxFramesInFlight;
			default:
				assert(false);
		}
		return 0;
	}


	/**
	 * Transition image to a new layout using an existing image barrier.
	 */
	static void transitionImageLayout(VkCommandBuffer commandBuffer, VkImage image, VkImageMemoryBarrier& barrier,
		VkImageLayout oldLayout,		VkImageLayout newLayout,
		VkAccessFlags srcAccessMask,	VkAccessFlags dstAccessMask,
		VkPipelineStageFlags srcStage,	VkPipelineStageFlags dstStage,
		uint32 mipLevel,				uint32 mipLevelCount,
		VkImageAspectFlags aspectFlags)
	{
		barrier.sType = VK_STRUCTURE_TYPE_IMAGE_MEMORY_BARRIER;
		barrier.oldLayout = oldLayout;
		barrier.newLayout = newLayout;
		barrier.srcQueueFamilyIndex = VK_QUEUE_FAMILY_IGNORED;
		barrier.dstQueueFamilyIndex = VK_QUEUE_FAMILY_IGNORED;
		barrier.image = image;
		barrier.subresourceRange.aspectMask = aspectFlags;
		barrier.subresourceRange.baseMipLevel = mipLevel;
		barrier.subresourceRange.levelCount = mipLevelCount;
		barrier.subresourceRange.baseArrayLayer = 0;
		barrier.subresourceRange.layerCount = 1;
		barrier.srcAccessMask = srcAccessMask;
		barrier.dstAccessMask = dstAccessMask;
		vkCmdPipelineBarrier(commandBuffer, srcStage, dstStage, 0, 0, nullptr, 0, nullptr, 1, &barrier);
	}


	/**
	 * Transition image to a new layout using an image barrier.
	 */
	static void transitionImageLayout(VkCommandBuffer commandBuffer, VkImage image,
		VkImageLayout oldLayout, VkImageLayout newLayout,
		VkAccessFlags srcAccessMask, VkAccessFlags dstAccessMask,
		VkPipelineStageFlags srcStage, VkPipelineStageFlags dstStage,
		uint32 mipLevel, uint32 mipLevelCount, VkImageAspectFlags aspectFlags)
	{
		VkImageMemoryBarrier barrier = {};
		transitionImageLayout(commandBuffer, image, barrier,
			oldLayout,		newLayout,
			srcAccessMask,	dstAccessMask,
			srcStage,		dstStage,
			mipLevel,		mipLevelCount,
			aspectFlags);
	}


	static void createMipmaps(VkCommandBuffer buffer, VkImage image, VkFormat imageFormat, VkImageLayout targetLayout, VkImageAspectFlags aspectFlags, uint32 texWidth, uint32 texHeight, uint32 mipLevels)
	{
		int32 mipWidth = static_cast<int32>(texWidth);
		int32 mipHeight = static_cast<int32>(texHeight);

		VkImageMemoryBarrier barrier{};
		for (uint32_t i = 1; i < mipLevels; i++)
		{
			// Prepare LOD for blit operation
			transitionImageLayout(buffer, image, barrier,
				VK_IMAGE_LAYOUT_TRANSFER_DST_OPTIMAL, VK_IMAGE_LAYOUT_TRANSFER_SRC_OPTIMAL,
				VK_ACCESS_TRANSFER_WRITE_BIT, VK_ACCESS_TRANSFER_READ_BIT,
				VK_PIPELINE_STAGE_TRANSFER_BIT, VK_PIPELINE_STAGE_TRANSFER_BIT,
				i - 1, 1, aspectFlags);

			// Create blit structure
			VkImageBlit blit{};
			blit.srcOffsets[0] = { 0, 0, 0 };
			blit.srcOffsets[1] = { mipWidth, mipHeight, 1 };
			blit.srcSubresource.aspectMask = aspectFlags;
			blit.srcSubresource.mipLevel = i - 1;
			blit.srcSubresource.baseArrayLayer = 0;
			blit.srcSubresource.layerCount = 1;
			blit.dstOffsets[0] = { 0, 0, 0 };
			blit.dstOffsets[1] = { mipWidth > 1 ? mipWidth / 2 : 1, mipHeight > 1 ? mipHeight / 2 : 1, 1 };
			blit.dstSubresource.aspectMask = aspectFlags;
			blit.dstSubresource.mipLevel = i;
			blit.dstSubresource.baseArrayLayer = 0;
			blit.dstSubresource.layerCount = 1;

			// Blit
			vkCmdBlitImage(buffer,
				image, VK_IMAGE_LAYOUT_TRANSFER_SRC_OPTIMAL,
				image, VK_IMAGE_LAYOUT_TRANSFER_DST_OPTIMAL,
				1, &blit,
				VK_FILTER_LINEAR);

			// Prepare LOD for shader read
			transitionImageLayout(buffer, image, barrier,
				VK_IMAGE_LAYOUT_TRANSFER_SRC_OPTIMAL, targetLayout,
				VK_ACCESS_TRANSFER_READ_BIT, VK_ACCESS_SHADER_READ_BIT,
				VK_PIPELINE_STAGE_TRANSFER_BIT, VK_PIPELINE_STAGE_FRAGMENT_SHADER_BIT,
				i - 1, 1, aspectFlags);

			if (mipWidth > 1) mipWidth /= 2;
			if (mipHeight > 1) mipHeight /= 2;
		}

		// Prepare final LOD for shader read
		transitionImageLayout(buffer, image, barrier,
			VK_IMAGE_LAYOUT_TRANSFER_DST_OPTIMAL, targetLayout,
			VK_ACCESS_TRANSFER_WRITE_BIT, VK_ACCESS_SHADER_READ_BIT,
			VK_PIPELINE_STAGE_TRANSFER_BIT, VK_PIPELINE_STAGE_FRAGMENT_SHADER_BIT,
			mipLevels - 1, 1, aspectFlags);
	}


	//////////////////////////////////////////////////////////////////////////
	// Texture2D
	//////////////////////////////////////////////////////////////////////////

	Texture2D::Texture2D(Core& core) :
		mRenderService(core.getService<RenderService>())
	{
	}


	Texture2D::~Texture2D()
	{	
		// Remove all previously made requests and queue buffers for destruction.
		// If the service is not running, all objects are destroyed immediately.
		// Otherwise they are destroyed when they are guaranteed not to be in use by the GPU.
		mRenderService->removeTextureRequests(*this);
		mRenderService->queueVulkanObjectDestructor([imageData = mImageData, stagingBuffers = mStagingBuffers](RenderService& renderService) mutable
		{
			destroyImageAndView(imageData, renderService.getDevice(), renderService.getVulkanAllocator());
			for (BufferData& buffer : stagingBuffers)
			{
				destroyBuffer(renderService.getVulkanAllocator(), buffer);
			}
		});
	}


	bool Texture2D::initInternal(const SurfaceDescriptor& descriptor, bool generateMipMaps, VkImageUsageFlags requiredFlags, utility::ErrorState& errorState)
	{
		// Get the format, when unsupported bail.
		mFormat = getTextureFormat(*mRenderService, descriptor);
		if (!errorState.check(mFormat != VK_FORMAT_UNDEFINED,
			"%s, Unsupported texture format", mID.c_str()))
			return false;

		// Ensure our GPU image can be used as a transfer destination during uploads
		VkFormatProperties format_properties;
		mRenderService->getFormatProperties(mFormat, format_properties);
		if (!(format_properties.optimalTilingFeatures & VK_FORMAT_FEATURE_TRANSFER_DST_BIT))
		{
			errorState.fail("%s: image format does not support being used as a transfer destination", mID.c_str());
			return false;
		}

		// If mip mapping is enabled, ensure it is supported
		if (generateMipMaps)
		{
			if (!(format_properties.optimalTilingFeatures & VK_FORMAT_FEATURE_SAMPLED_IMAGE_FILTER_LINEAR_BIT))
			{
				errorState.fail("%s: image format does not support linear blitting, consider disabling mipmap generation", mID.c_str());
				return false;
			}
			mMipLevels = static_cast<uint32>(std::floor(std::log2(std::max(descriptor.getWidth(), descriptor.getHeight())))) + 1;
		}

		// Ensure there are enough read callbacks based on max number of frames in flight
		mImageSizeInBytes = descriptor.getSizeInBytes();
		if (mUsage == ETextureUsage::DynamicRead)
		{
			mReadCallbacks.resize(mRenderService->getMaxFramesInFlight());
			mDownloadStagingBufferIndices.resize(mRenderService->getMaxFramesInFlight());
		}

		// Here we create staging buffers. Client data is copied into staging buffers. The staging buffers are then used as a source to update
		// the GPU texture. The updating of the GPU textures is done on the command buffer. The updating of the staging buffers can be done
		// at any time. However, as the staging buffers serve as a source for updating the GPU buffers, they are part of the command buffer.
		// 
		// We can only safely update the staging buffer if we know it isn't used anymore. We generally make enough resources for each frame
		// that can be in flight. Once we've passed RenderService::beginRendering, we know that the resources for the current frame are 
		// not in use anymore. If we would use this strategy, we could only safely use a staging buffer during rendering. To be more 
		// specific, we could only use the staging buffer during rendering, but before the render pass was set (as this is a Vulkan
		// requirement for buffer transfers). This is very inconvenient for texture updating, as we'd ideally like to update texture contents
		// at any point in the frame. We also don't want to make an extra copy of the texture that would be used during rendering. To solve 
		// this problem, we use one additional staging buffer. This guarantees that there's always a single staging buffer free at any point 
		// in the frame. So the amount of staging buffers is:  'maxFramesInFlight' + 1. Updating the staging buffer multiple times within a 
		// frame will just overwrite the same staging buffer.
		//
		// A final note: this system is built to be able to handle changing the texture every frame. But if the texture is changed less frequently,
		// or never, that works as well. When update is called, the RenderService is notified of the change, and during rendering, the upload is
		// called, which moves the index one place ahead.
		VmaAllocator vulkan_allocator = mRenderService->getVulkanAllocator();

		// When read frequently, the buffer is a destination, otherwise used as a source for texture upload
		VkBufferUsageFlags buffer_usage = mUsage == ETextureUsage::DynamicRead ?
			VK_BUFFER_USAGE_TRANSFER_DST_BIT :
			VK_BUFFER_USAGE_TRANSFER_SRC_BIT;

		// When read frequently, the buffer receives from the GPU, otherwise the buffer receives from CPU
		VmaMemoryUsage memory_usage = mUsage == ETextureUsage::DynamicRead ?
			VMA_MEMORY_USAGE_GPU_TO_CPU :
			VMA_MEMORY_USAGE_CPU_TO_GPU;

		mStagingBuffers.resize(getNumStagingBuffers(mRenderService->getMaxFramesInFlight(), mUsage));
		for (int index = 0; index < mStagingBuffers.size(); ++index)
		{
			BufferData& staging_buffer = mStagingBuffers[index];

			// Create staging buffer
			if (!createBuffer(vulkan_allocator, mImageSizeInBytes, buffer_usage, memory_usage, 0, staging_buffer, errorState))
			{
				errorState.fail("%s: Unable to create staging buffer for texture", mID.c_str());
				return false;
			}
		}

		// Set image usage flags: can be written to, read and sampled
		VkImageUsageFlags usage = requiredFlags;
		usage |= VK_IMAGE_USAGE_TRANSFER_DST_BIT |
			VK_IMAGE_USAGE_SAMPLED_BIT |
			VK_IMAGE_USAGE_TRANSFER_SRC_BIT;

		// Create GPU image
		if (!create2DImage(vulkan_allocator, descriptor.mWidth, descriptor.mHeight, mFormat, mMipLevels,
			VK_SAMPLE_COUNT_1_BIT, VK_IMAGE_TILING_OPTIMAL, usage, VMA_MEMORY_USAGE_GPU_ONLY, mImageData.mImage, mImageData.mAllocation, mImageData.mAllocationInfo, errorState))
			return false;

		// Check whether the texture is flagged as depth
		bool is_depth = descriptor.getChannels() == ESurfaceChannels::D;

		// Create GPU image view
<<<<<<< HEAD
		VkImageAspectFlags aspect_flags = is_depth ? VK_IMAGE_ASPECT_DEPTH_BIT : VK_IMAGE_ASPECT_COLOR_BIT;
		if (!create2DImageView(mRenderService->getDevice(), mImageData.mTextureImage, mFormat, mMipLevels, aspect_flags, mImageData.mTextureView, errorState))
=======
		if (!create2DImageView(mRenderService->getDevice(), mImageData.getImage(), mFormat, mMipLevels, VK_IMAGE_ASPECT_COLOR_BIT, mImageData.mView, errorState))
>>>>>>> f018657c
			return false;

		// Initialize buffer indexing
		mCurrentStagingBufferIndex = 0;
		mDescriptor = descriptor;

		return true;
	}



	bool Texture2D::init(const SurfaceDescriptor& descriptor, bool generateMipMaps, VkImageUsageFlags requiredFlags, utility::ErrorState& errorState)
	{
		if (!initInternal(descriptor, generateMipMaps, requiredFlags, errorState))
			return false;

		// Clear the texture and perform a layout transition to shader read
		mRenderService->requestTextureClear(*this);
		return true;
	}


	bool Texture2D::init(const SurfaceDescriptor& descriptor, bool generateMipMaps, const glm::vec4& clearColor, VkImageUsageFlags requiredFlags, utility::ErrorState& errorState)
	{
		if (!initInternal(descriptor, generateMipMaps, requiredFlags, errorState))
			return false;

		// Set clear color
		std::memcpy(&mClearColor, glm::value_ptr(clearColor), sizeof(VkClearColorValue));

		// Clear the texture and perform a layout transition to shader read
		mRenderService->requestTextureClear(*this);
		return true;
	}


	bool Texture2D::init(const SurfaceDescriptor& descriptor, bool generateMipMaps, void* initialData, VkImageUsageFlags requiredFlags, utility::ErrorState& errorState)
	{
		if (!initInternal(descriptor, generateMipMaps, requiredFlags, errorState))
			return false;

		// Upload initial data and perform a layout transition to shader read
		update(initialData, descriptor);
		return true;
	}


	const glm::vec2 Texture2D::getSize() const
	{
		return glm::vec2(getWidth(), getHeight());
	}


	int Texture2D::getWidth() const
	{
		return mDescriptor.mWidth;
	}


	int Texture2D::getHeight() const
	{
		return mDescriptor.mHeight;
	}


	const nap::SurfaceDescriptor& Texture2D::getDescriptor() const
	{
		return mDescriptor;
	}


	void Texture2D::clear(VkCommandBuffer commandBuffer)
	{
		// Do not clear if this is an attachment
		// Attachments use vkCmdClearAttachments for clear operations
		// But should really be cleared in a renderpass with VK_ATTACHMENT_LOAD_OP_CLEAR 
		if (getImageLayout() & VK_IMAGE_LAYOUT_COLOR_ATTACHMENT_OPTIMAL == VK_IMAGE_LAYOUT_COLOR_ATTACHMENT_OPTIMAL ||
			getImageLayout() & VK_IMAGE_LAYOUT_DEPTH_STENCIL_ATTACHMENT_OPTIMAL == VK_IMAGE_LAYOUT_DEPTH_STENCIL_ATTACHMENT_OPTIMAL ||
			getImageLayout() > VK_IMAGE_LAYOUT_PREINITIALIZED)
		{
			return;
		}

		// Texture clear commands are the first subset of commands to be pushed to the upload command buffer at the beginning of a frame
		// Therefore, the initial layout transition waits for nothing
		VkAccessFlags srcMask = 0;
		VkAccessFlags dstMask = VK_ACCESS_TRANSFER_WRITE_BIT;
		VkPipelineStageFlags srcStage = VK_PIPELINE_STAGE_TOP_OF_PIPE_BIT;
		VkPipelineStageFlags dstStage = VK_PIPELINE_STAGE_TRANSFER_BIT;

		if (mImageData.mCurrentLayout != VK_IMAGE_LAYOUT_UNDEFINED)
		{
			srcMask = VK_ACCESS_SHADER_READ_BIT;
			srcStage = VK_PIPELINE_STAGE_FRAGMENT_SHADER_BIT;
		}

		// Get image ready for clear, applied to all mipmap layers
<<<<<<< HEAD
		VkImageAspectFlags aspect = mDescriptor.getChannels() == ESurfaceChannels::D ? VK_IMAGE_ASPECT_DEPTH_BIT : VK_IMAGE_ASPECT_COLOR_BIT;
		transitionImageLayout(commandBuffer, mImageData.mTextureImage,
=======
		transitionImageLayout(commandBuffer, mImageData.mImage,
>>>>>>> f018657c
			mImageData.mCurrentLayout, VK_IMAGE_LAYOUT_TRANSFER_DST_OPTIMAL,
			srcMask, dstMask,
			srcStage, dstStage,
			0, mMipLevels, aspect);

		VkImageSubresourceRange image_subresource_range = {};
		image_subresource_range.aspectMask = aspect;
		image_subresource_range.baseMipLevel = 0;
		image_subresource_range.levelCount = mMipLevels;
		image_subresource_range.baseArrayLayer = 0;
		image_subresource_range.layerCount = 1;

<<<<<<< HEAD
		// Clear color or depth/stencil
		if (mDescriptor.getChannels() != ESurfaceChannels::D)
		{
			vkCmdClearColorImage(commandBuffer, mImageData.mTextureImage, VK_IMAGE_LAYOUT_TRANSFER_DST_OPTIMAL, &mClearColor, 1, &image_subresource_range);
		}
		else
		{
			VkClearDepthStencilValue clear_depthstencil = { 1.0f, 0 };
			vkCmdClearDepthStencilImage(commandBuffer, mImageData.mTextureImage, VK_IMAGE_LAYOUT_TRANSFER_DST_OPTIMAL, &clear_depthstencil, 1, &image_subresource_range);
		}

		// Transition image layout
		transitionImageLayout(commandBuffer, mImageData.mTextureImage,
			VK_IMAGE_LAYOUT_TRANSFER_DST_OPTIMAL, getImageLayout(),
			VK_ACCESS_TRANSFER_WRITE_BIT, VK_ACCESS_SHADER_READ_BIT,
			VK_PIPELINE_STAGE_TRANSFER_BIT, VK_PIPELINE_STAGE_FRAGMENT_SHADER_BIT,
			0, 1, aspect);
=======
		vkCmdClearColorImage(commandBuffer, mImageData.mImage, VK_IMAGE_LAYOUT_TRANSFER_DST_OPTIMAL, &mClearColor, 1, &image_subresource_range);

		// Transition image layout
		transitionImageLayout(commandBuffer, mImageData.mImage,
				VK_IMAGE_LAYOUT_TRANSFER_DST_OPTIMAL, VK_IMAGE_LAYOUT_SHADER_READ_ONLY_OPTIMAL,
				VK_ACCESS_TRANSFER_WRITE_BIT, VK_ACCESS_SHADER_READ_BIT,
				VK_PIPELINE_STAGE_TRANSFER_BIT, VK_PIPELINE_STAGE_FRAGMENT_SHADER_BIT,
				0, 1);
>>>>>>> f018657c

		// We store the last image layout, which is used as input for a subsequent upload
		mImageData.mCurrentLayout = getImageLayout();
	}


	void Texture2D::upload(VkCommandBuffer commandBuffer)
	{
		assert(mCurrentStagingBufferIndex != -1);
		BufferData& buffer = mStagingBuffers[mCurrentStagingBufferIndex];
		assert(buffer.mAllocation != VK_NULL_HANDLE);
		mCurrentStagingBufferIndex = (mCurrentStagingBufferIndex + 1) % mStagingBuffers.size();

		// Texture uploads are recorded after clear commands, and we do not want operations on the same texture to interfere with each other
		// Therefore, the initial layout transition requires synchronization with a potential prior clear command
		VkAccessFlags srcMask = VK_ACCESS_TRANSFER_WRITE_BIT;
		VkAccessFlags dstMask = VK_ACCESS_TRANSFER_WRITE_BIT;
		VkPipelineStageFlags srcStage = VK_PIPELINE_STAGE_TRANSFER_BIT;
		VkPipelineStageFlags dstStage = VK_PIPELINE_STAGE_TRANSFER_BIT;

		if (mImageData.mCurrentLayout != VK_IMAGE_LAYOUT_UNDEFINED)
		{
			srcMask  |= VK_ACCESS_SHADER_READ_BIT;
			srcStage |= VK_PIPELINE_STAGE_FRAGMENT_SHADER_BIT;
		}

		// Get image ready for copy, applied to all mipmap layers
<<<<<<< HEAD
		VkImageAspectFlags aspect = mDescriptor.getChannels() == ESurfaceChannels::D ? VK_IMAGE_ASPECT_DEPTH_BIT : VK_IMAGE_ASPECT_COLOR_BIT;
		transitionImageLayout(commandBuffer, mImageData.mTextureImage, 
=======
		transitionImageLayout(commandBuffer, mImageData.mImage, 
>>>>>>> f018657c
			mImageData.mCurrentLayout, VK_IMAGE_LAYOUT_TRANSFER_DST_OPTIMAL, 
			srcMask,	dstMask,
			srcStage,	dstStage,
			0,			mMipLevels,
			aspect);
		
		// Copy staging buffer to image
		copyBufferToImage(commandBuffer, buffer.mBuffer, mImageData.mImage, mDescriptor.mWidth, mDescriptor.mHeight);
		
		// Generate mip maps, if we do that we don't have to transition the image layout anymore, this is handled by createMipmaps.
		if (mMipLevels > 1)
		{
<<<<<<< HEAD
			createMipmaps(commandBuffer, mImageData.mTextureImage, mFormat, getImageLayout(), aspect, mDescriptor.mWidth, mDescriptor.mHeight, mMipLevels);
		}
		else
		{
			transitionImageLayout(commandBuffer, mImageData.mTextureImage,
				VK_IMAGE_LAYOUT_TRANSFER_DST_OPTIMAL,	getImageLayout(),
=======
			createMipmaps(commandBuffer, mImageData.mImage, mFormat, mDescriptor.mWidth, mDescriptor.mHeight, mMipLevels);
		}
		else
		{
			transitionImageLayout(commandBuffer, mImageData.mImage,
				VK_IMAGE_LAYOUT_TRANSFER_DST_OPTIMAL,	VK_IMAGE_LAYOUT_SHADER_READ_ONLY_OPTIMAL,
>>>>>>> f018657c
				VK_ACCESS_TRANSFER_WRITE_BIT,			VK_ACCESS_SHADER_READ_BIT,
				VK_PIPELINE_STAGE_TRANSFER_BIT,			VK_PIPELINE_STAGE_FRAGMENT_SHADER_BIT,
				0,										1,
				aspect);
		}

		// We store the last image layout, which is used as input for a subsequent upload
		mImageData.mCurrentLayout = getImageLayout();

		// Destroy staging buffer when usage is static
		// This queues the vulkan staging resource for destruction, executed by the render service at the appropriate time.
		// Explicitly release the handle, so it's not deleted twice.
		if (mUsage == ETextureUsage::Static)
		{
			assert(mStagingBuffers.size() == 1);
			mRenderService->queueVulkanObjectDestructor([del_buffer = buffer](RenderService& renderService) mutable
			{
				destroyBuffer(renderService.getVulkanAllocator(), del_buffer);
			});
			buffer.release();
		}
	}


	void Texture2D::download(VkCommandBuffer commandBuffer)
	{
		assert(mCurrentStagingBufferIndex != -1);
		BufferData& buffer = mStagingBuffers[mCurrentStagingBufferIndex];

		// Store the staging buffer index associated with the download in the current frame for lookup later
		mDownloadStagingBufferIndices[mRenderService->getCurrentFrameIndex()] = mCurrentStagingBufferIndex;
		mCurrentStagingBufferIndex = (mCurrentStagingBufferIndex + 1) % mStagingBuffers.size();

		// Transition for copy
<<<<<<< HEAD
		VkImageAspectFlags aspect = mDescriptor.getChannels() == ESurfaceChannels::D ? VK_IMAGE_ASPECT_DEPTH_BIT : VK_IMAGE_ASPECT_COLOR_BIT;
		transitionImageLayout(commandBuffer, mImageData.mTextureImage, 
			getImageLayout(),							VK_IMAGE_LAYOUT_TRANSFER_SRC_OPTIMAL,
=======
		transitionImageLayout(commandBuffer, mImageData.mImage, 
			VK_IMAGE_LAYOUT_SHADER_READ_ONLY_OPTIMAL,	VK_IMAGE_LAYOUT_TRANSFER_SRC_OPTIMAL,
>>>>>>> f018657c
			VK_ACCESS_SHADER_WRITE_BIT,					VK_ACCESS_TRANSFER_READ_BIT,
			VK_PIPELINE_STAGE_FRAGMENT_SHADER_BIT,		VK_PIPELINE_STAGE_TRANSFER_BIT,
			0,											1,
			aspect);
		
		// Copy to buffer
		copyImageToBuffer(commandBuffer, mImageData.mImage, buffer.mBuffer, mDescriptor.mWidth, mDescriptor.mHeight);
		
		// Transition back to shader usage
<<<<<<< HEAD
		transitionImageLayout(commandBuffer, mImageData.mTextureImage, 
			VK_IMAGE_LAYOUT_TRANSFER_SRC_OPTIMAL,		getImageLayout(),
=======
		transitionImageLayout(commandBuffer, mImageData.mImage, 
			VK_IMAGE_LAYOUT_TRANSFER_SRC_OPTIMAL,		VK_IMAGE_LAYOUT_SHADER_READ_ONLY_OPTIMAL,
>>>>>>> f018657c
			VK_ACCESS_TRANSFER_READ_BIT,				VK_ACCESS_SHADER_WRITE_BIT,
			VK_PIPELINE_STAGE_TRANSFER_BIT,				VK_PIPELINE_STAGE_FRAGMENT_SHADER_BIT,
			0,											1,
			aspect);
	}


	void Texture2D::update(const void* data, const SurfaceDescriptor& surfaceDescriptor)
	{
		update(data, surfaceDescriptor.getWidth(), surfaceDescriptor.getHeight(), surfaceDescriptor.getPitch(), surfaceDescriptor.getChannels());
	}


	void Texture2D::update(const void* data, int width, int height, int pitch, ESurfaceChannels channels)
	{
		// We can only upload when the texture usage is dynamic, OR this is the first upload for a static texture
		assert(mUsage == ETextureUsage::DynamicWrite || mImageData.mCurrentLayout == VK_IMAGE_LAYOUT_UNDEFINED);
		assert(mDescriptor.mWidth == width && mDescriptor.mHeight == height);

		// We use a staging buffer that is guaranteed to be free
		assert(mCurrentStagingBufferIndex != -1);
		BufferData& buffer = mStagingBuffers[mCurrentStagingBufferIndex];

		// Update the staging buffer using the Bitmap contents
		VmaAllocator vulkan_allocator = mRenderService->getVulkanAllocator();

		// Map memory and copy contents, note for this to work on OSX the VK_MEMORY_PROPERTY_HOST_COHERENT_BIT is required!
		void* mapped_memory = nullptr;
		VkResult result = vmaMapMemory(vulkan_allocator, buffer.mAllocation, &mapped_memory);
		assert(result == VK_SUCCESS);
		copyImageData((const uint8_t*)data, pitch, channels, (uint8_t*)mapped_memory, mDescriptor.getPitch(), mDescriptor.mChannels, mDescriptor.mWidth, mDescriptor.mHeight);
		vmaUnmapMemory(vulkan_allocator, buffer.mAllocation);

		// Notify the RenderService that it should upload the texture contents during rendering
		mRenderService->requestTextureUpload(*this);
	}


	void Texture2D::asyncGetData(Bitmap& bitmap)
	{
 		assert(!mReadCallbacks[mRenderService->getCurrentFrameIndex()]);
 		mReadCallbacks[mRenderService->getCurrentFrameIndex()] = [this, &bitmap](const void* data, size_t sizeInBytes)
		{
			// Check if initialization is necessary
			if (bitmap.empty() || bitmap.mSurfaceDescriptor != mDescriptor) {
				bitmap.initFromDescriptor(mDescriptor);
			}
			memcpy(bitmap.getData(), data, sizeInBytes);
			bitmap.mBitmapUpdated();
 		};
		mRenderService->requestTextureDownload(*this);
	}


	void Texture2D::asyncGetData(std::function<void(const void*, size_t)> copyFunction)
	{
		assert(!mReadCallbacks[mRenderService->getCurrentFrameIndex()]);
		mReadCallbacks[mRenderService->getCurrentFrameIndex()] = copyFunction;
		mRenderService->requestTextureDownload(*this);
	}


	void Texture2D::clearDownloads()
	{
		for (auto& callback : mReadCallbacks)
			callback = TextureReadCallback();
	}


	void Texture2D::notifyDownloadReady(int frameIndex)
	{
		// Update the staging buffer using the Bitmap contents
		VmaAllocator vulkan_allocator = mRenderService->getVulkanAllocator();

		// Copy data, not for this to work the VK_MEMORY_PROPERTY_HOST_COHERENT_BIT is required on OSX!
		int downloaded_staging_buffer_index = mDownloadStagingBufferIndices[frameIndex];
		BufferData& buffer = mStagingBuffers[downloaded_staging_buffer_index];

		void* mapped_memory = nullptr;
		VkResult result = vmaMapMemory(vulkan_allocator, buffer.mAllocation, &mapped_memory);
		assert(result == VK_SUCCESS);

		mReadCallbacks[frameIndex](mapped_memory, mImageSizeInBytes);
		vmaUnmapMemory(vulkan_allocator, buffer.mAllocation);
		mReadCallbacks[frameIndex] = TextureReadCallback();
	}
}<|MERGE_RESOLUTION|>--- conflicted
+++ resolved
@@ -80,57 +80,46 @@
 
 		switch (descriptor.getChannels())
 		{
-		case ESurfaceChannels::R:
-		{
-			switch (dataType)
+			case ESurfaceChannels::R:
 			{
-			case nap::ESurfaceDataType::BYTE:
-				return colorSpace == EColorSpace::Linear ? VK_FORMAT_R8_UNORM : VK_FORMAT_R8_SRGB;
-			case nap::ESurfaceDataType::FLOAT:
-				return VK_FORMAT_R32_SFLOAT;
-			case nap::ESurfaceDataType::USHORT:
-				return VK_FORMAT_R16_UNORM;
+				switch (dataType)
+				{
+					case nap::ESurfaceDataType::BYTE:
+						return colorSpace == EColorSpace::Linear ? VK_FORMAT_R8_UNORM : VK_FORMAT_R8_SRGB;
+					case nap::ESurfaceDataType::FLOAT:
+						return VK_FORMAT_R32_SFLOAT;
+					case nap::ESurfaceDataType::USHORT:
+						return VK_FORMAT_R16_UNORM;
+				}
+				break;
 			}
-			break;
-		}
-		case ESurfaceChannels::RGBA:
-		{
-			switch (dataType)
+			case ESurfaceChannels::RGBA:
 			{
-			case nap::ESurfaceDataType::BYTE:
-				return colorSpace == EColorSpace::Linear ? VK_FORMAT_R8G8B8A8_UNORM : VK_FORMAT_R8G8B8A8_SRGB;
-			case nap::ESurfaceDataType::FLOAT:
-				return VK_FORMAT_R32G32B32A32_SFLOAT;
-			case nap::ESurfaceDataType::USHORT:
-				return VK_FORMAT_R16G16B16A16_UNORM;
+				switch (dataType)
+				{
+					case nap::ESurfaceDataType::BYTE:
+						return colorSpace == EColorSpace::Linear ? VK_FORMAT_R8G8B8A8_UNORM : VK_FORMAT_R8G8B8A8_SRGB;
+					case nap::ESurfaceDataType::FLOAT:
+						return VK_FORMAT_R32G32B32A32_SFLOAT;
+					case nap::ESurfaceDataType::USHORT:
+						return VK_FORMAT_R16G16B16A16_UNORM;
+				}
+				break;
 			}
-			break;
-		}
-		case ESurfaceChannels::BGRA:
-		{
-			switch (dataType)
+			case ESurfaceChannels::BGRA:
 			{
-			case nap::ESurfaceDataType::BYTE:
-				return colorSpace == EColorSpace::Linear ? VK_FORMAT_B8G8R8A8_UNORM : VK_FORMAT_B8G8R8A8_SRGB;
-			case nap::ESurfaceDataType::FLOAT:
-				return VK_FORMAT_UNDEFINED;
-			case nap::ESurfaceDataType::USHORT:
-				return VK_FORMAT_UNDEFINED;
+				switch (dataType)
+				{
+					case nap::ESurfaceDataType::BYTE:
+						return colorSpace == EColorSpace::Linear ? VK_FORMAT_B8G8R8A8_UNORM : VK_FORMAT_B8G8R8A8_SRGB;
+					case nap::ESurfaceDataType::FLOAT:
+						return VK_FORMAT_UNDEFINED;
+					case nap::ESurfaceDataType::USHORT:
+						return VK_FORMAT_UNDEFINED;
+				}
+				break;
 			}
-			break;
-		}
-		case ESurfaceChannels::D:
-		{
-			switch (dataType)
-			{
-			case nap::ESurfaceDataType::FLOAT:
-				return VK_FORMAT_D32_SFLOAT;
-			case nap::ESurfaceDataType::USHORT:
-				return VK_FORMAT_D16_UNORM;
-			}
-			break;
-		}
-		NAP_ASSERT_MSG(false, "Surface descriptor could not be resolved to valid/supported texture format");
+			assert(false);
 		}
 		return VK_FORMAT_UNDEFINED;
 	}
@@ -160,8 +149,7 @@
 		VkImageLayout oldLayout,		VkImageLayout newLayout,
 		VkAccessFlags srcAccessMask,	VkAccessFlags dstAccessMask,
 		VkPipelineStageFlags srcStage,	VkPipelineStageFlags dstStage,
-		uint32 mipLevel,				uint32 mipLevelCount,
-		VkImageAspectFlags aspectFlags)
+		uint32 mipLevel,				uint32 mipLevelCount)
 	{
 		barrier.sType = VK_STRUCTURE_TYPE_IMAGE_MEMORY_BARRIER;
 		barrier.oldLayout = oldLayout;
@@ -169,7 +157,7 @@
 		barrier.srcQueueFamilyIndex = VK_QUEUE_FAMILY_IGNORED;
 		barrier.dstQueueFamilyIndex = VK_QUEUE_FAMILY_IGNORED;
 		barrier.image = image;
-		barrier.subresourceRange.aspectMask = aspectFlags;
+		barrier.subresourceRange.aspectMask = VK_IMAGE_ASPECT_COLOR_BIT;
 		barrier.subresourceRange.baseMipLevel = mipLevel;
 		barrier.subresourceRange.levelCount = mipLevelCount;
 		barrier.subresourceRange.baseArrayLayer = 0;
@@ -187,44 +175,44 @@
 		VkImageLayout oldLayout, VkImageLayout newLayout,
 		VkAccessFlags srcAccessMask, VkAccessFlags dstAccessMask,
 		VkPipelineStageFlags srcStage, VkPipelineStageFlags dstStage,
-		uint32 mipLevel, uint32 mipLevelCount, VkImageAspectFlags aspectFlags)
+		uint32 mipLevel, uint32 mipLevelCount)
 	{
 		VkImageMemoryBarrier barrier = {};
 		transitionImageLayout(commandBuffer, image, barrier,
 			oldLayout,		newLayout,
 			srcAccessMask,	dstAccessMask,
 			srcStage,		dstStage,
-			mipLevel,		mipLevelCount,
-			aspectFlags);
-	}
-
-
-	static void createMipmaps(VkCommandBuffer buffer, VkImage image, VkFormat imageFormat, VkImageLayout targetLayout, VkImageAspectFlags aspectFlags, uint32 texWidth, uint32 texHeight, uint32 mipLevels)
-	{
-		int32 mipWidth = static_cast<int32>(texWidth);
+			mipLevel,		mipLevelCount);
+	}
+
+
+	static void createMipmaps(VkCommandBuffer buffer, VkImage image, VkFormat imageFormat, uint32 texWidth, uint32 texHeight, uint32 mipLevels)
+	{
+
+		int32 mipWidth  = static_cast<int32>(texWidth);
 		int32 mipHeight = static_cast<int32>(texHeight);
 
-		VkImageMemoryBarrier barrier{};
+		VkImageMemoryBarrier barrier {};
 		for (uint32_t i = 1; i < mipLevels; i++)
 		{
 			// Prepare LOD for blit operation
 			transitionImageLayout(buffer, image, barrier,
-				VK_IMAGE_LAYOUT_TRANSFER_DST_OPTIMAL, VK_IMAGE_LAYOUT_TRANSFER_SRC_OPTIMAL,
-				VK_ACCESS_TRANSFER_WRITE_BIT, VK_ACCESS_TRANSFER_READ_BIT,
-				VK_PIPELINE_STAGE_TRANSFER_BIT, VK_PIPELINE_STAGE_TRANSFER_BIT,
-				i - 1, 1, aspectFlags);
+				VK_IMAGE_LAYOUT_TRANSFER_DST_OPTIMAL,	VK_IMAGE_LAYOUT_TRANSFER_SRC_OPTIMAL,
+				VK_ACCESS_TRANSFER_WRITE_BIT,			VK_ACCESS_TRANSFER_READ_BIT,
+				VK_PIPELINE_STAGE_TRANSFER_BIT,			VK_PIPELINE_STAGE_TRANSFER_BIT,
+				i - 1,									1);
 
 			// Create blit structure
 			VkImageBlit blit{};
 			blit.srcOffsets[0] = { 0, 0, 0 };
 			blit.srcOffsets[1] = { mipWidth, mipHeight, 1 };
-			blit.srcSubresource.aspectMask = aspectFlags;
+			blit.srcSubresource.aspectMask = VK_IMAGE_ASPECT_COLOR_BIT;
 			blit.srcSubresource.mipLevel = i - 1;
 			blit.srcSubresource.baseArrayLayer = 0;
 			blit.srcSubresource.layerCount = 1;
 			blit.dstOffsets[0] = { 0, 0, 0 };
 			blit.dstOffsets[1] = { mipWidth > 1 ? mipWidth / 2 : 1, mipHeight > 1 ? mipHeight / 2 : 1, 1 };
-			blit.dstSubresource.aspectMask = aspectFlags;
+			blit.dstSubresource.aspectMask = VK_IMAGE_ASPECT_COLOR_BIT;
 			blit.dstSubresource.mipLevel = i;
 			blit.dstSubresource.baseArrayLayer = 0;
 			blit.dstSubresource.layerCount = 1;
@@ -238,21 +226,21 @@
 
 			// Prepare LOD for shader read
 			transitionImageLayout(buffer, image, barrier,
-				VK_IMAGE_LAYOUT_TRANSFER_SRC_OPTIMAL, targetLayout,
-				VK_ACCESS_TRANSFER_READ_BIT, VK_ACCESS_SHADER_READ_BIT,
-				VK_PIPELINE_STAGE_TRANSFER_BIT, VK_PIPELINE_STAGE_FRAGMENT_SHADER_BIT,
-				i - 1, 1, aspectFlags);
-
-			if (mipWidth > 1) mipWidth /= 2;
+				VK_IMAGE_LAYOUT_TRANSFER_SRC_OPTIMAL,	VK_IMAGE_LAYOUT_SHADER_READ_ONLY_OPTIMAL,
+				VK_ACCESS_TRANSFER_READ_BIT,			VK_ACCESS_SHADER_READ_BIT,
+				VK_PIPELINE_STAGE_TRANSFER_BIT,			VK_PIPELINE_STAGE_FRAGMENT_SHADER_BIT,
+				i - 1,									1);
+
+			if (mipWidth  > 1) mipWidth  /= 2;
 			if (mipHeight > 1) mipHeight /= 2;
 		}
 
 		// Prepare final LOD for shader read
 		transitionImageLayout(buffer, image, barrier,
-			VK_IMAGE_LAYOUT_TRANSFER_DST_OPTIMAL, targetLayout,
-			VK_ACCESS_TRANSFER_WRITE_BIT, VK_ACCESS_SHADER_READ_BIT,
-			VK_PIPELINE_STAGE_TRANSFER_BIT, VK_PIPELINE_STAGE_FRAGMENT_SHADER_BIT,
-			mipLevels - 1, 1, aspectFlags);
+			VK_IMAGE_LAYOUT_TRANSFER_DST_OPTIMAL,	VK_IMAGE_LAYOUT_SHADER_READ_ONLY_OPTIMAL,
+			VK_ACCESS_TRANSFER_WRITE_BIT,			VK_ACCESS_SHADER_READ_BIT,
+			VK_PIPELINE_STAGE_TRANSFER_BIT,			VK_PIPELINE_STAGE_FRAGMENT_SHADER_BIT,
+			mipLevels - 1,							1);
 	}
 
 
@@ -372,16 +360,8 @@
 			VK_SAMPLE_COUNT_1_BIT, VK_IMAGE_TILING_OPTIMAL, usage, VMA_MEMORY_USAGE_GPU_ONLY, mImageData.mImage, mImageData.mAllocation, mImageData.mAllocationInfo, errorState))
 			return false;
 
-		// Check whether the texture is flagged as depth
-		bool is_depth = descriptor.getChannels() == ESurfaceChannels::D;
-
 		// Create GPU image view
-<<<<<<< HEAD
-		VkImageAspectFlags aspect_flags = is_depth ? VK_IMAGE_ASPECT_DEPTH_BIT : VK_IMAGE_ASPECT_COLOR_BIT;
-		if (!create2DImageView(mRenderService->getDevice(), mImageData.mTextureImage, mFormat, mMipLevels, aspect_flags, mImageData.mTextureView, errorState))
-=======
 		if (!create2DImageView(mRenderService->getDevice(), mImageData.getImage(), mFormat, mMipLevels, VK_IMAGE_ASPECT_COLOR_BIT, mImageData.mView, errorState))
->>>>>>> f018657c
 			return false;
 
 		// Initialize buffer indexing
@@ -455,16 +435,6 @@
 
 	void Texture2D::clear(VkCommandBuffer commandBuffer)
 	{
-		// Do not clear if this is an attachment
-		// Attachments use vkCmdClearAttachments for clear operations
-		// But should really be cleared in a renderpass with VK_ATTACHMENT_LOAD_OP_CLEAR 
-		if (getImageLayout() & VK_IMAGE_LAYOUT_COLOR_ATTACHMENT_OPTIMAL == VK_IMAGE_LAYOUT_COLOR_ATTACHMENT_OPTIMAL ||
-			getImageLayout() & VK_IMAGE_LAYOUT_DEPTH_STENCIL_ATTACHMENT_OPTIMAL == VK_IMAGE_LAYOUT_DEPTH_STENCIL_ATTACHMENT_OPTIMAL ||
-			getImageLayout() > VK_IMAGE_LAYOUT_PREINITIALIZED)
-		{
-			return;
-		}
-
 		// Texture clear commands are the first subset of commands to be pushed to the upload command buffer at the beginning of a frame
 		// Therefore, the initial layout transition waits for nothing
 		VkAccessFlags srcMask = 0;
@@ -479,43 +449,19 @@
 		}
 
 		// Get image ready for clear, applied to all mipmap layers
-<<<<<<< HEAD
-		VkImageAspectFlags aspect = mDescriptor.getChannels() == ESurfaceChannels::D ? VK_IMAGE_ASPECT_DEPTH_BIT : VK_IMAGE_ASPECT_COLOR_BIT;
-		transitionImageLayout(commandBuffer, mImageData.mTextureImage,
-=======
 		transitionImageLayout(commandBuffer, mImageData.mImage,
->>>>>>> f018657c
 			mImageData.mCurrentLayout, VK_IMAGE_LAYOUT_TRANSFER_DST_OPTIMAL,
 			srcMask, dstMask,
 			srcStage, dstStage,
-			0, mMipLevels, aspect);
+			0, mMipLevels);
 
 		VkImageSubresourceRange image_subresource_range = {};
-		image_subresource_range.aspectMask = aspect;
+		image_subresource_range.aspectMask = VK_IMAGE_ASPECT_COLOR_BIT;
 		image_subresource_range.baseMipLevel = 0;
 		image_subresource_range.levelCount = mMipLevels;
 		image_subresource_range.baseArrayLayer = 0;
 		image_subresource_range.layerCount = 1;
 
-<<<<<<< HEAD
-		// Clear color or depth/stencil
-		if (mDescriptor.getChannels() != ESurfaceChannels::D)
-		{
-			vkCmdClearColorImage(commandBuffer, mImageData.mTextureImage, VK_IMAGE_LAYOUT_TRANSFER_DST_OPTIMAL, &mClearColor, 1, &image_subresource_range);
-		}
-		else
-		{
-			VkClearDepthStencilValue clear_depthstencil = { 1.0f, 0 };
-			vkCmdClearDepthStencilImage(commandBuffer, mImageData.mTextureImage, VK_IMAGE_LAYOUT_TRANSFER_DST_OPTIMAL, &clear_depthstencil, 1, &image_subresource_range);
-		}
-
-		// Transition image layout
-		transitionImageLayout(commandBuffer, mImageData.mTextureImage,
-			VK_IMAGE_LAYOUT_TRANSFER_DST_OPTIMAL, getImageLayout(),
-			VK_ACCESS_TRANSFER_WRITE_BIT, VK_ACCESS_SHADER_READ_BIT,
-			VK_PIPELINE_STAGE_TRANSFER_BIT, VK_PIPELINE_STAGE_FRAGMENT_SHADER_BIT,
-			0, 1, aspect);
-=======
 		vkCmdClearColorImage(commandBuffer, mImageData.mImage, VK_IMAGE_LAYOUT_TRANSFER_DST_OPTIMAL, &mClearColor, 1, &image_subresource_range);
 
 		// Transition image layout
@@ -524,10 +470,9 @@
 				VK_ACCESS_TRANSFER_WRITE_BIT, VK_ACCESS_SHADER_READ_BIT,
 				VK_PIPELINE_STAGE_TRANSFER_BIT, VK_PIPELINE_STAGE_FRAGMENT_SHADER_BIT,
 				0, 1);
->>>>>>> f018657c
 
 		// We store the last image layout, which is used as input for a subsequent upload
-		mImageData.mCurrentLayout = getImageLayout();
+		mImageData.mCurrentLayout = VK_IMAGE_LAYOUT_SHADER_READ_ONLY_OPTIMAL;
 	}
 
 
@@ -552,17 +497,11 @@
 		}
 
 		// Get image ready for copy, applied to all mipmap layers
-<<<<<<< HEAD
-		VkImageAspectFlags aspect = mDescriptor.getChannels() == ESurfaceChannels::D ? VK_IMAGE_ASPECT_DEPTH_BIT : VK_IMAGE_ASPECT_COLOR_BIT;
-		transitionImageLayout(commandBuffer, mImageData.mTextureImage, 
-=======
 		transitionImageLayout(commandBuffer, mImageData.mImage, 
->>>>>>> f018657c
 			mImageData.mCurrentLayout, VK_IMAGE_LAYOUT_TRANSFER_DST_OPTIMAL, 
 			srcMask,	dstMask,
 			srcStage,	dstStage,
-			0,			mMipLevels,
-			aspect);
+			0,			mMipLevels);
 		
 		// Copy staging buffer to image
 		copyBufferToImage(commandBuffer, buffer.mBuffer, mImageData.mImage, mDescriptor.mWidth, mDescriptor.mHeight);
@@ -570,29 +509,19 @@
 		// Generate mip maps, if we do that we don't have to transition the image layout anymore, this is handled by createMipmaps.
 		if (mMipLevels > 1)
 		{
-<<<<<<< HEAD
-			createMipmaps(commandBuffer, mImageData.mTextureImage, mFormat, getImageLayout(), aspect, mDescriptor.mWidth, mDescriptor.mHeight, mMipLevels);
-		}
-		else
-		{
-			transitionImageLayout(commandBuffer, mImageData.mTextureImage,
-				VK_IMAGE_LAYOUT_TRANSFER_DST_OPTIMAL,	getImageLayout(),
-=======
 			createMipmaps(commandBuffer, mImageData.mImage, mFormat, mDescriptor.mWidth, mDescriptor.mHeight, mMipLevels);
 		}
 		else
 		{
 			transitionImageLayout(commandBuffer, mImageData.mImage,
 				VK_IMAGE_LAYOUT_TRANSFER_DST_OPTIMAL,	VK_IMAGE_LAYOUT_SHADER_READ_ONLY_OPTIMAL,
->>>>>>> f018657c
 				VK_ACCESS_TRANSFER_WRITE_BIT,			VK_ACCESS_SHADER_READ_BIT,
 				VK_PIPELINE_STAGE_TRANSFER_BIT,			VK_PIPELINE_STAGE_FRAGMENT_SHADER_BIT,
-				0,										1,
-				aspect);
+				0,										1);
 		}
 
 		// We store the last image layout, which is used as input for a subsequent upload
-		mImageData.mCurrentLayout = getImageLayout();
+		mImageData.mCurrentLayout = VK_IMAGE_LAYOUT_SHADER_READ_ONLY_OPTIMAL;
 
 		// Destroy staging buffer when usage is static
 		// This queues the vulkan staging resource for destruction, executed by the render service at the appropriate time.
@@ -619,34 +548,21 @@
 		mCurrentStagingBufferIndex = (mCurrentStagingBufferIndex + 1) % mStagingBuffers.size();
 
 		// Transition for copy
-<<<<<<< HEAD
-		VkImageAspectFlags aspect = mDescriptor.getChannels() == ESurfaceChannels::D ? VK_IMAGE_ASPECT_DEPTH_BIT : VK_IMAGE_ASPECT_COLOR_BIT;
-		transitionImageLayout(commandBuffer, mImageData.mTextureImage, 
-			getImageLayout(),							VK_IMAGE_LAYOUT_TRANSFER_SRC_OPTIMAL,
-=======
 		transitionImageLayout(commandBuffer, mImageData.mImage, 
 			VK_IMAGE_LAYOUT_SHADER_READ_ONLY_OPTIMAL,	VK_IMAGE_LAYOUT_TRANSFER_SRC_OPTIMAL,
->>>>>>> f018657c
 			VK_ACCESS_SHADER_WRITE_BIT,					VK_ACCESS_TRANSFER_READ_BIT,
 			VK_PIPELINE_STAGE_FRAGMENT_SHADER_BIT,		VK_PIPELINE_STAGE_TRANSFER_BIT,
-			0,											1,
-			aspect);
+			0,											1);
 		
 		// Copy to buffer
 		copyImageToBuffer(commandBuffer, mImageData.mImage, buffer.mBuffer, mDescriptor.mWidth, mDescriptor.mHeight);
 		
 		// Transition back to shader usage
-<<<<<<< HEAD
-		transitionImageLayout(commandBuffer, mImageData.mTextureImage, 
-			VK_IMAGE_LAYOUT_TRANSFER_SRC_OPTIMAL,		getImageLayout(),
-=======
 		transitionImageLayout(commandBuffer, mImageData.mImage, 
 			VK_IMAGE_LAYOUT_TRANSFER_SRC_OPTIMAL,		VK_IMAGE_LAYOUT_SHADER_READ_ONLY_OPTIMAL,
->>>>>>> f018657c
 			VK_ACCESS_TRANSFER_READ_BIT,				VK_ACCESS_SHADER_WRITE_BIT,
 			VK_PIPELINE_STAGE_TRANSFER_BIT,				VK_PIPELINE_STAGE_FRAGMENT_SHADER_BIT,
-			0,											1,
-			aspect);
+			0,											1);
 	}
 
 
