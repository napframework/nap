--- conflicted
+++ resolved
@@ -493,12 +493,8 @@
 		// Update the staging buffer using the Bitmap contents
 		VmaAllocator vulkan_allocator = mRenderService->getVulkanAllocator();
 
-<<<<<<< HEAD
+		// Map memory and copy contents, note for this to work on OSX the VK_MEMORY_PROPERTY_HOST_COHERENT_BIT is required!
 		void* mapped_memory = nullptr;
-=======
-		// Map memory and copy contents, note for this to work on OSX the VK_MEMORY_PROPERTY_HOST_COHERENT_BIT is required!
-		void* mapped_memory;
->>>>>>> 5632b4f6
 		VkResult result = vmaMapMemory(vulkan_allocator, buffer.mAllocation, &mapped_memory);
 		assert(result == VK_SUCCESS);
 		copyImageData((const uint8_t*)data, pitch, channels, (uint8_t*)mapped_memory, mDescriptor.getPitch(), mDescriptor.mChannels, mDescriptor.mWidth, mDescriptor.mHeight);
