#include "texture2d.h"
#include "bitmap.h"
#include "renderservice.h"
#include "nap/core.h"
#include "copyimagedata.h"

RTTI_BEGIN_ENUM(nap::EFilterMode)
	RTTI_ENUM_VALUE(nap::EFilterMode::Nearest, "Nearest"),
	RTTI_ENUM_VALUE(nap::EFilterMode::Linear, "Linear"),
	RTTI_ENUM_VALUE(nap::EFilterMode::NearestMipmapNearest, "NearestMipmapNearest"),
	RTTI_ENUM_VALUE(nap::EFilterMode::LinearMipmapNearest, "LinearMipmapNearest"),
	RTTI_ENUM_VALUE(nap::EFilterMode::NearestMipmapLinear, "NearestMipmapLinear"),
	RTTI_ENUM_VALUE(nap::EFilterMode::LinearMipmapLinear, "LinearMipmapLinear")
RTTI_END_ENUM

RTTI_BEGIN_ENUM(nap::EWrapMode)
	RTTI_ENUM_VALUE(nap::EWrapMode::Repeat,			"Repeat"),
	RTTI_ENUM_VALUE(nap::EWrapMode::MirroredRepeat, "MirroredRepeat"),
	RTTI_ENUM_VALUE(nap::EWrapMode::ClampToEdge,	"ClampToEdge"),
	RTTI_ENUM_VALUE(nap::EWrapMode::ClampToBorder,	"ClampToBorder")
RTTI_END_ENUM

RTTI_BEGIN_ENUM(nap::ETextureUsage)
	RTTI_ENUM_VALUE(nap::ETextureUsage::Static,			"Static"),
	RTTI_ENUM_VALUE(nap::ETextureUsage::DynamicRead,	"DynamicRead"),
	RTTI_ENUM_VALUE(nap::ETextureUsage::DynamicWrite,	"DynamicWrite"),
	RTTI_ENUM_VALUE(nap::ETextureUsage::RenderTarget,	"RenderTarget")
RTTI_END_ENUM

RTTI_BEGIN_CLASS(nap::TextureParameters)
	RTTI_PROPERTY("MinFilter",			&nap::TextureParameters::mMinFilter,		nap::rtti::EPropertyMetaData::Default)
	RTTI_PROPERTY("MaxFilter",			&nap::TextureParameters::mMaxFilter,		nap::rtti::EPropertyMetaData::Default)
	RTTI_PROPERTY("WrapVertical",		&nap::TextureParameters::mWrapVertical,		nap::rtti::EPropertyMetaData::Default)
	RTTI_PROPERTY("WrapHorizontal",		&nap::TextureParameters::mWrapHorizontal,	nap::rtti::EPropertyMetaData::Default)
	RTTI_PROPERTY("MaxLodLevel",		&nap::TextureParameters::mMaxLodLevel,		nap::rtti::EPropertyMetaData::Default)
RTTI_END_CLASS

RTTI_BEGIN_CLASS_NO_DEFAULT_CONSTRUCTOR(nap::Texture2D)
	RTTI_CONSTRUCTOR(nap::Core&)
	RTTI_PROPERTY("Parameters", 	&nap::Texture2D::mParameters,	nap::rtti::EPropertyMetaData::Default)
	RTTI_PROPERTY("Usage", 			&nap::Texture2D::mUsage,		nap::rtti::EPropertyMetaData::Default)
RTTI_END_CLASS

//////////////////////////////////////////////////////////////////////////

// /**
// * openglFilterMap
// *
// * Maps Filter modes to supported GL formats
// */
// using OpenglFilterMap = std::unordered_map<nap::EFilterMode, GLint>;
// static const OpenglFilterMap openglFilterMap =
// {
// 	{ nap::EFilterMode::Nearest,					GL_NEAREST},
// 	{ nap::EFilterMode::Linear,						GL_LINEAR },
// 	{ nap::EFilterMode::NearestMipmapNearest,		GL_NEAREST_MIPMAP_NEAREST },
// 	{ nap::EFilterMode::LinearMipmapNearest,		GL_LINEAR_MIPMAP_NEAREST },
// 	{ nap::EFilterMode::NearestMipmapLinear,		GL_NEAREST_MIPMAP_LINEAR },
// 	{ nap::EFilterMode::LinearMipmapLinear,			GL_LINEAR_MIPMAP_LINEAR}
// };
// 
// 
// /**
//  *	openglWrapMap
//  *
//  * Maps Wrap modes to supported GL formats
//  */
// using OpenglWrapMap = std::unordered_map<nap::EWrapMode, GLint>;
// static const OpenglWrapMap openglWrapMap =
// {	 
// 	{ nap::EWrapMode::Repeat,						GL_REPEAT },
// 	{ nap::EWrapMode::MirroredRepeat,				GL_MIRRORED_REPEAT },
// 	{ nap::EWrapMode::ClampToEdge,					GL_CLAMP_TO_EDGE },
// 	{ nap::EWrapMode::ClampToBorder,				GL_CLAMP_TO_BORDER }
// };
// 
// 
// /**
//  *	@return the opengl filter based on @filter
//  */
// static GLint getGLFilterMode(nap::EFilterMode filter)
// {
// 	auto it = openglFilterMap.find(filter);
// 	assert(it != openglFilterMap.end());
// 	return it->second;
// }
// 
// 
// /**
//  *	@return the opengl wrap mode based on @wrapmode
//  */
// static GLint getGLWrapMode(nap::EWrapMode wrapmode)
// {
// 	auto it = openglWrapMap.find(wrapmode);
// 	assert(it != openglWrapMap.end());
// 	return it->second;
// }
// 
// 
// static void convertTextureParameters(const nap::TextureParameters& input, opengl::TextureParameters& output)
// {
// 	output.minFilter	=	getGLFilterMode(input.mMinFilter);
// 	output.maxFilter	=	getGLFilterMode(input.mMaxFilter);
// 	output.wrapVertical =	getGLWrapMode(input.mWrapVertical);
// 	output.wrapHorizontal = getGLWrapMode(input.mWrapHorizontal);
// 	output.maxLodLevel =	input.mMaxLodLevel;
// }


//////////////////////////////////////////////////////////////////////////

namespace nap
{
	namespace 
	{
		bool createImage(VmaAllocator vmaAllocator, uint32_t width, uint32_t height, VkFormat format, VkImageTiling tiling, VkImageUsageFlags usage, VkImage& image, VmaAllocation& allocation, VmaAllocationInfo& allocationInfo, utility::ErrorState& errorState)
		{
			VkImageCreateInfo image_info = {};
			image_info.sType = VK_STRUCTURE_TYPE_IMAGE_CREATE_INFO;
			image_info.imageType = VK_IMAGE_TYPE_2D;
			image_info.extent.width = width;
			image_info.extent.height = height;
			image_info.extent.depth = 1;
			image_info.mipLevels = 1;
			image_info.arrayLayers = 1;
			image_info.format = format;
			image_info.tiling = tiling;
			image_info.initialLayout = VK_IMAGE_LAYOUT_UNDEFINED;
			image_info.usage = usage;
			image_info.samples = VK_SAMPLE_COUNT_1_BIT;
			image_info.sharingMode = VK_SHARING_MODE_EXCLUSIVE;

			VmaAllocationCreateInfo alloc_info = {};
			alloc_info.usage = VMA_MEMORY_USAGE_GPU_ONLY;
			alloc_info.flags = 0;

			VkResult result = vmaCreateImage(vmaAllocator, &image_info, &alloc_info, &image, &allocation, &allocationInfo);
			if (!errorState.check(result == VK_SUCCESS, "Failed to create image for texture"))
				return false;

			return true;
		}

		void transitionImageLayout(VkCommandBuffer commandBuffer, VkImage image, VkImageLayout oldLayout, VkImageLayout newLayout) 
		{
			VkImageMemoryBarrier barrier = {};
			barrier.sType = VK_STRUCTURE_TYPE_IMAGE_MEMORY_BARRIER;
			barrier.oldLayout = oldLayout;
			barrier.newLayout = newLayout;
			barrier.srcQueueFamilyIndex = VK_QUEUE_FAMILY_IGNORED;
			barrier.dstQueueFamilyIndex = VK_QUEUE_FAMILY_IGNORED;
			barrier.image = image;
			barrier.subresourceRange.aspectMask = VK_IMAGE_ASPECT_COLOR_BIT;
			barrier.subresourceRange.baseMipLevel = 0;
			barrier.subresourceRange.levelCount = 1;
			barrier.subresourceRange.baseArrayLayer = 0;
			barrier.subresourceRange.layerCount = 1;

			VkPipelineStageFlags sourceStage;
			VkPipelineStageFlags destinationStage;

			if (oldLayout == VK_IMAGE_LAYOUT_UNDEFINED && newLayout == VK_IMAGE_LAYOUT_TRANSFER_DST_OPTIMAL) 
			{
				barrier.srcAccessMask = 0;
				barrier.dstAccessMask = VK_ACCESS_TRANSFER_WRITE_BIT;

				sourceStage = VK_PIPELINE_STAGE_TOP_OF_PIPE_BIT;
				destinationStage = VK_PIPELINE_STAGE_TRANSFER_BIT;
			}
			else if (oldLayout == VK_IMAGE_LAYOUT_TRANSFER_DST_OPTIMAL && newLayout == VK_IMAGE_LAYOUT_SHADER_READ_ONLY_OPTIMAL) 
			{
				barrier.srcAccessMask = VK_ACCESS_TRANSFER_WRITE_BIT;
				barrier.dstAccessMask = VK_ACCESS_SHADER_READ_BIT;

				sourceStage = VK_PIPELINE_STAGE_TRANSFER_BIT;
				destinationStage = VK_PIPELINE_STAGE_FRAGMENT_SHADER_BIT;
			}
			else if (oldLayout == VK_IMAGE_LAYOUT_SHADER_READ_ONLY_OPTIMAL && newLayout == VK_IMAGE_LAYOUT_TRANSFER_DST_OPTIMAL)
			{
				barrier.srcAccessMask = VK_ACCESS_SHADER_READ_BIT;
				barrier.dstAccessMask = VK_ACCESS_TRANSFER_WRITE_BIT;

				sourceStage = VK_PIPELINE_STAGE_FRAGMENT_SHADER_BIT;
				destinationStage = VK_PIPELINE_STAGE_TRANSFER_BIT;
			}
			else 
			{
				throw std::invalid_argument("unsupported layout transition!");
			}

			vkCmdPipelineBarrier(
				commandBuffer,
				sourceStage, destinationStage,
				0,
				0, nullptr,
				0, nullptr,
				1, &barrier
			);
		}

		void copyBufferToImage(VkCommandBuffer commandBuffer, VkBuffer buffer, VkImage image, uint32_t width, uint32_t height) 
		{
			VkBufferImageCopy region = {};
			region.bufferOffset = 0;
			region.bufferRowLength = 0;
			region.bufferImageHeight = 0;
			region.imageSubresource.aspectMask = VK_IMAGE_ASPECT_COLOR_BIT;
			region.imageSubresource.mipLevel = 0;
			region.imageSubresource.baseArrayLayer = 0;
			region.imageSubresource.layerCount = 1;
			region.imageOffset = { 0, 0, 0 };
			region.imageExtent = {
				width,
				height,
				1
			};

			vkCmdCopyBufferToImage(commandBuffer, buffer, image, VK_IMAGE_LAYOUT_TRANSFER_DST_OPTIMAL, 1, &region);
		}

		bool createImageView(VkDevice device, VkImage image, VkFormat format, VkImageAspectFlags aspectFlags, VkImageView& imageView, utility::ErrorState& errorState)
		{
			VkImageViewCreateInfo viewInfo = {};
			viewInfo.sType = VK_STRUCTURE_TYPE_IMAGE_VIEW_CREATE_INFO;
			viewInfo.image = image;
			viewInfo.viewType = VK_IMAGE_VIEW_TYPE_2D;
			viewInfo.format = format;
			viewInfo.subresourceRange.aspectMask = aspectFlags;
			viewInfo.subresourceRange.baseMipLevel = 0;
			viewInfo.subresourceRange.levelCount = 1;
			viewInfo.subresourceRange.baseArrayLayer = 0;
			viewInfo.subresourceRange.layerCount = 1;

			if (!errorState.check(vkCreateImageView(device, &viewInfo, nullptr, &imageView) == VK_SUCCESS, "Failed to create texture image view"))
				return false;

			return true;
		}
	}	

	//////////////////////////////////////////////////////////////////////////

	VkFormat getTextureFormat(RenderService& renderService, const SurfaceDescriptor& descriptor)
	{
		ESurfaceChannels channels = descriptor.getChannels();
		ESurfaceDataType dataType = descriptor.getDataType();
		EColorSpace colorSpace = descriptor.getColorSpace();

		switch (channels)
		{
		case ESurfaceChannels::R:
			{
				switch (dataType)
				{
				case nap::ESurfaceDataType::BYTE:
					return colorSpace == EColorSpace::Linear ? VK_FORMAT_R8_UNORM : VK_FORMAT_R8_SRGB;
				case nap::ESurfaceDataType::FLOAT:
					return VK_FORMAT_R32_SFLOAT;
				case nap::ESurfaceDataType::USHORT:
					return VK_FORMAT_R16_UNORM;
				}
				break;
			}
		case ESurfaceChannels::RGBA:
			{
				switch (dataType)
				{
				case nap::ESurfaceDataType::BYTE:
					return colorSpace == EColorSpace::Linear ? VK_FORMAT_R8G8B8A8_UNORM : VK_FORMAT_R8G8B8A8_SRGB;
				case nap::ESurfaceDataType::FLOAT:
					return VK_FORMAT_R32G32B32A32_SFLOAT;
				case nap::ESurfaceDataType::USHORT:
					return VK_FORMAT_R16G16B16A16_UNORM;
				}
				break;
			}
		case ESurfaceChannels::BGRA:
			{
				switch (dataType)
				{
				case nap::ESurfaceDataType::BYTE:
					return colorSpace == EColorSpace::Linear ? VK_FORMAT_B8G8R8A8_UNORM : VK_FORMAT_B8G8R8A8_SRGB;
				case nap::ESurfaceDataType::FLOAT:
					return VK_FORMAT_UNDEFINED;
				case nap::ESurfaceDataType::USHORT:
					return VK_FORMAT_UNDEFINED;
				}
				break;
			}
		case ESurfaceChannels::Depth:				
			return renderService.getDepthFormat();
		}

		return VK_FORMAT_UNDEFINED;
	}

	static int getNumStagingBuffers(ETextureUsage textureUsage)
	{
		switch (textureUsage)
		{
		case ETextureUsage::DynamicWrite:
			return 3;
		case ETextureUsage::Static:
		case ETextureUsage::DynamicRead:
			return 1;
		case ETextureUsage::RenderTarget:
			return 0;
		}

		assert(false);
		return 0;
	}

<<<<<<< HEAD
	static int getNumImages(ETextureUsage textureUsage)
	{
		switch (textureUsage)
		{
		case ETextureUsage::DynamicWrite:
		case ETextureUsage::RenderTarget:
			return 2;
		case ETextureUsage::Static:
		case ETextureUsage::DynamicRead:
			return 1;
		}

		assert(false);
		return 0;
	}
=======
>>>>>>> b6f0b1f3

	//////////////////////////////////////////////////////////////////////////

	Texture2D::Texture2D(Core& core) :
		mRenderService(core.getService<RenderService>())
	{
	}

	Texture2D::~Texture2D()
	{
		for (ImageData& image_data : mImageData)
		{
			vkDestroyImageView(mRenderService->getDevice(), image_data.mTextureView, nullptr);
			vmaDestroyImage(mRenderService->getVulkanAllocator(), image_data.mTextureImage, image_data.mTextureAllocation);
		}
		
		for (StagingBuffer& buffer : mStagingBuffers)
			vmaDestroyBuffer(mRenderService->getVulkanAllocator(), buffer.mStagingBuffer, buffer.mStagingBufferAllocation);
	}

	bool Texture2D::init(const SurfaceDescriptor& descriptor, bool compressed, utility::ErrorState& errorState)
	{
		return init(descriptor, compressed, VK_IMAGE_USAGE_TRANSFER_DST_BIT | VK_IMAGE_USAGE_SAMPLED_BIT, errorState);
	}

	bool Texture2D::init(const SurfaceDescriptor& descriptor, bool compressed, VkImageUsageFlags usage, utility::ErrorState& errorState)
	{
		mVulkanFormat = getTextureFormat(*mRenderService, descriptor);
		if (!errorState.check(mVulkanFormat != VK_FORMAT_UNDEFINED, "Unsupported texture format"))
			return false;

		VkDevice device = mRenderService->getDevice();
		VkPhysicalDevice physicalDevice = mRenderService->getPhysicalDevice();

		mImageSizeInBytes = descriptor.getSizeInBytes();

		VmaAllocator vulkan_allocator = mRenderService->getVulkanAllocator();

		// Here we create staging buffers. Client data is copied into staging buffers. The staging buffers are then used as a source to update
		// the GPU texture. The updating of the GPU textures is done on the command buffer. The updating of the staging buffers can be done
		// at any time. However, as the staging buffers serve as a source for updating the GPU buffers, they are part of the command buffer.
		// 
		// We can only safely update the staging buffer if we know it isn't used anymore. We generally make enough resources for each frame
		// that can be in flight. Once we've passed RenderService::beginRendering, we know that the resources for the current frame are 
		// not in use anymore. If we would use this strategy, we could only safely use a staging buffer during rendering. To be more 
		// specific, we could only use the staging buffer during rendering, but before the render pass was set (as this is a Vulkan
		// requirement for buffer transfers). This is very inconvenient for texture updating, as we'd ideally like to update texture contents
		// at any point in the frame. We also don't want to make an extra copy of the texture that would be used during rendering. To solve 
		// this problem, we use one additional staging buffer. This guarantees that there's always a single staging buffer free at any point 
		// in the frame. So the amount of staging buffers is:  'maxFramesInFlight' + 1. Updating the staging buffer multiple times within a 
		// frame will just overwrite the same staging buffer.
		//
		// A final note: this system is built to be able to handle changing the texture every frame. But if the texture is changed less frequently,
		// or never, that works as well. When update is called, the RenderService is notified of the change, and during rendering, the upload is
		// called, which moves the index one place ahead. 
		mStagingBuffers.resize(getNumStagingBuffers(mUsage));
		for (int index = 0; index < mStagingBuffers.size(); ++index)
		{
			StagingBuffer& imageBuffer = mStagingBuffers[index];

			VkBufferCreateInfo bufferInfo = { VK_STRUCTURE_TYPE_BUFFER_CREATE_INFO };
			bufferInfo.size = mImageSizeInBytes;
			bufferInfo.usage = VK_BUFFER_USAGE_TRANSFER_SRC_BIT;
			bufferInfo.sharingMode = VK_SHARING_MODE_EXCLUSIVE;

			VmaAllocationCreateInfo allocInfo = {};
			allocInfo.usage = VMA_MEMORY_USAGE_CPU_TO_GPU;
			allocInfo.flags = 0;

			if (!errorState.check(vmaCreateBuffer(vulkan_allocator, &bufferInfo, &allocInfo, &imageBuffer.mStagingBuffer, &imageBuffer.mStagingBufferAllocation, &imageBuffer.mStagingBufferAllocationInfo) == VK_SUCCESS, "Could not allocate buffer for texture"))
				return false;
		}

		// We create images and imageviews for the amount of frames in flight
		if (!createImage(vulkan_allocator, descriptor.mWidth, descriptor.mHeight, mVulkanFormat, VK_IMAGE_TILING_OPTIMAL, usage, mImageData.mTextureImage, mImageData.mTextureAllocation, mImageData.mTextureAllocationInfo, errorState))
			return false;

		VkImageAspectFlags aspect_flags = descriptor.getChannels() == ESurfaceChannels::Depth ? mRenderService->getDepthAspectFlags() : VK_IMAGE_ASPECT_COLOR_BIT;
		if (!createImageView(device, mImageData.mTextureImage, mVulkanFormat, aspect_flags, mImageData.mTextureView, errorState))
			return false;

		mCurrentStagingBufferIndex = 0;
		mDescriptor = descriptor;

		return true;
	}


	const glm::vec2 Texture2D::getSize() const
	{
		return glm::vec2(getWidth(), getHeight());
	}


	int Texture2D::getWidth() const
	{
		return mDescriptor.mWidth;
	}


	int Texture2D::getHeight() const
	{
		return mDescriptor.mHeight;
	}

	void Texture2D::upload(VkCommandBuffer commandBuffer)
	{
		assert(mCurrentStagingBufferIndex != -1);
		StagingBuffer& buffer = mStagingBuffers[mCurrentStagingBufferIndex];
		mCurrentStagingBufferIndex = (mCurrentStagingBufferIndex + 1) % mStagingBuffers.size();
		
		transitionImageLayout(commandBuffer, mImageData.mTextureImage, mImageData.mCurrentLayout, VK_IMAGE_LAYOUT_TRANSFER_DST_OPTIMAL);
		copyBufferToImage(commandBuffer, buffer.mStagingBuffer, mImageData.mTextureImage, mDescriptor.mWidth, mDescriptor.mHeight);
		transitionImageLayout(commandBuffer, mImageData.mTextureImage, VK_IMAGE_LAYOUT_TRANSFER_DST_OPTIMAL, VK_IMAGE_LAYOUT_SHADER_READ_ONLY_OPTIMAL);

		// We store the last image layout, which is used as input for a subsequent upload
		mImageData.mCurrentLayout = VK_IMAGE_LAYOUT_SHADER_READ_ONLY_OPTIMAL;
	}


	void Texture2D::update(const void* data, const SurfaceDescriptor& surfaceDescriptor)
	{
		update(data, surfaceDescriptor.getWidth(), surfaceDescriptor.getHeight(), surfaceDescriptor.getPitch(), surfaceDescriptor.getChannels());
	}


	void Texture2D::update(const void* data, int width, int height, int pitch, ESurfaceChannels channels)
	{
		// We can only upload when the texture usage is dynamic, OR this is the first upload for a static texture
<<<<<<< HEAD
		assert(mUsage == ETextureUsage::DynamicWrite || mImageData[0].mCurrentLayout == VK_IMAGE_LAYOUT_UNDEFINED);
=======
		assert(mUsage == opengl::ETextureUsage::DynamicWrite || mImageData.mCurrentLayout == VK_IMAGE_LAYOUT_UNDEFINED);
>>>>>>> b6f0b1f3
		assert(mDescriptor.mWidth == width && mDescriptor.mHeight == height);

		// We use a staging buffer that is guaranteed to be free
		assert(mCurrentStagingBufferIndex != -1);
		StagingBuffer& buffer = mStagingBuffers[mCurrentStagingBufferIndex];

		// Update the staging buffer using the Bitmap contents
		VmaAllocator vulkan_allocator = mRenderService->getVulkanAllocator();

		void* mapped_memory;
		VkResult result = vmaMapMemory(vulkan_allocator, buffer.mStagingBufferAllocation, &mapped_memory);
		assert(result == VK_SUCCESS);

		copyImageData((const uint8_t*)data, pitch, channels, (uint8_t*)mapped_memory, mDescriptor.getPitch(), mDescriptor.mChannels, mDescriptor.mWidth, mDescriptor.mHeight);

		vmaUnmapMemory(vulkan_allocator, buffer.mStagingBufferAllocation);

		// Notify the RenderService that it should upload the texture contents during rendering
		mRenderService->requestTextureUpdate(*this);
	}


	void Texture2D::getData(Bitmap& bitmap)
	{
// 		if (bitmap.empty())
// 			bitmap.initFromTexture(mTexture.getSettings());
// 
// 		mTexture.getData(bitmap.getData(), bitmap.getSizeInBytes());
	}


	nap::uint Texture2D::getHandle() const
	{
		return 0;
		//return getTexture().getTextureId();
	}


	void Texture2D::startGetData()
	{
		//getTexture().asyncStartGetData();
	}


	void Texture2D::endGetData(Bitmap& bitmap)
	{
// 		if (bitmap.empty())
// 			bitmap.initFromTexture(mTexture.getSettings());
// 
// 		mTexture.getData(bitmap.getData(), bitmap.getSizeInBytes());
	}
}<|MERGE_RESOLUTION|>--- conflicted
+++ resolved
@@ -311,24 +311,6 @@
 		return 0;
 	}
 
-<<<<<<< HEAD
-	static int getNumImages(ETextureUsage textureUsage)
-	{
-		switch (textureUsage)
-		{
-		case ETextureUsage::DynamicWrite:
-		case ETextureUsage::RenderTarget:
-			return 2;
-		case ETextureUsage::Static:
-		case ETextureUsage::DynamicRead:
-			return 1;
-		}
-
-		assert(false);
-		return 0;
-	}
-=======
->>>>>>> b6f0b1f3
 
 	//////////////////////////////////////////////////////////////////////////
 
@@ -339,11 +321,11 @@
 
 	Texture2D::~Texture2D()
 	{
-		for (ImageData& image_data : mImageData)
-		{
-			vkDestroyImageView(mRenderService->getDevice(), image_data.mTextureView, nullptr);
-			vmaDestroyImage(mRenderService->getVulkanAllocator(), image_data.mTextureImage, image_data.mTextureAllocation);
-		}
+		if (mImageData.mTextureView != nullptr)
+			vkDestroyImageView(mRenderService->getDevice(), mImageData.mTextureView, nullptr);
+
+		if (mImageData.mTextureImage != nullptr)
+			vmaDestroyImage(mRenderService->getVulkanAllocator(), mImageData.mTextureImage, mImageData.mTextureAllocation);
 		
 		for (StagingBuffer& buffer : mStagingBuffers)
 			vmaDestroyBuffer(mRenderService->getVulkanAllocator(), buffer.mStagingBuffer, buffer.mStagingBufferAllocation);
@@ -404,11 +386,11 @@
 
 		// We create images and imageviews for the amount of frames in flight
 		if (!createImage(vulkan_allocator, descriptor.mWidth, descriptor.mHeight, mVulkanFormat, VK_IMAGE_TILING_OPTIMAL, usage, mImageData.mTextureImage, mImageData.mTextureAllocation, mImageData.mTextureAllocationInfo, errorState))
-			return false;
-
-		VkImageAspectFlags aspect_flags = descriptor.getChannels() == ESurfaceChannels::Depth ? mRenderService->getDepthAspectFlags() : VK_IMAGE_ASPECT_COLOR_BIT;
+				return false;
+
+			VkImageAspectFlags aspect_flags = descriptor.getChannels() == ESurfaceChannels::Depth ? mRenderService->getDepthAspectFlags() : VK_IMAGE_ASPECT_COLOR_BIT;
 		if (!createImageView(device, mImageData.mTextureImage, mVulkanFormat, aspect_flags, mImageData.mTextureView, errorState))
-			return false;
+				return false;
 
 		mCurrentStagingBufferIndex = 0;
 		mDescriptor = descriptor;
@@ -458,11 +440,7 @@
 	void Texture2D::update(const void* data, int width, int height, int pitch, ESurfaceChannels channels)
 	{
 		// We can only upload when the texture usage is dynamic, OR this is the first upload for a static texture
-<<<<<<< HEAD
-		assert(mUsage == ETextureUsage::DynamicWrite || mImageData[0].mCurrentLayout == VK_IMAGE_LAYOUT_UNDEFINED);
-=======
-		assert(mUsage == opengl::ETextureUsage::DynamicWrite || mImageData.mCurrentLayout == VK_IMAGE_LAYOUT_UNDEFINED);
->>>>>>> b6f0b1f3
+		assert(mUsage == ETextureUsage::DynamicWrite || mImageData.mCurrentLayout == VK_IMAGE_LAYOUT_UNDEFINED);
 		assert(mDescriptor.mWidth == width && mDescriptor.mHeight == height);
 
 		// We use a staging buffer that is guaranteed to be free
