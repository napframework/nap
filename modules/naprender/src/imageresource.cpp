// Local Includes
#include "imageresource.h"

// External Includes
#include <nap/logger.h>
#include <nap/fileutils.h>

RTTI_DEFINE_BASE(nap::TextureResource)

RTTI_BEGIN_CLASS(nap::ImageResource)
	RTTI_PROPERTY_FILE_LINK("mImagePath", &nap::ImageResource::mImagePath)
RTTI_END_CLASS

RTTI_BEGIN_CLASS(opengl::Texture2DSettings)
	RTTI_PROPERTY("mLevel",				&opengl::Texture2DSettings::level)
	RTTI_PROPERTY("mInternalFormat",	&opengl::Texture2DSettings::internalFormat)
	RTTI_PROPERTY("mWidth",				&opengl::Texture2DSettings::width)
	RTTI_PROPERTY("mHeight",			&opengl::Texture2DSettings::height)
	RTTI_PROPERTY("mFormat",			&opengl::Texture2DSettings::format)
	RTTI_PROPERTY("mType",				&opengl::Texture2DSettings::type)
RTTI_END_CLASS

RTTI_BEGIN_CLASS(nap::MemoryTextureResource2D)
	RTTI_PROPERTY_REQUIRED("mSettings",			&nap::MemoryTextureResource2D::mSettings)
RTTI_END_CLASS

RTTI_DEFINE(nap::ImageResource)

namespace nap
{
	// Initializes 2D texture. Additionally a custom display name can be provided.
	bool MemoryTextureResource2D::init(InitResult& initResult)
	{
		mPrevTexture = mTexture;
		mTexture = new opengl::Texture2D;
		mTexture->init();

<<<<<<< HEAD
		mTexture.allocate(mSettings);
=======
		opengl::Texture2DSettings settings;
		settings.level = mLevel.getValue();
		settings.internalFormat = mInternalFormat.getValue();
		settings.width = mWidth.getValue();
		settings.height = mHeight.getValue();
		settings.format = mFormat.getValue();
		settings.type = mType.getValue();
		mTexture->allocate(settings);
>>>>>>> 88a74229

		return true;
	}

	void MemoryTextureResource2D::finish(Resource::EFinishMode mode)
	{
		if (mode == Resource::EFinishMode::COMMIT)
		{
			if (mPrevTexture != nullptr)
			{
				delete mPrevTexture;
				mPrevTexture = nullptr;
			}
		}
		else
		{
			assert(mode == Resource::EFinishMode::ROLLBACK);
			delete mTexture;
			mTexture = mPrevTexture;
			mPrevTexture = nullptr;
		}
	}

	// Returns 2D texture object
	const opengl::BaseTexture& MemoryTextureResource2D::getTexture() const
	{
		assert(mTexture != nullptr);
		return *mTexture;
	}

	// Constructor
	ImageResource::ImageResource(const std::string& imgPath)
	{
		//mImagePath = imgPath;
		mDisplayName = getFileNameWithoutExtension(imgPath);
		assert(mDisplayName != "");
	}


	// Load image if required and extract texture
	const opengl::BaseTexture& ImageResource::getTexture() const
	{
		return getImage().getTexture();
	}


	const std::string ImageResource::getDisplayName() const
	{
		return mDisplayName;
	}

	bool ImageResource::init(InitResult& initResult)
	{
		if (!initResult.check(!mImagePath.empty(), "Imagepath not set"))
			return false;

		mPrevImage = mImage;
		mImage = new opengl::Image;

		if (!initResult.check(mImage->load(mImagePath), "Unable to load image from file"))
			return false;

		return true;
	}

	void ImageResource::finish(Resource::EFinishMode mode)
	{
		if (mode == Resource::EFinishMode::COMMIT)
		{
			if (mPrevImage != nullptr)
			{
				delete mPrevImage;
				mPrevImage = nullptr;
			}
		}
		else
		{
			assert(mode == Resource::EFinishMode::ROLLBACK);
			delete mImage;
			mImage = mPrevImage;
			mPrevImage = nullptr;
		}
	}

	const opengl::Image& ImageResource::getImage() const
	{
		assert(mImage != nullptr);
		return *mImage;
	}
	
	// Non const getter, following:
	opengl::BaseTexture& TextureResource::getTexture()
	{
		return const_cast<opengl::BaseTexture&>(static_cast<const TextureResource&>(*this).getTexture());
	}
	
}<|MERGE_RESOLUTION|>--- conflicted
+++ resolved
@@ -35,18 +35,7 @@
 		mTexture = new opengl::Texture2D;
 		mTexture->init();
 
-<<<<<<< HEAD
-		mTexture.allocate(mSettings);
-=======
-		opengl::Texture2DSettings settings;
-		settings.level = mLevel.getValue();
-		settings.internalFormat = mInternalFormat.getValue();
-		settings.width = mWidth.getValue();
-		settings.height = mHeight.getValue();
-		settings.format = mFormat.getValue();
-		settings.type = mType.getValue();
-		mTexture->allocate(settings);
->>>>>>> 88a74229
+		mTexture->allocate(mSettings);
 
 		return true;
 	}
