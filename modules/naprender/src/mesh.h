#pragma once

// Local Includes
#include "vertexattribute.h"

// External includes
#include <ngpumesh.h>
#include <memory>
#include <utility/dllexport.h>
#include <rtti/rttiobject.h>
#include <nap/objectptr.h>
#include <nap/configure.h>

namespace nap
{
	/**
	 * Helper struct for data that is common between MeshInstance and Mesh.
	 * Templatized as the ownership for vertex attributes is different between a MeshInstance and a Mesh:
	 *		- MeshInstance has ownership over the attributes through unique_ptrs.
	 *		- Mesh uses ObjectPtrs as the ResourceManager has ownership.
	 * 
	 * The difference in ownership is important as json-based data is owned by the resourceManager, whereas
	 * mesh data does not always originate from a json-based source, as is the case for procedural meshes
	 * and binary-based loading of meshes.
	 */
	template<typename VERTEX_ATTRIBUTE_PTR>
	struct MeshProperties
	{
		using VertexAttributeList = std::vector<VERTEX_ATTRIBUTE_PTR>;
		using IndexList = std::vector<unsigned int>;

		int								mNumVertices;
		opengl::EDrawMode				mDrawMode;
		VertexAttributeList				mAttributes;
		IndexList						mIndices;
	};

	// ObjectPtr based mesh properties, used in serializable Mesh format (json/binary)
	using RTTIMeshProperties = MeshProperties<ObjectPtr<BaseVertexAttribute>>;


	/**
	 * Represents a runtime version of a mesh. MeshInstance holds CPU data and can convert this data to 
	 * an opengl::GPUMesh. 
	 * A MeshInstance can be created in two ways:
	 *		1) Manually allocate a MeshInstance object, add attributes to it, and call the regular init() on it. 
	 *		   This is useful for creation of procedural meshes.
	 *      2) Initialize a MeshInstance object through the init() function that takes an RTTIMeshProperties struct.
	 *         This is intended for situations where the MeshInstance is created from an RTTI based object (either 
	 *         rtti-json or rtti-binary).
	 * 
	 * After the initial init() call, the GPU attributes are created and the mesh is updated. This means that the
	 * contents of the vertex attributes and the index buffer is uploaded to the GPU. If the contents of the vertex 
	 * attributes are filled in before calling init(), the mesh is fully up to date.
	 *
	 * It is also possible to update the mesh dynamically. The vertex attribute contents should be updated, followed by
	 * an update() call.
	 */
	class NAPAPI MeshInstance
	{
		RTTI_ENABLE()
	public:
		using VertexAttributeID = std::string;

		/**
		 * Known vertex attribute IDs in the system, used for loading/creating meshes with well-known attributes.
		 */
		struct VertexAttributeIDs
		{
			static const NAPAPI VertexAttributeID GetPositionName();	//< Default position vertex attribute name
			static const NAPAPI VertexAttributeID getNormalName();		//< Default normal vertex attribute name
			static const NAPAPI VertexAttributeID getTangentName();		//< Default tangent vertex attribute name
			static const NAPAPI VertexAttributeID getBitangentName();	//< Default bi-tangent vertex attribute name

			/**
			 * Returns the name of the vertex uv attribute based on the queried uv channel
			 * @param uvChannel: the uv channel index to query
			 * @return the name of the vertex attribute
			 */
			static const NAPAPI VertexAttributeID GetUVName(int uvChannel);

			/**
			 *	Returns the name of the vertex color attribute based on the queried uv channel
			 * @param colorChannel: the color channel index to query
			 * @return the name of the color vertex attribute
			 */
			static const NAPAPI VertexAttributeID GetColorName(int colorChannel);
		};

		// Default constructor
		MeshInstance() = default;

		// destructor
		virtual ~MeshInstance();

		/**
 		 * Builds a GPU mesh from the CPU mesh. Attribute information should be filled in prior to calling init().
		 * @param errorState Contains error information if an error occurred.
		 * @return True if succeeded, false on error.
		 */
		bool init(utility::ErrorState& errorState);

		/**
		 * Clones the RTTI based data but does not build a GPU mesh from it. Call init to upload
		 * the cloned data to the GPU. The cloned data is owned by MeshInstance
		 * @param meshProperties The RTTI mesh properties to clone into the mesh instance.
		 * @param errorState Contains error information if an error occurred.
		 * @return True if succeeded, false on error.
		 */
		void copyMeshProperties(RTTIMeshProperties& meshProperties);

		/**
		 * @return the opengl mesh that can be drawn to screen or buffer
		 */
		opengl::GPUMesh& getGPUMesh() const;

		/**
		 * Finds vertex attribute.
		 * @param id The name of the vertex attribute. For predefined vertex attributions like position, color etc, use the various MeshInstance::VertexAttributeIDs.
		 * @return Type safe vertex attribute if found, nullptr if not found or if there was a type mismatch.
		 */
		template<typename T>
		VertexAttribute<T>* findAttribute(const std::string& id);

		/**
		* Finds vertex attribute.
		* @param id The name of the vertex attribute. For predefined vertex attributions like position, color etc, use the various MeshInstance::VertexAttributeIDs.
		* @return Type safe vertex attribute if found, nullptr if not found or if there was a type mismatch.
		*/
		template<typename T>
		const VertexAttribute<T>* findAttribute(const std::string& id) const;

		/**
		 * Gets vertex attribute.
		 * @param id The name of the vertex attribute. For predefined vertex attributions like position, color etc, use the various MeshInstance::VertexAttributeIDs.
		 * @return Type safe vertex attribute. If not found or in case there is a type mismatch, the function asserts.
		 */
		template<typename T>
		VertexAttribute<T>& getAttribute(const std::string& id);

		/**
		* Gets vertex attribute.
		* @param id The name of the vertex attribute. For predefined vertex attributions like position, color etc, use the various MeshInstance::VertexAttributeIDs.
		* @return Type safe vertex attribute. If not found or in case there is a type mismatch, the function asserts.
		*/
		template<typename T>
		const VertexAttribute<T>& getAttribute(const std::string& id) const;

		/**
		 * Gets a vertex attribute or creates it if it does not exist. In case the attribute did exist, but with a different type, the function asserts.
		 * @param id The name of the vertex attribute. For predefined vertex attributions like position, color etc, use the various MeshInstance::VertexAttributeIDs.
		 * @return Type safe vertex attribute. 
		 */
		template<typename T>
		VertexAttribute<T>& getOrCreateAttribute(const std::string& id);

		/**
		 * Clears the list of indices. 
		 * Call either before init() or call update() to reflect the changes in the GPU buffer.
		 */
		void clearIndices()														{ mProperties.mIndices.clear(); }

		/**
	 	 * Reserves CPU memory for index list. GPU memory is reserved after update() is called.
		 * @param numIndices Amount of indices to reserve.
		 */
		void reserveVertices(size_t numVertices);

		/**
		 * Reserves CPU memory for index list. GPU memory is reserved after update() is called.
		 * @param numIndices Amount of indices to reserve.
		 */
		void reserveIndices(size_t numIndices);

		/**
		 * Adds a single index to the index CPU buffer. Use setIndices to add an entire list of indices.
		 * Call either before init() or call update() to reflect the changes in the GPU buffer.
		 * @param index Index to add.
		 */
		void addIndex(int index)												{ mProperties.mIndices.push_back(index); }

		/**
 		 * Adds a number of indices to the existing indices in the index CPU buffer. Use setIndices to replace
		 * the current indices with a new set of indices.
		 * Call either before init() or call update() to reflect the changes in the GPU buffer.
		 * @param indices List of indices to update.
		 * @param numIndices Number of indices in the list.
		 */
		void addIndices(uint32_t* indices, int numIndices);

		/**
		 * Adds a list of indices to the index CPU buffer.
		 * Call either before init() or call update() to reflect the changes in the GPU buffer.
		 * @param indices: array of indices to add.
		 * @param numIndices: number of indices in @indices.
		 */
		void setIndices(uint32_t* indices, int numIndices);

		/**
		 * @return if the mesh has indices associated with it
		 */
		bool hasIndices() const { return !(mProperties.mIndices.empty()); }

		/**
		 * @return the indices associated with this mesh. This array is empty
		 * if this mesh has no indices
		 */
		const std::vector<uint>& getIndices() const { return mProperties.mIndices; }

		/**
		 * Sets number of vertices. The amount of elements for each vertex buffer should be equal to
		 * the amount of vertices in the mesh.
		 * @param numVertices: amount of vertices in the mesh.
		 */
		void setNumVertices(int numVertices)									{ mProperties.mNumVertices = numVertices; }

		/**
		 * @return the total number of vertices associated with this mesh
		 */
		int getNumVertices() const												{ return mProperties.mNumVertices; }

		/**
		 * Sets Draw mode for this mesh
		 * @param drawMode: OpenGL draw mode.
		 */
		void setDrawMode(opengl::EDrawMode drawMode)							{ mProperties.mDrawMode = drawMode; }

		/**
		 * @return Draw mode for this mesh.
		 */
		opengl::EDrawMode getDrawMode() const									{ return mProperties.mDrawMode; }

		/**
<<<<<<< HEAD
		 * Uses the CPU mesh data to update the GPU mesh. Note that update() is called during init(),
		 * so this is only required if CPU data is modified after init().
=======
		 * @return if the mesh has indices associated with it
		 */
		bool hasIndices() const													{ return !(mProperties.mIndices.empty()); }

		/**
		 * @return the indices associated with this mesh. This array is empty if this mesh has no indices
		 */
		const std::vector<uint>& getIndices() const								{ return mProperties.mIndices; }

		/**
		 * @return the indices associated with this mesh. This array is empty if the mesh has no indices
		 */
		std::vector<uint>& getIndices()											{ return mProperties.mIndices; }

		/**
		 * Uses the CPU mesh data to update the GPU mesh. Note that update() is called during init().
		 * This call is therefore only required if CPU data is modified after init().
>>>>>>> 3fa128d7
		 * If there is a mismatch between vertex buffer, an error will be returned.
		 * @param errorState Contains error information if an error occurred.
		 * @return True if succeeded, false on error.		 
		 */
		bool update(utility::ErrorState& errorState);

	protected:
		bool initGPUData(utility::ErrorState& errorState);

	private:
		MeshProperties<std::unique_ptr<BaseVertexAttribute>>	mProperties;		///< CPU mesh data
		std::unique_ptr<opengl::GPUMesh>						mGPUMesh;			///< GPU mesh
	};


	/**
	 * Base class for each mesh resource. Every derived mesh should provide a MeshInstance class.
	 */
	class IMesh : public rtti::RTTIObject
	{
		RTTI_ENABLE(rtti::RTTIObject)

	public:
		virtual MeshInstance& getMeshInstance() = 0;
		virtual const MeshInstance& getMeshInstance() const = 0;
	};


	/**
	 * Serializable Mesh. This mesh can be used to either load from json or binary format.
	 * Notice that the rtti properties that are deserialized should remain constant, like 
	 * any other resource. To alter mesh data dynamically, use the MeshInstance that is returned from this
	 * object.
	 *
	 * The RTTI data in the Mesh can conveniently be used as a source to alter the MeshInstance's 
	 * contents. For instance, it is possible to copy the original data from the Mesh into the
	 * MeshInstance while making some modifications.
	 */
	class Mesh : public IMesh
	{
		RTTI_ENABLE(IMesh)
	public:

		/**
		 * Initialized the mesh instance.
		 * @param errorState Contains error information if an error occurred.
		 * @return True if succeeded, false on error.
		 */
		virtual bool init(utility::ErrorState& errorState) override;

		/**
		 * @return MeshInstance as created during init().
		 */
		virtual MeshInstance& getMeshInstance()	override		{ return mMeshInstance; }

		/**
		 * @return MeshInstance as created during init().
		 */
		virtual const MeshInstance& getMeshInstance() const	override { return mMeshInstance; }

		/**
		 * Finds vertex attribute.
		 * @param id The name of the vertex attribute. For predefined vertex attributions like position, color etc, use the various MeshInstance::VertexAttributeIDs.
		 * @return Type safe vertex attribute if found, nullptr if not found or if there was a type mismatch.
		 */
		template<typename T>
		const VertexAttribute<T>* FindAttribute(const std::string& id) const;

		/**
		 * Gets vertex attribute.
		 * @param id The name of the vertex attribute. For predefined vertex attributions like position, color etc, use the various MeshInstance::VertexAttributeIDs.
		 * @return Type safe vertex attribute. If not found or in case there is a type mismatch, the function asserts.
		 */
		template<typename T>
		const VertexAttribute<T>& GetAttribute(const std::string& id) const
		{
			const VertexAttribute<T>* attribute = FindAttribute<T>(id);
			assert(attribute != nullptr);
			return *attribute;
		}

		RTTIMeshProperties	mProperties;		///< RTTI mesh CPU data

	private:
		MeshInstance		mMeshInstance;		///< Runtime mesh instance
	};


	//////////////////////////////////////////////////////////////////////////
	// Template definitions
	//////////////////////////////////////////////////////////////////////////

	template<typename T>
	nap::VertexAttribute<T>* nap::MeshInstance::findAttribute(const std::string& id)
	{
		for (auto& attribute : mProperties.mAttributes)
			if (attribute->mAttributeID == id)
				return rtti_cast<VertexAttribute<T>>(attribute.get());
		return nullptr;
	}

	template<typename T>
	const VertexAttribute<T>* nap::MeshInstance::findAttribute(const std::string& id) const
	{
		for (auto& attribute : mProperties.mAttributes)
			if (attribute->mAttributeID == id)
			{
				assert(attribute->get_type().is_derived_from(RTTI_OF(VertexAttribute<T>)));
				return static_cast<VertexAttribute<T>*>(attribute.get());
			}
		return nullptr;
	}

	template<typename T>
	nap::VertexAttribute<T>& nap::MeshInstance::getAttribute(const std::string& id)
	{
		VertexAttribute<T>* attribute = findAttribute<T>(id);
		assert(attribute != nullptr);
		return *attribute;
	}

	template<typename T>
	const VertexAttribute<T>& nap::MeshInstance::getAttribute(const std::string& id) const
	{
		const VertexAttribute<T>* attribute = findAttribute<T>(id);
		assert(attribute != nullptr);
		return *attribute;
	}

	template<typename T>
	nap::VertexAttribute<T>& nap::MeshInstance::getOrCreateAttribute(const std::string& id)
	{
		for (auto& attribute : mProperties.mAttributes)
		{
			if (attribute->mAttributeID == id)
			{
				VertexAttribute<T>* result = rtti_cast<VertexAttribute<T>>(attribute.get());
				assert(result != nullptr); // Attribute found, but has wrong type!
				return *result;
			}
		}

		std::unique_ptr<VertexAttribute<T>> new_attribute = std::make_unique<VertexAttribute<T>>();
		new_attribute->mAttributeID = id;
		VertexAttribute<T>* result = new_attribute.get();
		mProperties.mAttributes.emplace_back(std::move(new_attribute));

		return *result;
	}

	template<typename T>
	const VertexAttribute<T>* nap::Mesh::FindAttribute(const std::string& id) const
	{
		for (auto& attribute : mProperties.mAttributes)
			if (attribute->mAttributeID == id)
				return static_cast<VertexAttribute<T>*>(attribute.get());

		return nullptr;
	}

} // nap
<|MERGE_RESOLUTION|>--- conflicted
+++ resolved
@@ -13,6 +13,48 @@
 
 namespace nap
 {
+	/**
+	* Known vertex attribute IDs in the system
+	* These vertex attribute identifiers are used for loading/creating meshes with well-known attributes.
+	*/
+	namespace VertexAttributeIDs
+	{
+		/**
+		* @return Default position vertex attribute name "Position"
+		*/
+		const NAPAPI std::string getPositionName();
+
+		/**
+		* @return Default normal vertex attribute name: "Normal"
+		*/
+		const NAPAPI std::string getNormalName();
+
+		/**
+		* @return Default tangent vertex attribute name: "Tangent"
+		*/
+		const NAPAPI std::string getTangentName();
+
+		/**
+		* @return Default bi-tangent vertex attribute name: "Bitangent"
+		*/
+		const NAPAPI std::string getBitangentName();
+
+		/**
+		* Returns the name of the vertex uv attribute based on the queried uv channel, ie: UV0, UV1 etc.
+		* @param uvChannel: the uv channel index to query
+		* @return the name of the vertex attribute
+		*/
+		const NAPAPI std::string getUVName(int uvChannel);
+
+		/**
+		* Returns the name of the vertex color attribute based on the queried color channel, ie: "Color0", "Color1" etc.
+		* @param colorChannel: the color channel index to query
+		* @return the name of the color vertex attribute
+		*/
+		const NAPAPI std::string GetColorName(int colorChannel);
+	};
+
+
 	/**
 	 * Helper struct for data that is common between MeshInstance and Mesh.
 	 * Templatized as the ownership for vertex attributes is different between a MeshInstance and a Mesh:
@@ -60,33 +102,6 @@
 	{
 		RTTI_ENABLE()
 	public:
-		using VertexAttributeID = std::string;
-
-		/**
-		 * Known vertex attribute IDs in the system, used for loading/creating meshes with well-known attributes.
-		 */
-		struct VertexAttributeIDs
-		{
-			static const NAPAPI VertexAttributeID GetPositionName();	//< Default position vertex attribute name
-			static const NAPAPI VertexAttributeID getNormalName();		//< Default normal vertex attribute name
-			static const NAPAPI VertexAttributeID getTangentName();		//< Default tangent vertex attribute name
-			static const NAPAPI VertexAttributeID getBitangentName();	//< Default bi-tangent vertex attribute name
-
-			/**
-			 * Returns the name of the vertex uv attribute based on the queried uv channel
-			 * @param uvChannel: the uv channel index to query
-			 * @return the name of the vertex attribute
-			 */
-			static const NAPAPI VertexAttributeID GetUVName(int uvChannel);
-
-			/**
-			 *	Returns the name of the vertex color attribute based on the queried uv channel
-			 * @param colorChannel: the color channel index to query
-			 * @return the name of the color vertex attribute
-			 */
-			static const NAPAPI VertexAttributeID GetColorName(int colorChannel);
-		};
-
 		// Default constructor
 		MeshInstance() = default;
 
@@ -199,13 +214,19 @@
 		/**
 		 * @return if the mesh has indices associated with it
 		 */
-		bool hasIndices() const { return !(mProperties.mIndices.empty()); }
+		bool hasIndices() const													{ return !(mProperties.mIndices.empty()); }
 
 		/**
 		 * @return the indices associated with this mesh. This array is empty
 		 * if this mesh has no indices
 		 */
-		const std::vector<uint>& getIndices() const { return mProperties.mIndices; }
+		const std::vector<uint>& getIndices() const								{ return mProperties.mIndices; }
+
+		/**
+		* @return the indices associated with this mesh. This array is empty
+		* if this mesh has no indices
+		*/
+		std::vector<uint>& getIndices()											{ return mProperties.mIndices; }
 
 		/**
 		 * Sets number of vertices. The amount of elements for each vertex buffer should be equal to
@@ -231,28 +252,8 @@
 		opengl::EDrawMode getDrawMode() const									{ return mProperties.mDrawMode; }
 
 		/**
-<<<<<<< HEAD
 		 * Uses the CPU mesh data to update the GPU mesh. Note that update() is called during init(),
 		 * so this is only required if CPU data is modified after init().
-=======
-		 * @return if the mesh has indices associated with it
-		 */
-		bool hasIndices() const													{ return !(mProperties.mIndices.empty()); }
-
-		/**
-		 * @return the indices associated with this mesh. This array is empty if this mesh has no indices
-		 */
-		const std::vector<uint>& getIndices() const								{ return mProperties.mIndices; }
-
-		/**
-		 * @return the indices associated with this mesh. This array is empty if the mesh has no indices
-		 */
-		std::vector<uint>& getIndices()											{ return mProperties.mIndices; }
-
-		/**
-		 * Uses the CPU mesh data to update the GPU mesh. Note that update() is called during init().
-		 * This call is therefore only required if CPU data is modified after init().
->>>>>>> 3fa128d7
 		 * If there is a mismatch between vertex buffer, an error will be returned.
 		 * @param errorState Contains error information if an error occurred.
 		 * @return True if succeeded, false on error.		 
