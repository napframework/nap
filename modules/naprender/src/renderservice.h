--- conflicted
+++ resolved
@@ -56,40 +56,27 @@
 			CPU = 4		///< CPU as graphics card
 		};
 
-<<<<<<< HEAD
 		/**
 		 * Supported queue families.
 		 */
 		struct QueueFamilyOptions
 		{
-			bool mGraphics	= true;		///< Graphics
+			bool mGraphics = true;		///< Graphics
 			bool mCompute = false;		///< Compute
-			bool mTransfer	= true;		///< Transfer
+			bool mTransfer = true;		///< Transfer
 		};
 
-		bool						mHeadless = false;														///< Property: 'Headless' Render without a window. Turning this on forbids the use of a nap::RenderWindow.
-		EPhysicalDeviceType			mPreferredGPU = EPhysicalDeviceType::Discrete;							///< Property: 'PreferredGPU' The preferred type of GPU to use. When unavailable, the first GPU in the list is selected.
-		bool						mEnableHighDPIMode = true;												///< Property: 'EnableHighDPI' If high DPI render mode is enabled, on by default
-		uint32						mVulkanVersionMajor = 1;												///< Property: 'VulkanMajor The major required vulkan API instance version.
-		uint32						mVulkanVersionMinor = 0;												///< Property: 'VulkanMinor' The minor required vulkan API instance version.
-		QueueFamilyOptions			mQueueFamilies = { };													///< Property: 'RequiredQueues' Required Vulkan queue family operations
-		std::vector<std::string>	mLayers = { "VK_LAYER_KHRONOS_validation" };							///< Property: 'Layers' Vulkan layers the engine tries to load in Debug mode. Warning is issued if the layer can't be loaded. Layers are disabled in release mode.
-		std::vector<std::string>	mAdditionalExtensions = { };											///< Property: 'Extensions' Additional required Vulkan device extensions
-		bool						mPrintAvailableLayers = false;											///< Property: 'ShowLayers' If all the available Vulkan layers are printed to console
-		bool						mPrintAvailableExtensions = false;										///< Property: 'ShowExtensions' If all the available Vulkan extensions are printed to console
-		uint32						mAnisotropicFilterSamples = 8;											///< Property: 'AnisotropicSamples' Default max number of anisotropic filter samples, can be overridden by a sampler if required.
-=======
 		bool						mHeadless = false;												///< Property: 'Headless' Render without a window. Turning this on forbids the use of a nap::RenderWindow.
 		EPhysicalDeviceType			mPreferredGPU = EPhysicalDeviceType::Discrete;					///< Property: 'PreferredGPU' The preferred type of GPU to use. When unavailable, the first GPU in the list is selected. 
 		bool						mEnableHighDPIMode = true;										///< Property: 'EnableHighDPI' If high DPI render mode is enabled, on by default
 		uint32						mVulkanVersionMajor = 1;										///< Property: 'VulkanMajor The major required vulkan API instance version.
 		uint32						mVulkanVersionMinor = 0;										///< Property: 'VulkanMinor' The minor required vulkan API instance version.
+		QueueFamilyOptions			mQueueFamilies = { };											///< Property: 'RequiredQueues' Required Vulkan queue family operations
 		std::vector<std::string>	mLayers = { "VK_LAYER_KHRONOS_validation" };			        ///< Property: 'Layers' Vulkan layers the engine tries to load in Debug mode. Warning is issued if the layer can't be loaded. Layers are disabled in release mode.
 		std::vector<std::string>	mAdditionalExtensions = { };									///< Property: 'Extensions' Additional required Vulkan device extensions
 		bool						mPrintAvailableLayers = false;									///< Property: 'ShowLayers' If all the available Vulkan layers are printed to console
 		bool						mPrintAvailableExtensions = false;								///< Property: 'ShowExtensions' If all the available Vulkan extensions are printed to console
 		uint32						mAnisotropicFilterSamples = 8;									///< Property: 'AnisotropicSamples' Default max number of anisotropic filter samples, can be overridden by a sampler if required.
->>>>>>> aaf49640
 		virtual rtti::TypeInfo		getServiceType() const override { return RTTI_OF(RenderService); }
 	};
 
