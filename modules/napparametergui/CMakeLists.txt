# Exclude for Android
if(ANDROID)
    return()
endif()

project(mod_napparametergui)

# add all cpp files to SOURCES
file(GLOB_RECURSE SOURCES src/*.cpp src/*.h)

# Get our NAP modules dependencies from module.json
module_json_to_cmake()

# package find should go here

# LIBRARY

# compile shared lib as target
add_library(${PROJECT_NAME} SHARED ${SOURCES})
set_target_properties(${PROJECT_NAME} PROPERTIES FOLDER Modules)
# Remove lib prefix on Unix libraries
set_target_properties(${PROJECT_NAME} PROPERTIES PREFIX "")

# add include dirs
target_include_directories(${PROJECT_NAME} PUBLIC src)

# preprocessor
target_compile_definitions(${PROJECT_NAME} PRIVATE NAP_SHARED_LIBRARY)

# link with external libs
if(NOT WIN32)
	target_compile_definitions(${PROJECT_NAME} PUBLIC HAVE_CONFIG_H)
endif()

target_link_libraries(${PROJECT_NAME} ${DEPENDENT_NAP_MODULES} napcore)

# Deploy module.json as MODULENAME.json alongside module post-build
copy_module_json_to_bin()

# Package into platform release
if(APPLE)
<<<<<<< HEAD
    # A temporary ugly fix for inter-dependent modules and their RPATHs on macOS. NAP-225.
    set(MACOS_EXTRA_RPATH_RELEASE ../../../../thirdparty/FreeImage/lib)
    list(APPEND MACOS_EXTRA_RPATH_RELEASE ../../../../thirdparty/assimp/lib)
    set(MACOS_EXTRA_RPATH_DEBUG ${MACOS_EXTRA_RPATH_RELEASE})
endif()    
=======
    # A temporary ugly fix for inter-dependent modules and their RPATHs on macOS.  NAP-225.
    set(MACOS_EXTRA_RPATH_RELEASE ../../../../thirdparty/FreeImage/lib)
    set(MACOS_EXTRA_RPATH_DEBUG ${MACOS_EXTRA_RPATH_RELEASE})
elseif(UNIX)
    set(LINUX_EXTRA_RPATH ../../../../thirdparty/glew/lib)
endif()
>>>>>>> c1d93ffc
package_module()

# Package information 3rd party database should go here<|MERGE_RESOLUTION|>--- conflicted
+++ resolved
@@ -39,20 +39,11 @@
 
 # Package into platform release
 if(APPLE)
-<<<<<<< HEAD
     # A temporary ugly fix for inter-dependent modules and their RPATHs on macOS. NAP-225.
     set(MACOS_EXTRA_RPATH_RELEASE ../../../../thirdparty/FreeImage/lib)
     list(APPEND MACOS_EXTRA_RPATH_RELEASE ../../../../thirdparty/assimp/lib)
     set(MACOS_EXTRA_RPATH_DEBUG ${MACOS_EXTRA_RPATH_RELEASE})
 endif()    
-=======
-    # A temporary ugly fix for inter-dependent modules and their RPATHs on macOS.  NAP-225.
-    set(MACOS_EXTRA_RPATH_RELEASE ../../../../thirdparty/FreeImage/lib)
-    set(MACOS_EXTRA_RPATH_DEBUG ${MACOS_EXTRA_RPATH_RELEASE})
-elseif(UNIX)
-    set(LINUX_EXTRA_RPATH ../../../../thirdparty/glew/lib)
-endif()
->>>>>>> c1d93ffc
 package_module()
 
 # Package information 3rd party database should go here