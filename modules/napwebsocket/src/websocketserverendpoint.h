--- conflicted
+++ resolved
@@ -164,30 +164,6 @@
 		 */
 		bool acceptsNewConnections();
 
-<<<<<<< HEAD
-	private:
-		wspp::ServerEndPoint mEndPoint;											///< The websocketpp server end-point
-		uint32 mLogLevel = 0;													///< Converted library log level
-		uint32 mAccessLogLevel = 0;												///< Log client / server connection data
-		std::future<void> mServerTask;											///< The background server thread
-		std::vector<wspp::ConnectionPtr> mConnections;							///< List of all active connections
-
-		std::mutex mListenerMutex;
-		std::vector<IWebSocketServer*> mListeners;
-
-=======
-		// Triggered when a new client connection is opened. Including client web-socket connection.
-		nap::Signal<const WebSocketConnection&> connectionOpened;
-		
-		// Triggered when a client connection closed. Including client web-socket connection, close code and reason.
-		nap::Signal<const WebSocketConnection&, int, const std::string&> connectionClosed;
-
-		// Triggered when a client connection failed to establish. Including client web-socket connection, failure code and reason.
-		nap::Signal<const WebSocketConnection&, int, const std::string&> connectionFailed;
-
-		// Triggered when a new message from a client is received. Including client web-socket connection and message.
-		nap::Signal<const WebSocketConnection&, const WebSocketMessage&> messageReceived;
-
 		EAccessMode mMode = EAccessMode::EveryOne;							///< Property: "AccessMode" client connection access mode.
 		int mConnectionLimit = -1;											///< Property: "ConnectionLimit" number of allowed client connections at once, -1 = no limit
 		int mPort = 80;														///< Property: "Port" to open and listen to for client requests.
@@ -198,7 +174,9 @@
 		std::string mAccessAllowControlOrigin = "*";						///< Property: "AllowControlOrigin" Access-Control-Allow-Origin response header value. Indicates if the server response can be shared with request code from the given origin.
 
 	private:
->>>>>>> d8f4fc37
+		std::mutex mListenerMutex;
+		std::vector<IWebSocketServer*> mListeners;
+
 		/**
 		 * Runs the end point in a background thread until stopped.
 		 */
