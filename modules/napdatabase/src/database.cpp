--- conflicted
+++ resolved
@@ -36,11 +36,7 @@
 			return false;
 		}
 
-<<<<<<< HEAD
-		if (!errorState.check(sqlite3_exec(mDatabase, "PRAGMA synchronous = OFF", nullptr, nullptr, &errorMessage) == SQLITE_OK, "Failed to set journal mode: %s", errorMessage != nullptr ? errorMessage : "Unknown error"))
-=======
-		if (!errorState.check(sqlite3_exec(mDatabase, "PRAGMA synchronous = 0", nullptr, nullptr, &errorMessage) == SQLITE_OK, "Failed to set synchronous mode: %s", errorMessage != nullptr ? errorMessage : "Unknown error"))
->>>>>>> e36cb15d
+		if (!errorState.check(sqlite3_exec(mDatabase, "PRAGMA synchronous = OFF", nullptr, nullptr, &errorMessage) == SQLITE_OK, "Failed to set synchronous mode: %s", errorMessage != nullptr ? errorMessage : "Unknown error"))
 		{
 			sqlite3_free(errorMessage);
 			return false;
