/* This Source Code Form is subject to the terms of the Mozilla Public
 * License, v. 2.0. If a copy of the MPL was not distributed with this
 * file, You can obtain one at https://mozilla.org/MPL/2.0/. */

// Local includes
#include "calendar.h"

// External includes
#include <rtti/rttiutilities.h>
#include <utility/fileutils.h>
#include <rtti/jsonwriter.h>
#include <rtti/jsonreader.h>
#include <rtti/defaultlinkresolver.h>
#include <fstream>
#include <nap/logger.h>

RTTI_BEGIN_CLASS_NO_DEFAULT_CONSTRUCTOR(nap::ICalendar)
RTTI_END_CLASS

// nap::calendar run time class definition 
RTTI_BEGIN_CLASS_NO_DEFAULT_CONSTRUCTOR(nap::Calendar)
	RTTI_CONSTRUCTOR(nap::Core&)
	RTTI_PROPERTY("Items",			&nap::Calendar::mItems,			nap::rtti::EPropertyMetaData::Required | nap::rtti::EPropertyMetaData::Embedded)
	RTTI_PROPERTY("AllowFailure",	&nap::Calendar::mAllowFailure,	nap::rtti::EPropertyMetaData::Default)
RTTI_END_CLASS

// calendar instance run time class definition
RTTI_BEGIN_CLASS_NO_DEFAULT_CONSTRUCTOR(nap::CalendarInstance)
	RTTI_CONSTRUCTOR(nap::Core&)
RTTI_END_CLASS

//////////////////////////////////////////////////////////////////////////


namespace nap
{
	//////////////////////////////////////////////////////////////////////////
	// ICalendar
	//////////////////////////////////////////////////////////////////////////

	ICalendar::ICalendar(nap::Core& core) : mCore(core) {  }


	//////////////////////////////////////////////////////////////////////////
	// Calendar
	//////////////////////////////////////////////////////////////////////////

	Calendar::Calendar(nap::Core& core) : ICalendar(core) { }


	Calendar::~Calendar()
	{
		mInstance.reset(nullptr);
	}


	bool Calendar::init(utility::ErrorState& errorState)
	{
		// Create and initialize instance
		mInstance = std::make_unique<CalendarInstance>(mCore);
		if (!mInstance->init(mID.c_str(), mAllowFailure, mItems, errorState))
			return false;

		return true;
	}


	//////////////////////////////////////////////////////////////////////////
	// Instance
	//////////////////////////////////////////////////////////////////////////

	nap::CalendarInstance::CalendarInstance(nap::Core& core) : mCore(core)
	{ }


	bool CalendarInstance::init(const std::string& name, bool allowFailure, CalendarItemList items, utility::ErrorState& error)
	{
		// Calendar name
		if (!error.check(!name.empty(), "No calendar name specified"))
			return false;
		mName = name;

		// Get calendar path
		std::string path = utility::stringFormat("%s/%s/%s.json", mCore.getProjectInfo()->getDataDirectory().c_str(),
			calendarDirectory, getName().c_str());
		mPath = utility::toComparableFilename(path);

		bool load_succes = false;

		// Load calendar if file exists
		if (utility::fileExists(mPath))
		{
<<<<<<< HEAD
			load_succes = load(error);
		}

		if(!load_succes)
		{
			// bail if we are not allowed to fail
			if(!allowFailure)
			{
				error.fail("Failed to load calendar: %s", mPath.c_str());
=======
			if (load(error))
				return true;

			if (!allowFailure)
>>>>>>> 80c04326
				return false;
			}

			// Loads defaults if failure is allowed
			nap::Logger::warn("Unable to load calendar: %s, %s", mPath.c_str(), error.toString().c_str());
			nap::Logger::warn("Loading calendar defaults");

			// load default
			mItems.clear();
			mItems.reserve(items.size());
			for (const auto& item : items)
			{
				mItems.emplace_back(rtti::cloneObject(*item, mCore.getResourceManager()->getFactory()));
			}
		}

		return true;
	}


	bool CalendarInstance::removeItem(const std::string& id)
	{
		auto found_it = std::find_if(mItems.begin(), mItems.end(), [&](const auto& it)
		{
		  return it->mID == id;
		});

		if (found_it != mItems.end())
		{
			itemRemoved.trigger(**found_it);
			mItems.erase(found_it);
			return true;
		}
		return false;
	}


	void CalendarInstance::addItem(std::unique_ptr<CalendarItem> item)
	{
		mItems.emplace_back(std::move(item));
		itemAdded.trigger(*mItems.back());
	}


	nap::CalendarItem* CalendarInstance::findByID(const std::string& id)
	{
		auto found_it = std::find_if(mItems.begin(), mItems.end(), [&](const auto& it)
		{
		  return it->mID == id;
		});
		return found_it != mItems.end() ? (*found_it).get() : nullptr;
	}


	nap::CalendarItem* CalendarInstance::findByTitle(const std::string& title)
	{
		auto found_it = std::find_if(mItems.begin(), mItems.end(), [&](const auto& it)
		{
		  return it->mTitle == title;
		});
		return found_it != mItems.end() ? (*found_it).get() : nullptr;
	}


	bool nap::CalendarInstance::load(utility::ErrorState& error)
	{
		nap::Logger::info("loading calendar: %s", getPath().c_str());
		rtti::DeserializeResult result;
		rtti::Factory& factory = mCore.getResourceManager()->getFactory();

		// Read file
		if (!deserializeJSONFile(
			getPath(), rtti::EPropertyValidationMode::DisallowMissingProperties,
			rtti::EPointerPropertyMode::OnlyRawPointers,
			factory, result, error))
			return false;

		// Resolve links
		if (!rtti::DefaultLinkResolver::sResolveLinks(result.mReadObjects, result.mUnresolvedPointers, error))
			return false;

		// Move objects
		mItems.clear();
		mItems.reserve(result.mReadObjects.size());
		for (auto& item : result.mReadObjects)
		{
			std::unique_ptr<CalendarItem> calendar_item = rtti_cast<CalendarItem>(item);
			if (calendar_item == nullptr)
			{
				assert(false);
				continue;
			}
			mItems.emplace_back(std::move(calendar_item));
		}
		return true;
	}


	bool nap::CalendarInstance::save(utility::ErrorState& error)
	{
		nap::rtti::ObjectList resources;
		resources.reserve(mItems.size());
		for (auto& item : mItems)
			resources.emplace_back(item.get());

		// Serialize current set of parameters to json
		rtti::JSONWriter writer;
		if (!rtti::serializeObjects(resources, writer, error))
			return false;

		// Make sure we can write to the directory
		std::string storage_dir = utility::getFileDir(getPath());
		if (!utility::dirExists(storage_dir))
		{
			if (!error.check(utility::makeDirs(storage_dir), "unable to create directory : %s", calendarDirectory))
				return false;
		}

		// Open output file
		std::ofstream output(getPath(), std::ios::binary | std::ios::out);
		if (!error.check(output.is_open() && output.good(), "Failed to open %s for writing", getPath().c_str()))
			return false;

		// Write to disk
		std::string json = writer.GetJSON();
		output.write(json.data(), json.size());
		return true;
	}
}<|MERGE_RESOLUTION|>--- conflicted
+++ resolved
@@ -85,43 +85,27 @@
 			calendarDirectory, getName().c_str());
 		mPath = utility::toComparableFilename(path);
 
-		bool load_succes = false;
-
 		// Load calendar if file exists
 		if (utility::fileExists(mPath))
 		{
-<<<<<<< HEAD
-			load_succes = load(error);
-		}
-
-		if(!load_succes)
-		{
-			// bail if we are not allowed to fail
-			if(!allowFailure)
-			{
-				error.fail("Failed to load calendar: %s", mPath.c_str());
-=======
 			if (load(error))
 				return true;
 
 			if (!allowFailure)
->>>>>>> 80c04326
 				return false;
-			}
 
 			// Loads defaults if failure is allowed
 			nap::Logger::warn("Unable to load calendar: %s, %s", mPath.c_str(), error.toString().c_str());
 			nap::Logger::warn("Loading calendar defaults");
-
-			// load default
-			mItems.clear();
-			mItems.reserve(items.size());
-			for (const auto& item : items)
-			{
-				mItems.emplace_back(rtti::cloneObject(*item, mCore.getResourceManager()->getFactory()));
-			}
-		}
-
+		}
+
+		// Otherwise load default
+		mItems.clear();
+		mItems.reserve(items.size());
+		for (const auto& item : items)
+		{
+			mItems.emplace_back(rtti::cloneObject(*item, mCore.getResourceManager()->getFactory()));
+		}
 		return true;
 	}
 
