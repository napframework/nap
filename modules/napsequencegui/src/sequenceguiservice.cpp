--- conflicted
+++ resolved
@@ -165,7 +165,6 @@
 			errorState.fail("Error registering track view factory function");
 			return false;
 		}
-
 		return true;
 	}
 
@@ -296,22 +295,11 @@
 	void SequenceGUIService::getDependentServices(std::vector<rtti::TypeInfo>& dependencies)
 	{
 	    dependencies.emplace_back(RTTI_OF(SequenceService));
-<<<<<<< HEAD
-		dependencies.emplace_back(RTTI_OF(IMGuiService));
-=======
         dependencies.emplace_back(RTTI_OF(IMGuiService));
->>>>>>> b5d0c5bf
 	}
 
 
 	nap::IMGuiService& SequenceGUIService::getGui()
-	{
-		assert(mGuiService != nullptr);
-		return *mGuiService;
-	}
-
-
-	const nap::IMGuiService& SequenceGUIService::getGui() const
 	{
 		assert(mGuiService != nullptr);
 		return *mGuiService;
