/* This Source Code Form is subject to the terms of the Mozilla Public
 * License, v. 2.0. If a copy of the MPL was not distributed with this
 * file, You can obtain one at https://mozilla.org/MPL/2.0/. */

// Local includes
#include "sequencetrackview.h"
#include "sequenceeditorgui.h"
#include "sequenceeditorguiactions.h"

// External Includes
#include <imgui/imgui.h>
#include <iomanip>
#include <imguiutils.h>

using namespace nap::sequenceguiactions;

namespace nap
{
	SequenceTrackView::SequenceTrackView(SequenceEditorGUIView& view, SequenceEditorGUIState& state) :
		mView(view), mState(state), mService(view.getService())
	{

	}


	static bool vector_getter(void* vec, int idx, const char** out_text)
	{
		auto& vector = *static_cast<std::vector<std::string>*>(vec);
		if (idx < 0 || idx >= static_cast<int>(vector.size())) { return false; }
		*out_text = vector.at(idx).c_str();
		return true;
	}


	bool SequenceTrackView::Combo(const char* label, int* currIndex, std::vector<std::string>& values)
	{
		if (values.empty()) { return false; }
		return ImGui::Combo(label, currIndex, vector_getter,
			static_cast<void*>(&values), values.size());
	}


	bool SequenceTrackView::ListBox(const char* label, int* currIndex, std::vector<std::string>& values)
	{
		if (values.empty()) { return false; }
		return ImGui::ListBox(label, currIndex, vector_getter,
			static_cast<void*>(&values), values.size());
	}


	std::string SequenceTrackView::formatTimeString(double time)
	{
		int hours = (int)(time / 3600.0f);
		int minutes = (int)(time / 60.0f) % 60;
		int seconds = (int)time % 60;
		int milliseconds = (int)(time * 100.0f) % 100;

		return hours == 0 ? utility::stringFormat("%.02d:%.02d:%.02d", minutes, seconds, milliseconds) :
			utility::stringFormat("%.02d:%.02d:%.02d:%.02d", hours, minutes, seconds, milliseconds);
	}


	void SequenceTrackView::showInspector(const SequenceTrack& track)
	{
		bool delete_track = false;
		bool move_track_up = false;
		bool move_track_down = false;

		// begin inspector
		std::ostringstream inspector_id_stream;
		inspector_id_stream << track.mID << "inspector";
		std::string inspector_id = inspector_id_stream.str();

		// manually set the cursor position before drawing new track window
		ImVec2 cursor_pos = ImGui::GetCursorPos();

		// manually set the cursor position before drawing inspector
		ImVec2 inspector_cursor_pos = cursor_pos;

		// draw inspector window
		float offset = 5.0f * mState.mScale;
		if (ImGui::BeginChild(	inspector_id.c_str(), // id
                                { mState.mInspectorWidth , mState.mTrackHeight + offset }, // size
                                false, // no border
                                ImGuiWindowFlags_NoMove)) // window flags
		{
            // push track id
            ImGui::PushID(track.mID.c_str());

			// obtain drawlist
			ImDrawList* draw_list = ImGui::GetWindowDrawList();

			// store window size and position
			const ImVec2 window_pos = ImGui::GetWindowPos();
			const ImVec2 window_size = ImGui::GetWindowSize();

			// draw background & box
			draw_list->AddRectFilled
			(
				window_pos,
				{window_pos.x + window_size.x - offset, window_pos.y + mState.mTrackHeight },
				mService.getColors().mDark
			);
			draw_list->AddRect
			(
				window_pos,
				{window_pos.x + window_size.x - offset, window_pos.y + mState.mTrackHeight },
				mService.getColors().mFro3
			);

            /**
             * Helper function for offsetting inspector
             */
            static std::function<ImVec2(float)> offset_inspector = [](float offset)
            {
                ImVec2 inspector_cursor_pos = ImGui::GetCursorPos();
                inspector_cursor_pos.x += offset;
                inspector_cursor_pos.y += offset;
                ImGui::SetCursorPos(inspector_cursor_pos);

                return inspector_cursor_pos;
            };

			// offset inspector cursor
			inspector_cursor_pos = offset_inspector(offset);

			// scale down everything
			float global_scale = 0.25f;
			ImGui::GetStyle().ScaleAllSizes(global_scale);

            // show name label
            std::string name_copy = track.mName;
            name_copy.resize(32);
            ImGui::PushID("name_label");
            if(ImGui::InputText("", &name_copy[0], 32))
            {
                mState.mAction = createAction<ChangeTrackName>(track.mID, name_copy);
            }
            ImGui::PopID();

            // offset inspector cursor
            inspector_cursor_pos = offset_inspector(offset);

			// show inspector content
			showInspectorContent(track);

			ImGui::Spacing();
<<<<<<< HEAD
			ImGui::SetCursorPosX(ImGui::GetCursorPosX() + offset);
			ImGui::SetCursorPosY(ImGui::GetCursorPosY() + offset);
			float btn_scale = 8.0f * mState.mScale;
			auto& gui = mService.getGui();
			if (ImGui::ImageButton(gui.getIcon(icon::sequencer::up), { btn_scale, btn_scale}))
=======

            // offset inspector cursor
            inspector_cursor_pos = offset_inspector(offset);

			// when we delete a track, we don't immediately call the controller because we are iterating track atm
			if (ImGui::SmallButton("Delete"))
			{
				delete_track = true;
			}

			// show up & down buttons
			ImGui::Spacing();

            // offset inspector cursor
            inspector_cursor_pos = offset_inspector(offset);

			if(ImGui::SmallButton("Up"))
>>>>>>> b5d0c5bf
			{
				move_track_up = true;
			}
			if (ImGui::IsItemHovered()) ImGui::SetTooltip("Move track up");
			ImGui::SameLine();
			if (ImGui::ImageButton(gui.getIcon(icon::sequencer::down), {btn_scale, btn_scale}))
			{
				move_track_down = true;
			}
			if (ImGui::IsItemHovered()) ImGui::SetTooltip("Move track down");
			ImGui::SameLine();
			if (ImGui::ImageButton(gui.getIcon(icon::cancel), {btn_scale, btn_scale}))
			{
				delete_track = true;
			}
			if (ImGui::IsItemHovered()) ImGui::SetTooltip("Delete track");

			// pop scale
			ImGui::GetStyle().ScaleAllSizes(1.0f / global_scale);

            // pop id
            ImGui::PopID();
		}
		ImGui::EndChild();

		ImGui::SetCursorPos(cursor_pos);

        /**
         * Create necessary action handled by GUI after it's done drawing
         */
		if (delete_track)
        {
            mState.mAction = createAction<DeleteTrack>(track.mID);
        }
		if(move_track_up)
		{
            mState.mAction = createAction<MoveTrackUp>(track.mID);
		}
		if(move_track_down)
		{
            mState.mAction = createAction<MoveTrackDown>(track.mID);
		}
	}


	void SequenceTrackView::showTrack(const SequenceTrack& track)
	{
		ImVec2 cursor_pos = ImGui::GetCursorPos();
		float offset = 5.0f * mState.mScale;
		const ImVec2 window_cursor_pos = { cursor_pos.x + offset, cursor_pos.y };

		ImGui::SetCursorPos(window_cursor_pos);

		// begin track
		if (ImGui::BeginChild(
			track.mID.c_str(), // id
			{ mState.mTimelineWidth + offset, mState.mTrackHeight + (10.0f * mState.mScale) }, // size
			false, // no border
			ImGuiWindowFlags_NoMove)) // window flags
		{
			// push id
			ImGui::PushID(track.mID.c_str());

			// get window drawlist
			ImDrawList* draw_list = ImGui::GetWindowDrawList();

			// get current imgui cursor position
			cursor_pos = ImGui::GetCursorPos();

			// get window position
			ImVec2 window_top_left = ImGui::GetWindowPos();

			// calc beginning of timeline graphic
			ImVec2 trackTopLeft = { window_top_left.x + cursor_pos.x, window_top_left.y + cursor_pos.y };

			// draw background of track
			draw_list->AddRectFilled(
				trackTopLeft, // top left position
				{ trackTopLeft.x + mState.mTimelineWidth, trackTopLeft.y + mState.mTrackHeight }, // bottom right position
				mService.getColors().mDark); // color

			// draw border of track
			draw_list->AddRect(
				trackTopLeft, // top left position
				{ trackTopLeft.x + mState.mTimelineWidth, trackTopLeft.y + mState.mTrackHeight }, // bottom right position
				mService.getColors().mFro3); // color

			// draw timestamp every 100 pixels
			const float timestamp_interval = 100.0f;
			int steps = mState.mTimelineWidth / timestamp_interval;

			int i = ( math::max<int>(mState.mScroll.x - mState.mInspectorWidth + (100.0f * mState.mScale), 0) / timestamp_interval);
			for (;i < steps; i++)
			{
				if(i==0) // ignore first timestamp since it will hide window left border
					continue;

				ImVec2 pos = { trackTopLeft.x + i * timestamp_interval, trackTopLeft.y };

				if (pos.x > 0.0f )
				{
					draw_list->AddLine(pos, { pos.x, pos.y + mState.mTrackHeight }, mService.getColors().mBack);

					if(pos.x > mState.mWindowPos.x + mState.mScroll.x + mState.mWindowSize.x)
					{
						break;
					}
				}
			}

			mState.mMouseCursorTime = (mState.mMousePos.x - trackTopLeft.x) / mState.mStepSize;

			showTrackContent(track, trackTopLeft);

			// pop id
			ImGui::PopID();
		}

		ImGui::EndChild();
		ImGui::SetCursorPos({cursor_pos.x, cursor_pos.y } );
	}


	void SequenceTrackView::handleActions()
	{
		// check if there is a track action
		if(mState.mAction.get()->get_type().is_derived_from<TrackAction>())
		{
			// get derived track action
			assert(mState.mAction.get()->get_type().is_derived_from<TrackAction>());
			const auto* track_action = static_cast<const TrackAction*>(mState.mAction.get());

			// find the track this track action belongs to
			const auto& sequence = getEditor().mSequencePlayer->getSequenceConst();
			for(const auto& track : sequence.mTracks)
			{
				const auto* track_ptr = track.get();
				if(track_ptr->mID == track_action->mTrackID)
				{
					// does the track type match for this view?
					rtti::TypeInfo view_type_for_track = mService.getViewTypeForTrackType(track_ptr->get_type());
					rtti::TypeInfo current_view_type = get_type();

					if(view_type_for_track == current_view_type)
					{
						// handle any action if necessary
						auto it = mActionHandlers.find(mState.mAction.get()->get_type());
						if(it != mActionHandlers.end())
						{
							it->second();
						}
					}

					break;
				}
			}
		}
	}


	const SequencePlayer& SequenceTrackView::getPlayer() { return *mView.mEditor.mSequencePlayer.get(); }

	
	SequenceEditor& SequenceTrackView::getEditor() { return mView.mEditor; }


	void SequenceTrackView::registerActionHandler(const rttr::type& type, const std::function<void()>& handler)
	{
		// Assert is triggered when element with same key already exists
		auto it = mActionHandlers.emplace(std::make_pair(type, handler));
		assert(it.second);
	}
}<|MERGE_RESOLUTION|>--- conflicted
+++ resolved
@@ -145,47 +145,27 @@
 			showInspectorContent(track);
 
 			ImGui::Spacing();
-<<<<<<< HEAD
+
+			// delete track button
+			ImGui::Spacing();
 			ImGui::SetCursorPosX(ImGui::GetCursorPosX() + offset);
 			ImGui::SetCursorPosY(ImGui::GetCursorPosY() + offset);
-			float btn_scale = 8.0f * mState.mScale;
+			float btn_scale = 12.0f * mState.mScale;
 			auto& gui = mService.getGui();
-			if (ImGui::ImageButton(gui.getIcon(icon::sequencer::up), { btn_scale, btn_scale}))
-=======
-
-            // offset inspector cursor
-            inspector_cursor_pos = offset_inspector(offset);
-
-			// when we delete a track, we don't immediately call the controller because we are iterating track atm
-			if (ImGui::SmallButton("Delete"))
+			if (ImGui::ImageButton(gui.getIcon(icon::sequencer::up), { btn_scale, btn_scale }, "Move track up"))
+			{
+				move_track_up = true;
+			}
+			ImGui::SameLine();
+			if (ImGui::ImageButton(gui.getIcon(icon::sequencer::down), { btn_scale, btn_scale }, "Move track down"))
+			{
+				move_track_down = true;
+			}
+			ImGui::SameLine();
+			if (ImGui::ImageButton(gui.getIcon(icon::cancel), { btn_scale, btn_scale }, "Delete track"))
 			{
 				delete_track = true;
 			}
-
-			// show up & down buttons
-			ImGui::Spacing();
-
-            // offset inspector cursor
-            inspector_cursor_pos = offset_inspector(offset);
-
-			if(ImGui::SmallButton("Up"))
->>>>>>> b5d0c5bf
-			{
-				move_track_up = true;
-			}
-			if (ImGui::IsItemHovered()) ImGui::SetTooltip("Move track up");
-			ImGui::SameLine();
-			if (ImGui::ImageButton(gui.getIcon(icon::sequencer::down), {btn_scale, btn_scale}))
-			{
-				move_track_down = true;
-			}
-			if (ImGui::IsItemHovered()) ImGui::SetTooltip("Move track down");
-			ImGui::SameLine();
-			if (ImGui::ImageButton(gui.getIcon(icon::cancel), {btn_scale, btn_scale}))
-			{
-				delete_track = true;
-			}
-			if (ImGui::IsItemHovered()) ImGui::SetTooltip("Delete track");
 
 			// pop scale
 			ImGui::GetStyle().ScaleAllSizes(1.0f / global_scale);
