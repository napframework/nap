--- conflicted
+++ resolved
@@ -1620,12 +1620,13 @@
 	}
 
 
-<<<<<<< HEAD
+
 	void CurveSegmentClipboard::changeTrackID(const std::string& newTrackID)
 	{
 		mTrackID = newTrackID;
 	}
-=======
+
+
     void SequenceCurveTrackView::handleLoadPresetPopup()
     {
         if (mState.mAction->isAction<ShowLoadPresetPopup>())
@@ -1730,5 +1731,4 @@
             }
         }
     }
->>>>>>> 9cce834a
 }
