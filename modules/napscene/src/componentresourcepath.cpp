--- conflicted
+++ resolved
@@ -4,7 +4,7 @@
 namespace nap
 {
 	ComponentResourcePath::ComponentResourcePath(const Entity& root) :
-			mRoot(&root)
+		mRoot(&root)
 	{
 	}
 
@@ -35,19 +35,12 @@
 	}
 
 
-	bool ComponentResourcePath::fromString(const Entity& root, const std::string& path, ComponentResourcePath& resolvedPath,
-									  utility::ErrorState& errorState)
+	bool ComponentResourcePath::fromString(const Entity& root, const std::string& path, ComponentResourcePath& resolvedPath, utility::ErrorState& errorState)
 	{
 		// Split the path into its components
 		std::vector<std::string> path_components;
 		utility::splitString(path, '/', path_components);
 
-<<<<<<< HEAD
-		// The path consists out of multiple elements,
-		// indicating either a relative or absolute path to a component instance.
-		// We need to determine the entity that the path 'starts' at so that we can resolve the rest
-=======
->>>>>>> 40c08feb
 		const Entity* current_entity = nullptr;
 		const std::string& root_element = path_components[0];
 
@@ -59,10 +52,8 @@
 		resolvedPath = ComponentResourcePath(root);
 
 		current_entity = &root;
-
-		// Now resolve the rest of the path. Note that we iterate from the second element
-		// (because we've already processed the root) to the second-to-last element
-		// (because the last element specifies the component we're looking for )
+	
+		// Now resolve the rest of the path. Note that we iterate from the second element (because we've already processed the root) to the second-to-last element (because the last element specifies the component we're looking for )
 		for (int index = 1; index < path_components.size() - 1; ++index)
 		{
 			const std::string& part = path_components[index];
@@ -82,81 +73,6 @@
 			// Find all child entities matching the ID
 			struct MatchingChild
 			{
-<<<<<<< HEAD
-				// If we encountered a non-relative component,
-				// we need to look for a child entity of the current entity that matches the child specifier
-
-				// Split the child specifier on ':'.
-				// Note that the ':' is optional and is only used to disambguate between multiple children
-				std::vector<std::string> element_parts;
-				utility::splitString(part, ':', element_parts);
-				if (!errorState.check(element_parts.size() <= 2,
-									  "Error resolving ComponentPtr with path %s: "
-									  "path contains a child specifier with an invalid format (multiple colons found)",
-									  path.c_str()))
-					return false;
-
-				// Find all child entities matching the ID
-				struct MatchingChild
-				{
-					const Entity* mEntity;
-					int mChildIndex;
-				};
-				std::vector<MatchingChild> matching_children;
-				const Entity::EntityList& children = current_entity->mChildren;
-				for (int child_index = 0; child_index != children.size(); ++child_index)
-				{
-					const Entity* child = children[child_index].get();
-					if (child->mID == element_parts[0])
-						matching_children.push_back({child, child_index});
-				}
-
-				// There must be at least one match
-				if (!errorState.check(matching_children.size() != 0,
-									  "Error resolving ComponentPtr with path %s: "
-									  "child with ID '%s' not found in entity with ID '%s'",
-									  path.c_str(), element_parts[0].c_str(), current_entity->mID.c_str()))
-					return false;
-
-				// If the child specifier was a single ID, there must be only a single match
-				// and we set that entity as the new current entity
-				if (element_parts.size() == 1)
-				{
-					if (!errorState.check(matching_children.size() == 1,
-										  "Error resolving ComponentPtr with path %s: path is ambiguous; "
-										  "found %d children with ID '%s' in entity with ID '%s'. "
-										  "Use the child specifier syntax 'child_id:child_index' to disambiguate.",
-										  path.c_str(), matching_children.size(), element_parts[0].c_str(),
-										  current_entity->mID.c_str()))
-						return false;
-
-					current_entity = matching_children[0].mEntity;
-					resolvedPath.push(matching_children[0].mChildIndex);
-				}
-				else
-				{
-					// The child specifier contained an index to disambiguate between
-					// multiple children with the same ID; parse the index
-					int array_index;
-					if (!errorState.check(sscanf(element_parts[1].c_str(), "%d", &array_index) == 1,
-										  "Error resolving ComponentPtr with path %s: "
-										  "path contains a child specifier with an invalid format "
-										  "(unable to parse int from %s)",
-										  path.c_str(), element_parts[1].c_str()))
-						return false;
-
-					if (!errorState.check(array_index < matching_children.size(),
-										  "Error resolving ComponentPtr with path %s: "
-										  "path contains an invalid child specifier; "
-										  "found %d eligible children but index %d is out of range", path.c_str(),
-										  matching_children.size(), array_index))
-						return false;
-
-					// Use the child with the specified index as current entity
-					current_entity = matching_children[array_index].mEntity;
-					resolvedPath.push(matching_children[array_index].mChildIndex);
-				}
-=======
 				const Entity*	mEntity;
 				int				mChildIndex;
 			};
@@ -195,12 +111,10 @@
 				// Use the child with the specified index as current entity
 				current_entity = matching_children[array_index].mEntity;
 				resolvedPath.push(matching_children[array_index].mChildIndex);
->>>>>>> 40c08feb
 			}
 		}
 
-		// Now that we've gone through the path, we know the current entity must contain
-		// a component with an ID equal to the last element on the path. We look for it here.
+		// Now that we've gone through the path, we know the current entity must contain a component with an ID equal to the last element on the path. We look for it here.
 		for (const rtti::ObjectPtr<Component>& component : current_entity->mComponents)
 		{
 			if (component->mID == path_components.back())
@@ -210,8 +124,7 @@
 			}
 		}
 
-		errorState.fail("Error resolving ComponentPtr with path %s: component %s not found in entity", path.c_str(),
-						path_components.back().c_str());
+		errorState.fail("Error resolving ComponentPtr with path %s: component %s not found in entity", path.c_str(), path_components.back().c_str());
 		return false;
 	}
 
