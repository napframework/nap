#pragma once

#include "entity.h"
#include <nap/service.h>

namespace nap
{
	class NAPAPI SceneService : public Service
	{
		RTTI_ENABLE(Service)

	public:
		using SceneSet = std::unordered_set<Scene*>;

        // Default Constructor
		SceneService() = default;

		// Default Destructor
		virtual ~SceneService() = default;

		/**
<<<<<<< HEAD
		 * Registers SceneCreator into factory.
		 * @error If function returns false, contains error information.
		 * @return True on success, otherwise failure.
		 */
		bool init(utility::ErrorState& error) override;

		/**
=======
>>>>>>> 8e5a0806
		 * @return All scenes that are loaded.
		 */
		const SceneSet& getScenes() const { return mScenes; }

	protected:

		/**
		* Object creation registration
		*/
		virtual void registerObjectCreators(rtti::Factory& factory) override;

		/**
		 * Updates all scenes.
		 */
		virtual void update(double deltaTime) override;

		/**
		 * Recursively updates the transform hierarchy for all scenes
		 */
		virtual void postUpdate(double deltaTime) override;

	private:
		friend class Scene;

		/**
		 * Registers scene into service. Called by Scene ctor.
		 */
		void registerScene(Scene& scene);

		/**
		 * Unregisters scene from service. Called by scene dtor.
		 */
		void unregisterScene(Scene& scene);

	private:
		SceneSet mScenes;		//< All loaded scenes
	};
}<|MERGE_RESOLUTION|>--- conflicted
+++ resolved
@@ -19,16 +19,6 @@
 		virtual ~SceneService() = default;
 
 		/**
-<<<<<<< HEAD
-		 * Registers SceneCreator into factory.
-		 * @error If function returns false, contains error information.
-		 * @return True on success, otherwise failure.
-		 */
-		bool init(utility::ErrorState& error) override;
-
-		/**
-=======
->>>>>>> 8e5a0806
 		 * @return All scenes that are loaded.
 		 */
 		const SceneSet& getScenes() const { return mScenes; }
