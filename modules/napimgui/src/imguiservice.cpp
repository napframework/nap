--- conflicted
+++ resolved
@@ -576,11 +576,7 @@
 
 		// Find window associated with event
 		const auto& input_event = static_cast<const WindowInputEvent&>(event);
-<<<<<<< HEAD
-		nap::RenderWindow* window = mRenderService->findWindow(input_event.mWindow);
-=======
 		RenderWindow* window = mRenderService->findWindow(input_event.mWindow);
->>>>>>> bc72b8d6
 		assert(window != nullptr);
 
 		// Get context for window
@@ -595,11 +591,7 @@
 			handlePointerEvent(static_cast<const PointerEvent&>(event), *context->second);
 
 		// Key event
-<<<<<<< HEAD
-		else if (event.get_type().is_derived_from(RTTI_OF(nap::KeyEvent)))
-=======
 		else if (event.get_type().is_derived_from(RTTI_OF(KeyEvent)))
->>>>>>> bc72b8d6
 			handleKeyEvent(static_cast<const KeyEvent&>(event), *context->second);
 
 		// Touch event
@@ -610,22 +602,14 @@
 		else if (event.get_type().is_derived_from(RTTI_OF(TextInputEvent)))
 		{
 			ImGuiIO& io = ImGui::GetIO();
-<<<<<<< HEAD
-			const auto& press_event = static_cast<const nap::TextInputEvent&>(event);
-=======
 			const auto& press_event = static_cast<const TextInputEvent&>(event);
->>>>>>> bc72b8d6
 			io.AddInputCharactersUTF8(press_event.mText.c_str());
 		}
 
 		// Mouse wheel event
 		else if (event.get_type().is_derived_from(RTTI_OF(MouseWheelEvent)))
 		{
-<<<<<<< HEAD
-			const auto& wheel_event = static_cast<const nap::MouseWheelEvent&>(event);
-=======
 			const auto& wheel_event = static_cast<const MouseWheelEvent&>(event);
->>>>>>> bc72b8d6
 #ifdef __APPLE__
 			int delta = ImGui::GetIO().KeyShift ? wheel_event.mX * -1 : wheel_event.mY;
 #else
