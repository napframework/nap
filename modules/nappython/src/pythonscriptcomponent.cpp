/* This Source Code Form is subject to the terms of the Mozilla Public
 * License, v. 2.0. If a copy of the MPL was not distributed with this
 * file, You can obtain one at https://mozilla.org/MPL/2.0/. */

// Local includes
#include "pythonscriptcomponent.h"
#include "pythonscriptservice.h"

// External includes
#include <entity.h>
#include <utility/fileutils.h>
#include <nap/core.h>
#include <nap/logger.h>


RTTI_BEGIN_CLASS_NO_DEFAULT_CONSTRUCTOR(nap::PythonScriptComponentInstance)
	RTTI_CONSTRUCTOR(nap::EntityInstance&, nap::Component&)
RTTI_END_CLASS

RTTI_BEGIN_CLASS(nap::PythonScriptComponent)
    RTTI_PROPERTY("PythonScript", &nap::PythonScriptComponent::mPythonScript, nap::rtti::EPropertyMetaData::Required)
    RTTI_PROPERTY("Class", &nap::PythonScriptComponent::mClassName, nap::rtti::EPropertyMetaData::Required)
    RTTI_PROPERTY("Dependencies", &nap::PythonScriptComponent::mDependencies, nap::rtti::EPropertyMetaData::Default)
RTTI_END_CLASS

namespace nap
{
    
    PythonScriptComponentInstance::PythonScriptComponentInstance(EntityInstance& entity, Component& resource) :
        ComponentInstance(entity, resource)
    {
        mResource = rtti_cast<PythonScriptComponent>(&resource);
    }

    
    PythonScriptComponentInstance::~PythonScriptComponentInstance()
    {
        if (mInitialized)
        {
            utility::ErrorState errorState;
            if (!call("destroy", errorState))
                nap::Logger::warn(errorState.toString());
        }
    }
    
    
    void PythonScriptComponentInstance::update(double deltaTime)
    {
        utility::ErrorState errorState;
        if (!call("update", errorState, getEntityInstance()->getCore()->getElapsedTime(), deltaTime))
            nap::Logger::warn(errorState.toString());
    }

    
    bool PythonScriptComponentInstance::init(utility::ErrorState& errorState)
    {
        mResource = getComponent<PythonScriptComponent>();

<<<<<<< HEAD
		try {
=======
		try
		{
>>>>>>> 5c60cc7e
			mInstance = mResource->mPythonClass(getEntityInstance());
		}
		catch (const pybind11::error_already_set& err)
		{
			errorState.fail("Runtime python error while constructing Component %s: %s", mResource->mClassName.c_str(), err.what());
			return false;
		}

        return true;
    }
    
    
    void PythonScriptComponent::getDependentComponents(std::vector<rtti::TypeInfo>& components) const
    {
        for (auto& typeName : mDependencies)
        {
            rtti::TypeInfo type = rtti::TypeInfo::get_by_name(typeName);
            
            if (type.is_valid() && type.is_derived_from<Component>())
                components.emplace_back(type);
            else
                nap::Logger::warn("Invalid component dependency typename in %s: %s", mID.c_str(), typeName.c_str());
        }
    }
    
    
    bool PythonScriptComponent::init(utility::ErrorState& errorState)
    {
        mPythonClass = mPythonScript->get(mClassName);
        if (mPythonClass.is_none())
            return false;
            
        return true;
    }

    
    
}<|MERGE_RESOLUTION|>--- conflicted
+++ resolved
@@ -25,14 +25,14 @@
 
 namespace nap
 {
-    
+
     PythonScriptComponentInstance::PythonScriptComponentInstance(EntityInstance& entity, Component& resource) :
         ComponentInstance(entity, resource)
     {
         mResource = rtti_cast<PythonScriptComponent>(&resource);
     }
 
-    
+
     PythonScriptComponentInstance::~PythonScriptComponentInstance()
     {
         if (mInitialized)
@@ -42,8 +42,8 @@
                 nap::Logger::warn(errorState.toString());
         }
     }
-    
-    
+
+
     void PythonScriptComponentInstance::update(double deltaTime)
     {
         utility::ErrorState errorState;
@@ -51,17 +51,13 @@
             nap::Logger::warn(errorState.toString());
     }
 
-    
+
     bool PythonScriptComponentInstance::init(utility::ErrorState& errorState)
     {
         mResource = getComponent<PythonScriptComponent>();
 
-<<<<<<< HEAD
-		try {
-=======
 		try
 		{
->>>>>>> 5c60cc7e
 			mInstance = mResource->mPythonClass(getEntityInstance());
 		}
 		catch (const pybind11::error_already_set& err)
@@ -72,31 +68,31 @@
 
         return true;
     }
-    
-    
+
+
     void PythonScriptComponent::getDependentComponents(std::vector<rtti::TypeInfo>& components) const
     {
         for (auto& typeName : mDependencies)
         {
             rtti::TypeInfo type = rtti::TypeInfo::get_by_name(typeName);
-            
+
             if (type.is_valid() && type.is_derived_from<Component>())
                 components.emplace_back(type);
             else
                 nap::Logger::warn("Invalid component dependency typename in %s: %s", mID.c_str(), typeName.c_str());
         }
     }
-    
-    
+
+
     bool PythonScriptComponent::init(utility::ErrorState& errorState)
     {
         mPythonClass = mPythonScript->get(mClassName);
         if (mPythonClass.is_none())
             return false;
-            
+
         return true;
     }
 
-    
-    
+
+
 }