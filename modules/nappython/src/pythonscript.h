--- conflicted
+++ resolved
@@ -11,10 +11,10 @@
 #include <utility/errorstate.h>
 
 namespace nap {
-    
+
     // Forward declarations
     class PythonScriptService;
-    
+
     /**
      * A python script loaded from a text file into a pybind11 module.
      * Functions within the script can be called using the @call() method and handles to functions and classes can be acquired using @get()
@@ -24,47 +24,38 @@
         RTTI_ENABLE(Resource)
     public:
         PythonScript(PythonScriptService& service);
-        
+
         std::string mPath; ///< property: 'Path' Path to the python script.
-        
+
         bool init(utility::ErrorState& errorState) override;
-        
+
         /**
          * Tries to call a method that returns a value with name @identifier in the python script with the specified arguments @args.
          * The return value will be stored in @returnValue.
          * If the call fails the error will be logged in errorState.
          */
         template <typename ReturnType, typename ...Args>
-<<<<<<< HEAD
         bool get(const std::string& identifier, utility::ErrorState& errorState, ReturnType& returnValue, Args&&... args);
-=======
-        ReturnType call(const std::string& identifier, Args&&... args);
->>>>>>> e6a9ae8e
-        
+
         /**
          * Tries to call a method with name @identifier in the python script with the specified arguments @args.
          * If the call fails the error will be logged in errorState.
          */
         template <typename ...Args>
-<<<<<<< HEAD
         bool call(const std::string& identifier, utility::ErrorState& errorState, Args&&... args);
-=======
-        void call(const std::string& identifier, Args&&... args);
->>>>>>> e6a9ae8e
-        
+
         /**
          * Requests a symbol (in most cases a class or function) from the script and returns its C++ representation.
          */
         pybind11::object get(const std::string& symbol);
-        
+
     private:
         pybind11::module mModule;
         PythonScriptService* mService = nullptr;
     };
-    
-    
+
+
     template <typename ReturnType, typename ...Args>
-<<<<<<< HEAD
     bool PythonScript::get(const std::string& identifier, utility::ErrorState& errorState, ReturnType& returnValue, Args&&... args)
     {
         try
@@ -75,29 +66,13 @@
         {
             errorState.fail("Runtime python error while executing %s: %s", mPath.c_str(), err.what());
             return false;
-=======
-    ReturnType PythonScript::call(const std::string& identifier, Args&&... args)
-    {
-        try
-        {
-            return mModule.attr(identifier.c_str())(std::forward<Args>(args)...).template cast<ReturnType>();
-        }
-        catch (const pybind11::error_already_set& err)
-        {
-            nap::Logger::error("Runtime python error while executing %s: %s", mPath.c_str(), err.what());
-			return ReturnType();
->>>>>>> e6a9ae8e
         }
         return true;
     }
 
-    
+
     template <typename ...Args>
-<<<<<<< HEAD
     bool PythonScript::call(const std::string& identifier, utility::ErrorState& errorState, Args&&... args)
-=======
-    void PythonScript::call(const std::string& identifier, Args&&... args)
->>>>>>> e6a9ae8e
     {
         try
         {
@@ -110,9 +85,9 @@
         }
         return true;
     }
-    
-    
+
+
     // Object creator used for constructing the the PythonScript
     using PythonScriptObjectCreator = rtti::ObjectCreator<PythonScript, PythonScriptService>;
-    
+
 }