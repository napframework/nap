--- conflicted
+++ resolved
@@ -19,11 +19,11 @@
 
 namespace nap
 {
-    
+
     // Forward declarations
     class PythonScriptComponent;
     class PythonScriptComponentInstance;
-    
+
 
     /**
      * The resource class for the PythonScriptComponent.
@@ -37,25 +37,25 @@
     {
         RTTI_ENABLE(Component)
         DECLARE_COMPONENT(PythonScriptComponent, PythonScriptComponentInstance)
-        
+
         friend class PythonScriptComponentInstance;
-        
+
     public:
         bool init(utility::ErrorState& errorState) override;
-        
+
         ResourcePtr<PythonScript> mPythonScript = nullptr;  ///< property: 'PythonScript' Pointer to a python script resource that manages the script that contains the python class for this component.
         std::string mClassName;                             ///< property: 'Class' The name of the class defined in the python script
         std::vector<std::string> mDependencies;             ///< property: 'Dependencies' list of component types that need to be among this scripts siblings and that will be initialized before this component.
-        
+
         // Inherited from Component
         virtual void getDependentComponents(std::vector<rtti::TypeInfo>& components) const override;
-        
+
     private:
         pybind11::module mModule;
         pybind11::object mPythonClass;
     };
-    
-    
+
+
     /**
      * Instance of a @PythonScriptComponent.
      */
@@ -65,43 +65,34 @@
     public:
         PythonScriptComponentInstance(EntityInstance& entity, Component& resource);
         ~PythonScriptComponentInstance();
-        
+
         // Inherited from ComponentInstance
         virtual void update(double deltaTime) override;
         bool init(utility::ErrorState& errorState) override;
-        
+
         /**
          * Tries to call a method that returns a value with name @identifier in the python script with the specified arguments @args.
          * The return value will be stored in @returnValue.
          * If the call fails the error will be logged in errorState.
          */
         template <typename ReturnType, typename ...Args>
-<<<<<<< HEAD
         bool get(const std::string& identifier, utility::ErrorState& errorState, ReturnType& returnValue, Args&&... args);
-=======
-        ReturnType call(const std::string& identifier, Args&&... args);
->>>>>>> e6a9ae8e
-        
+
         /**
          * Tries to call a method with name @identifier in the python script with the specified arguments @args.
          * If the call fails the error will be logged in errorState.
          */
         template <typename ...Args>
-<<<<<<< HEAD
         bool call(const std::string& identifier, utility::ErrorState& errorState, Args&&... args);
-=======
-        void call(const std::string& identifier, Args&&... args);
->>>>>>> e6a9ae8e
-        
+
     private:
         PythonScriptComponent* mResource = nullptr;
         pybind11::object mInstance;
         bool mInitialized = false;
     };
-    
-    
+
+
     template <typename ReturnType, typename ...Args>
-<<<<<<< HEAD
     bool PythonScriptComponentInstance::get(const std::string& identifier, utility::ErrorState& errorState, ReturnType& returnValue, Args&&... args)
     {
         try
@@ -112,29 +103,13 @@
         {
             errorState.fail("Runtime python error while executing %s: %s", mResource->mPythonScript->mPath.c_str(), err.what());
             return false;
-=======
-    ReturnType PythonScriptComponentInstance::call(const std::string& identifier, Args&&... args)
-    {
-        try
-        {
-            return mInstance.attr(identifier.c_str())(std::forward<Args>(args)...).template cast<ReturnType>();
-        }
-        catch (const pybind11::error_already_set& err)
-        {
-            nap::Logger::error("Runtime python error while executing %s: %s", mResource->mPythonScript->mPath.c_str(), err.what());
-			return ReturnType();
->>>>>>> e6a9ae8e
         }
         return true;
     }
-    
+
 
     template <typename ...Args>
-<<<<<<< HEAD
     bool PythonScriptComponentInstance::call(const std::string& identifier, utility::ErrorState& errorState, Args&&... args)
-=======
-    void PythonScriptComponentInstance::call(const std::string& identifier, Args&&... args)
->>>>>>> e6a9ae8e
     {
         try
         {
@@ -147,6 +122,6 @@
         }
         return true;
     }
-    
-    
+
+
 }