#pragma once

#include <utility/dllexport.h>
#include <rtti/rtti.h>
#include <rtti/object.h>
#include <glm/glm.hpp>
#include <nap/resource.h>

#include "curvefunctions.h"

namespace nap
{
	namespace math
	{
		/**
		 * Possible interpolations per curve segment
		 */
		enum class NAPAPI FCurveInterp : int
		{
			Bezier = 0,
			Linear,
			Stepped,
		};

		/**
		 * A time/value pair to be used in function curves.
		 * This is not a regular 2D vector because the components may have different types.
		 * @tparam T type of the time parameter
		 * @tparam V type of the value parameter
		 */
		template<typename T, typename V>
		struct NAPAPI FComplex
		{
			FComplex() = default;
			FComplex(const T& t, const V& value) : mTime(t), mValue(value) {}

			T mTime; // x-axis value
			V mValue; // y-axis value


			FComplex operator+(const FComplex& other) const
			{
				return {mTime + other.mTime, mValue + other.mValue};
			}

			FComplex operator-(const FComplex& other) const
			{
				return {mTime - other.mTime, mValue - other.mValue};
			}

			FComplex operator*(const T& other) const
			{
				return {mTime * other, mValue * other};
			}
		};

		/**
		 * Represents a single handle on an FCurve
		 * @tparam T type of the time parameter
		 * @tparam V type of the value parameter
		 */
		template<typename T, typename V>
		struct NAPAPI FCurvePoint
		{
			FCurvePoint() = default;
			FCurvePoint(const FComplex<T, V>& pos, const FComplex<T, V>& inTan, const FComplex<T, V>& outTan)
				: mPos(pos), mInTan(inTan), mOutTan(outTan) {}

			FComplex<T, V> mPos;
			FComplex<T, V> mInTan;
			FComplex<T, V> mOutTan;
			FCurveInterp mInterp = FCurveInterp::Bezier;

			// Non-essential to functionality, but necessary for editing
			bool mTangentsAligned = true;
		};


		/**
		 * A 1-D function curve that can be used to map one value to another,
		 * for example to animate something over time.
		 *
		 * @tparam T type of the time parameter
		 * @tparam V type of the value parameter
		 */
		template<typename T, typename V>
		class NAPAPI FunctionCurve : public Resource
		{
		RTTI_ENABLE(Resource)

		public:
			/**
			 * Default constructor, creates curve with a 0-1 ramp
			 */
			FunctionCurve();

			/**
			 * Evaluate this curve at time t
			 * @param t 
			 * @return the evaluated value of the curve at time t
			 */
			V evaluate(const T& t)
			{
				if (mPoints.empty())
					return V();

				sortPoints(); // TODO: Optimize or move this call somewhere else

				const FCurvePoint<T, V>& firstPoint = mSortedPoints[0];
				if (t < firstPoint.mPos.mTime)
					return firstPoint.mPos.mValue;

				const FCurvePoint<T, V>& lastPoint = mSortedPoints[mSortedPoints.size() - 1];
				if (t >= lastPoint.mPos.mTime)
					return lastPoint.mPos.mValue;

				int idx = pointIndexAtTime(t);
				const FCurvePoint<T, V>& curr = mSortedPoints[idx];
				const FCurvePoint<T, V>& next = mSortedPoints[idx + 1];

				auto a = curr.mPos;
				auto b = a + curr.mOutTan;
				auto d = next.mPos;
				auto c = d + next.mInTan;

				limitOverhangPoints(a, b, c, d);

				switch (curr.mInterp)
				{
					case FCurveInterp::Bezier:
						return evalCurveSegmentBezier({a, b, c, d}, t);
					case FCurveInterp::Linear:
						return evalCurveSegmentLinear({a, b, c, d}, t);
					case FCurveInterp::Stepped:
						return evalCurveSegmentStepped({a, b, c, d}, t);
					default:
						assert(false);
				}

				return V();
			}


			/**
<<<<<<< HEAD
			 * Mark curve as dirty and ensure points are sorted on next evaluation
			 */
			void invalidate() { mPointsSorted = false; }

			/**
			 * The points that define this curve's shape
=======
			 * The points that define this shape of this curve
>>>>>>> 0e30a4de
			 */
			std::vector<FCurvePoint<T, V>> mPoints;

		private:
            /**
             * Evaluate a clamped bezier curve at time t
             */
            template<typename T, typename V>
            FComplex<T, V>  bezier(const FComplex<T, V> (& pts)[4], T t)
            {
                T u = 1 - t;
                T a = u * u * u;
                T b = 3 * u * u * t;
                T c = 3 * u * t * t;
                T d = t * t * t;
                return pts[0] * a + pts[1] * b + pts[2] * c + pts[3] * d;
            }

            /**
             * Do a binary search on a curve for the t value at position x
             * ie. Convert a time value in cartesian space into a parametric t value.
             * @tparam P 2D point, its components should be of type U
             * @tparam T floating point
             * @param pts The curve points to evaluate
             * @param x Time input value in cartesian space
             * @param threshold The desired precision of the result
             * @param maxIterations Max number of tries to get to the desired precision
             * @return
             */
            template<typename P, typename T>
            T tForX(const P (& pts)[4], T x, T threshold = 0.0001, int maxIterations = 100)
            {
                T depth = 0.5;
                T t = 0.5;
                for (int i = 0; i < maxIterations; i++)
                {
                    auto dx = x - bezier(pts, t).mTime;
                    auto adx = std::abs(dx);
                    if (adx <= threshold)
                        break;

                    depth *= 0.5;
                    t += (dx > 0) ? depth : -depth;
                }
                return t;
            }

            template <typename T, typename V>
            inline V lerp(const V& a, const V& b, const T& t)
            {
                return a + t * (b - a);
            }

            /**
             * Evaluate a curve segment
             * @tparam P 2D point, its components should be of type U
             * @tparam T floating point
             * @param pts The curve points to evaluate
             * @param x Time input value in cartesian space
             * @return Vertical component of the evaluated curve segment at time x
             */
            template<typename T, typename V>
            V evalCurveSegmentBezier(const nap::math::FComplex<T, V> (& pts)[4], T x)
            {
                T t = tForX(pts, x);
                return bezier(pts, t).mValue;
            }

            template<typename P, typename T>
            V evalCurveSegmentLinear(const P (& pts)[4], T x)
            {
                const auto& a = pts[0];
                const auto& b = pts[3];
                T t = (x - a.mTime) / (b.mTime - a.mTime);
                return lerp(a.mValue, b.mValue, t);
            }

            template<typename P, typename T>
            V evalCurveSegmentStepped(const P (& pts)[4], T x)
            {
                return pts[0].mValue;
            }

            /**
			 * Ensure points are sorted before evaluating the curve
			 */
			void sortPoints()
			{
				mSortedPoints.clear();
				for (int i = 0; i < mPoints.size(); i++)
					mSortedPoints.emplace_back(mPoints[i]);

				std::sort(mSortedPoints.begin(), mSortedPoints.end(),
						  [](const FCurvePoint<T, V>& lhs, const FCurvePoint<T, V>& rhs)
						  {
							  return lhs.mPos.mTime < rhs.mPos.mTime;
						  });
			}

			/**
			 * Grab the two points on either side of time
			 * @param t
			 * @param curr
			 * @param next
			 */
			int pointIndexAtTime(const T& t) const
			{
				for (size_t i = 0, len = mSortedPoints.size(); i < len; i++)
					if (t > mSortedPoints[i].mPos.mTime)
						return static_cast<int>(i);
				assert(false);
				return -1;
			}

			/**
			 * In case of Bezier interpolation, keep this curve segment from having multiple solutions
			 * @param x0
			 * @param x1
			 * @param x2
			 * @param x3
			 */
			void limitOverhang(const T& x0, T& x1, T& x2, const T& x3)
			{
				x1 = std::min(x1, x3);
				x2 = std::max(x2, x0);
			}

			/**
			 * In case of Bezier interpolation, keep this curve segment from having multiple solutions
			 * @param pa
			 * @param pb
			 * @param pc
			 * @param pd
			 */
<<<<<<< HEAD
			void limitOverhangPoints(const Fc& pa, Fc& pb, Fc& pc, const Fc& pd);

			mutable std::vector<FCurvePoint<T, U>> mSortedPoints;
			bool mPointsSorted = false; // keep track point sort state for proper curve eval
		};


		//////////////////////////////////////////////////////////////////////////
		// Template definitions
		//////////////////////////////////////////////////////////////////////////

		template<typename T, typename U>
		void FCurve<T, U>::limitOverhangPoints(const FCurve::Fc& pa, FCurve::Fc& pb, FCurve::Fc& pc, const FCurve::Fc& pd)
		{
			auto a = pa.mTime;
			auto b = pb.mTime;
			auto c = pc.mTime;
			auto d = pd.mTime;
			auto bb = b;
			auto cc = c;

			limitOverhang(a, b, c, d);

			// Calculate ratios for both tangents
			auto rb = (b - a) / (bb - a);
			auto rc = (c - d) / (cc - d);

			// Apply corrected times
			pb.mTime = b;
			pc.mTime = c;

			// we limited time, keep the value on the tangent line for c1 continuity
			pb.mValue = ((pb.mValue - pa.mValue) * rb) + pa.mValue;
			pc.mValue = ((pc.mValue - pd.mValue) * rc) + pd.mValue;
		}

		template<typename T, typename U>
		void FCurve<T, U>::limitOverhang(const U& x0, U& x1, U& x2, const U& x3)
		{
			x1 = std::min(x1, x3);
			x2 = std::max(x2, x0);
		}

		template<typename T, typename U>
		int FCurve<T, U>::pointIndexAtTime(const U& time) const
		{
			for (size_t i = 0, len = mSortedPoints.size(); i < len; i++)
				if (time > mSortedPoints[i].mPos.mTime)
					return static_cast<int>(i);
			assert(false);
			return -1;
		}

		template<typename T, typename U>
		void FCurve<T, U>::sortPoints()
		{
			mSortedPoints.clear();
			for (int i = 0; i < mPoints.size(); i++)
				mSortedPoints.emplace_back(mPoints[i]);

			std::sort(mSortedPoints.begin(), mSortedPoints.end(),
					  [](const FCurvePoint<T, U>& lhs, const FCurvePoint<T, U>& rhs)
					  {
						  return lhs.mPos.mTime < rhs.mPos.mTime;
					  });
		}

		template<typename T, typename U>
		T FCurve<T, U>::evaluate(const U& time)
		{
			if (mPoints.empty())
				return T();

			// Ensure points are sorted before evaluation
			if (!mPointsSorted)
			{
				sortPoints();
				mPointsSorted = true;
			}

			const Pt& firstPoint = mSortedPoints[0];
			if (time < firstPoint.mPos.mTime)
				return firstPoint.mPos.mValue;

			const Pt& lastPoint = mSortedPoints[mSortedPoints.size() - 1];
			if (time >= lastPoint.mPos.mTime)
				return lastPoint.mPos.mValue;

			int idx = pointIndexAtTime(time);
			const Pt& curr = mSortedPoints[idx];
			const Pt& next = mSortedPoints[idx + 1];

			auto a = curr.mPos;
			auto b = a + curr.mOutTan;
			auto d = next.mPos;
			auto c = d + next.mInTan;

			limitOverhangPoints(a, b, c, d);

			switch (curr.mInterp)
			{
				case FCurveInterp::Bezier:
					return evalCurveSegmentBezier({a, b, c, d}, time);

				case FCurveInterp::Linear:
					return evalCurveSegmentLinear(a, d, time);

				case FCurveInterp::Stepped:
					return a.mValue;

				default:
					assert(false);
=======
			void limitOverhangPoints(const FComplex<T, V>& pa, FComplex<T, V>& pb, FComplex<T, V>& pc, const FComplex<T, V>& pd)
			{
				auto a = pa.mTime;
				auto b = pb.mTime;
				auto c = pc.mTime;
				auto d = pd.mTime;
				auto bb = b;
				auto cc = c;

				limitOverhang(a, b, c, d);

				// calculate ratios for both tangents
				auto rb = (b - a) / (bb - a);
				auto rc = (c - d) / (cc - d);

				// apply corrected times
				pb.mTime = b;
				pc.mTime = c;

				// we limited time, keep the value on the tangent line for c1 continuity
				pb.mValue = ((pb.mValue - pa.mValue) * rb) + pa.mValue;
				pc.mValue = ((pc.mValue - pd.mValue) * rc) + pd.mValue;
>>>>>>> 0e30a4de
			}

			mutable std::vector<FCurvePoint<T, V>> mSortedPoints;
		};

		//////////////////////////////////////////////////////////////////////////
		// Alias some type specializations
		//////////////////////////////////////////////////////////////////////////

		using FloatFComplex = FComplex<float, float>;
		using Vec2FComplex = FComplex<float, glm::vec2>;
		using Vec3FComplex = FComplex<float, glm::vec3>;
		using Vec4FComplex = FComplex<float, glm::vec4>;

		using FloatFCurve = FunctionCurve<float, float>;
		using Vec2FCurve  = FunctionCurve<float, glm::vec2>;
		using Vec3FCurve  = FunctionCurve<float, glm::vec3>;
		using Vec4FCurve  = FunctionCurve<float, glm::vec4>;

		using FloatFCurvePoint = FCurvePoint<float, float>;
		using Vec2FCurvePoint = FCurvePoint<float, glm::vec2>;
		using Vec3FCurvePoint = FCurvePoint<float, glm::vec3>;
		using Vec4FCurvePoint = FCurvePoint<float, glm::vec4>;


        //////////////////////////////////////////////////////////////////////////
        // MSVC needs explicit template specialization exports
        //////////////////////////////////////////////////////////////////////////
		template class NAPAPI FunctionCurve<float, float>;
        template class NAPAPI FunctionCurve<float, glm::vec2>;
//        template class NAPAPI FunctionCurve<float, glm::vec3>;
//        template class NAPAPI FunctionCurve<float, glm::vec4>;
	}
}<|MERGE_RESOLUTION|>--- conflicted
+++ resolved
@@ -104,7 +104,12 @@
 				if (mPoints.empty())
 					return V();
 
-				sortPoints(); // TODO: Optimize or move this call somewhere else
+				// Ensure points are sorted before evaluation
+				if (!mPointsSorted)
+				{
+					sortPoints();
+					mPointsSorted = true;
+				}
 
 				const FCurvePoint<T, V>& firstPoint = mSortedPoints[0];
 				if (t < firstPoint.mPos.mTime)
@@ -142,16 +147,12 @@
 
 
 			/**
-<<<<<<< HEAD
 			 * Mark curve as dirty and ensure points are sorted on next evaluation
 			 */
 			void invalidate() { mPointsSorted = false; }
 
 			/**
-			 * The points that define this curve's shape
-=======
 			 * The points that define this shape of this curve
->>>>>>> 0e30a4de
 			 */
 			std::vector<FCurvePoint<T, V>> mPoints;
 
@@ -286,11 +287,33 @@
 			 * @param pc
 			 * @param pd
 			 */
-<<<<<<< HEAD
 			void limitOverhangPoints(const Fc& pa, Fc& pb, Fc& pc, const Fc& pd);
+			{
+				auto a = pa.mTime;
+				auto b = pb.mTime;
+				auto c = pc.mTime;
+				auto d = pd.mTime;
+				auto bb = b;
+				auto cc = c;
+
+				limitOverhang(a, b, c, d);
+
+				// calculate ratios for both tangents
+				auto rb = (b - a) / (bb - a);
+				auto rc = (c - d) / (cc - d);
+
+				// apply corrected times
+				pb.mTime = b;
+				pc.mTime = c;
+
+				// we limited time, keep the value on the tangent line for c1 continuity
+				pb.mValue = ((pb.mValue - pa.mValue) * rb) + pa.mValue;
+				pc.mValue = ((pc.mValue - pd.mValue) * rc) + pd.mValue;
+			}
 
 			mutable std::vector<FCurvePoint<T, U>> mSortedPoints;
 			bool mPointsSorted = false; // keep track point sort state for proper curve eval
+
 		};
 
 
@@ -308,20 +331,20 @@
 			auto bb = b;
 			auto cc = c;
 
-			limitOverhang(a, b, c, d);
-
-			// Calculate ratios for both tangents
-			auto rb = (b - a) / (bb - a);
-			auto rc = (c - d) / (cc - d);
-
-			// Apply corrected times
-			pb.mTime = b;
-			pc.mTime = c;
-
-			// we limited time, keep the value on the tangent line for c1 continuity
-			pb.mValue = ((pb.mValue - pa.mValue) * rb) + pa.mValue;
-			pc.mValue = ((pc.mValue - pd.mValue) * rc) + pd.mValue;
-		}
+				limitOverhang(a, b, c, d);
+
+				// calculate ratios for both tangents
+				auto rb = (b - a) / (bb - a);
+				auto rc = (c - d) / (cc - d);
+
+				// apply corrected times
+				pb.mTime = b;
+				pc.mTime = c;
+
+				// we limited time, keep the value on the tangent line for c1 continuity
+				pb.mValue = ((pb.mValue - pa.mValue) * rb) + pa.mValue;
+				pc.mValue = ((pc.mValue - pd.mValue) * rc) + pd.mValue;
+			}
 
 		template<typename T, typename U>
 		void FCurve<T, U>::limitOverhang(const U& x0, U& x1, U& x2, const U& x3)
@@ -360,12 +383,7 @@
 			if (mPoints.empty())
 				return T();
 
-			// Ensure points are sorted before evaluation
-			if (!mPointsSorted)
-			{
-				sortPoints();
-				mPointsSorted = true;
-			}
+			sortPoints(); // TODO: Optimize or move this call somewhere else
 
 			const Pt& firstPoint = mSortedPoints[0];
 			if (time < firstPoint.mPos.mTime)
@@ -390,43 +408,16 @@
 			{
 				case FCurveInterp::Bezier:
 					return evalCurveSegmentBezier({a, b, c, d}, time);
-
 				case FCurveInterp::Linear:
-					return evalCurveSegmentLinear(a, d, time);
-
+					return evalCurveSegmentLinear({a, b, c, d}, time);
 				case FCurveInterp::Stepped:
-					return a.mValue;
-
+					return evalCurveSegmentStepped({a, b, c, d}, time);
 				default:
 					assert(false);
-=======
-			void limitOverhangPoints(const FComplex<T, V>& pa, FComplex<T, V>& pb, FComplex<T, V>& pc, const FComplex<T, V>& pd)
-			{
-				auto a = pa.mTime;
-				auto b = pb.mTime;
-				auto c = pc.mTime;
-				auto d = pd.mTime;
-				auto bb = b;
-				auto cc = c;
-
-				limitOverhang(a, b, c, d);
-
-				// calculate ratios for both tangents
-				auto rb = (b - a) / (bb - a);
-				auto rc = (c - d) / (cc - d);
-
-				// apply corrected times
-				pb.mTime = b;
-				pc.mTime = c;
-
-				// we limited time, keep the value on the tangent line for c1 continuity
-				pb.mValue = ((pb.mValue - pa.mValue) * rb) + pa.mValue;
-				pc.mValue = ((pc.mValue - pd.mValue) * rc) + pd.mValue;
->>>>>>> 0e30a4de
-			}
-
-			mutable std::vector<FCurvePoint<T, V>> mSortedPoints;
-		};
+			}
+
+			return 0;
+		}
 
 		//////////////////////////////////////////////////////////////////////////
 		// Alias some type specializations
