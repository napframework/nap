--- conflicted
+++ resolved
@@ -18,11 +18,7 @@
 		DECLARE_COMPONENT(SlideShowComponent, SlideShowComponentInstance)
 
 	public:
-<<<<<<< HEAD
- 		std::vector<rtti::ObjectPtr<nap::Image>>		mImages;			///< Array of images to display in the slidesho2
-=======
- 		std::vector<ObjectPtr<nap::ImageFromFile>>		mImages;			///< Array of images to display in the slidesho2
->>>>>>> d69e4804
+ 		std::vector<rtti::ObjectPtr<nap::ImageFromFile>>		mImages;			///< Array of images to display in the slidesho2
 	};
 
 	/**
