--- conflicted
+++ resolved
@@ -472,14 +472,8 @@
 
 			if (mFrameQueue.empty() && mFramesFinished)
 			{
-<<<<<<< HEAD
 				mPlaying = false;
 				return errorState.check(mErrorString.empty(), mErrorString.c_str());
-=======
-				// Call stop instead of directly setting mPlaying to make sure threads exit correctly
-				stop();
-				return errorState.check(mErrorString.empty(), mErrorString);
->>>>>>> 67837798
 			}
 
 			std::unique_lock<std::mutex> lock(mFrameQueueMutex);
