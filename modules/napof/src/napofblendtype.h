--- conflicted
+++ resolved
@@ -1,13 +1,8 @@
 #pragma once
 
 // GL includes
-<<<<<<< HEAD
 #include <unordered_map>
 #include <nap.h>
-=======
-#include <nap.h>
-#include <unordered_map>
->>>>>>> f1794796
 
 namespace nap
 {
@@ -51,10 +46,7 @@
 	template<>
 	struct hash<nap::OFBlendType> {
 		size_t operator()(const nap::OFBlendType &k) const {
-			return hash<int>()((int)k);
+			return hash<int>()((int) k);
 		}
 	};
 }
-
-
-
