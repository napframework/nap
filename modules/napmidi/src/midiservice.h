--- conflicted
+++ resolved
@@ -82,8 +82,7 @@
          */
         void update(double deltaTime) override;
 
-<<<<<<< HEAD
-		/**
+		 /**
 		 * Enqueue a new midi event to be processed by the app.
 		 * Mostly these are received through midi input ports but they can also be generated programmatically.
 		 * @param event The event to enqueue
@@ -91,9 +90,6 @@
 		void enqueueEvent(std::unique_ptr<MidiEvent> event) { mEventQueue.enqueue(std::move(event)); }
 
 	protected:
-=======
-    protected:
->>>>>>> ddaab6e7
         void registerObjectCreators(rtti::Factory& factory) override final;
 
     private:
@@ -108,14 +104,7 @@
 
         // Used by input component to unregister itself.
         void unregisterInputComponent(MidiInputComponentInstance& component) { mInputComponents.erase(&component); }
-<<<<<<< HEAD
-        
-=======
 
-        // Used by midi input port to enqueue a freshly received midi event from the input thread.
-        void enqueueEvent(std::unique_ptr<MidiEvent> event) { mEventQueue.enqueue(std::move(event)); }
-
->>>>>>> ddaab6e7
         std::unique_ptr<RtMidiIn> mMidiIn = nullptr; // used to poll for available input ports
         std::unique_ptr<RtMidiOut> mMidiOut = nullptr; // used to poll available output ports.
 
