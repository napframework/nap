/* This Source Code Form is subject to the terms of the Mozilla Public
 * License, v. 2.0. If a copy of the MPL was not distributed with this
 * file, You can obtain one at https://mozilla.org/MPL/2.0/. */

// local includes
#include "sequenceplayer.h"

// nap include
#include <nap/logger.h>
#include <parametervec.h>
#include <parameternumeric.h>

// external includes
#include <utility/fileutils.h>
#include <rtti/jsonwriter.h>
#include <rtti/jsonreader.h>
#include <rtti/defaultlinkresolver.h>
#include <fstream>

RTTI_BEGIN_CLASS_NO_DEFAULT_CONSTRUCTOR(nap::SequencePlayer)
        RTTI_PROPERTY("Default Show", &nap::SequencePlayer::mSequenceFileName, nap::rtti::EPropertyMetaData::Default)
        RTTI_PROPERTY("Outputs", &nap::SequencePlayer::mOutputs, nap::rtti::EPropertyMetaData::Embedded)
        RTTI_PROPERTY("Clock", &nap::SequencePlayer::mClock, nap::rtti::EPropertyMetaData::Embedded);
RTTI_END_CLASS

//////////////////////////////////////////////////////////////////////////


namespace nap
{
    SequencePlayer::SequencePlayer(SequenceService &service) :
        mService(service)
    {
    }


    bool SequencePlayer::init(utility::ErrorState &errorState)
    {
        if(!Resource::init(errorState))
            return false;

        // Try to load default show
        utility::ErrorState load_error;
        bool loaded = load(mSequenceFileName, load_error);

        // Cancel if can't be loaded and we're not allowed to create an empty sequence on failure
        if(!loaded && !mCreateEmptySequenceOnLoadFail)
        {
            errorState.fail(load_error.toString());
            return false;
        }

        // Otherwise create an empty show if loading fails
        if(!loaded)
        {
            nap::Logger::info(*this, load_error.toString());
            nap::Logger::info(*this, "Unable to load default show, creating default sequence");
            mSequence = mService.createDefaultSequence(mReadObjects, mReadObjectIDs, mOutputs);
            nap::Logger::info(*this, "Done creating default sequence");
        }

        //
        if(!errorState.check(mClock.get() != nullptr, "Clock cannot be null"))
            return false;

        return true;
    }


    bool SequencePlayer::start(utility::ErrorState &errorState)
    {
        Slot<double> slot(this, &SequencePlayer::tick);
        mClock->start(slot);

        return true;
    }


    void SequencePlayer::stop()
    {
        // stop playing
        setIsPlaying(false);

        // stop clock
        mClock->stop();

        // clear adapters
        destroyAdapters();
    }


    void SequencePlayer::setIsPlaying(bool isPlaying)
    {
        auto lock = std::unique_lock<std::mutex>(mMutex);
        bool was_playing = mIsPlaying;

        if(isPlaying)
        {
            if(!was_playing)
                createAdapters();

            mIsPlaying = true;
            mIsPaused = false;
        } else
        {
            destroyAdapters();

            mIsPlaying = false;
            mIsPaused = false;
        }
        lock.unlock();
        playStateChanged(*this, isPlaying);
    }


    void SequencePlayer::setIsPaused(bool isPaused)
    {
        {
            std::lock_guard<std::mutex> lock(mMutex);
            mIsPaused = isPaused;
        }
        pauseStateChanged(*this, isPaused);
    }


    bool SequencePlayer::save(const std::string &name, utility::ErrorState &errorState)
    {
        std::lock_guard<std::mutex> lock(mMutex);

        // Ensure the presets directory exists
        const std::string dir = "sequences";
        utility::makeDirs(utility::getAbsolutePath(dir));

        std::string show_path = dir + '/' + name;

        // Serialize current set of parameters to json
        rtti::JSONWriter writer;
        if(!rtti::serializeObjects(rtti::ObjectList{mSequence}, writer, errorState))
            return false;

        // Open output file
        std::ofstream output(show_path, std::ios::binary | std::ios::out | std::ios::trunc);
        if(!errorState.check(output.is_open() && output.good(), "Failed to open %s for writing", show_path.c_str()))
            return false;

        // Write to disk
        std::string json = writer.GetJSON();
        output.write(json.data(), json.size());

        // update sequence file name
        mSequenceFileName = name;

        return true;
    }


    bool SequencePlayer::load(const std::string &name, utility::ErrorState &errorState)
    {
        std::lock_guard<std::mutex> lock(mMutex);
        rtti::DeserializeResult result;

        const std::string dir = "sequences";
        utility::makeDirs(utility::getAbsolutePath(dir));
        std::string show_path = dir + '/' + name;

        // Ensure file exists
        if(!errorState.check(!name.empty() && utility::fileExists(show_path), "Show does not exist"))
            return false;

        std::string timeline_name = utility::getFileNameWithoutExtension(name);

        //
        rtti::Factory factory;
        if(!rtti::deserializeJSONFile(show_path, rtti::EPropertyValidationMode::DisallowMissingProperties, rtti::EPointerPropertyMode::NoRawPointers, factory, result, errorState))
            return false;

        // Resolve links
        if(!rtti::DefaultLinkResolver::sResolveLinks(result.mReadObjects, result.mUnresolvedPointers, errorState))
            return false;

        // Move ownership of read objects
        mReadObjects.clear();
        mReadObjectIDs.clear();
        for(auto &read_object: result.mReadObjects)
        {
<<<<<<< HEAD
            //
            if(read_object->get_type().is_derived_from<Sequence>())
            {
                mSequence = dynamic_cast<Sequence *>(read_object.get());
=======
            if (read_object->get_type().is_derived_from<Sequence>())
            {
                mSequence = static_cast<Sequence*>(read_object.get());
>>>>>>> 5ddbcec1
            }

            mReadObjectIDs.emplace(read_object->mID);
            mReadObjects.emplace_back(std::move(read_object));
        }

        // init objects
        for(auto &object_ptr: mReadObjects)
        {
            if(!object_ptr->init(errorState))
                return false;
        }

        // check if we have deserialized a sequence
        if(!errorState.check(mSequence != nullptr, "sequence is null"))
        {
            return false;
        }

        mSequenceFileName = name;
        sequenceLoaded.trigger(*this, mSequenceFileName);

        // if the sequencer is playing, we need to re-create adapters because assigned outputs probably have changed
        if(mIsPlaying)
        {
            createAdapters();
        }

        return true;
    }


    void SequencePlayer::createAdapters()
    {
        // create adapters
        destroyAdapters();
        for(auto &track: mSequence->mTracks)
        {
            createAdapter(track->mAssignedOutputID, track->mID);
        }

        // add adapter function to be dispatched by signal, in case a custom adapter is to be added
        std::function<void(const std::string &, std::unique_ptr<SequencePlayerAdapter>)> add_adapter_function = [this](
            const std::string &outputID, std::unique_ptr<SequencePlayerAdapter> adapter)
        {
            mAdapters.emplace(outputID, std::move(adapter));
        };

        // dispatch signal with add adapter function
        adaptersCreated.trigger(add_adapter_function);
    }


    void SequencePlayer::destroyAdapters()
    {
        for(auto &pair: mAdapters)
        {
            pair.second->destroy();
        }
        mAdapters.clear();
    }


    Sequence &SequencePlayer::getSequence()
    {
        return *mSequence;
    }


    const Sequence &SequencePlayer::getSequenceConst() const
    {
        return *mSequence;
    }


    double SequencePlayer::getDuration() const
    {
        return mSequence->mDuration;
    }


    void SequencePlayer::setPlayerTime(double time)
    {
        {
            std::lock_guard<std::mutex> lock(mMutex);
            mTime = math::clamp<double>(time, 0.0, mSequence->mDuration);
        }
        playerTimeChanged(*this, mTime);
    }


    void SequencePlayer::setPlaybackSpeed(float speed)
    {
        {
            std::lock_guard<std::mutex> lock(mMutex);
            mSpeed = speed;
        }
        playbackSpeedChanged(*this, speed);
    }


    double SequencePlayer::getPlayerTime() const
    {
        return mTime;
    }


    bool SequencePlayer::getIsPlaying() const
    {
        return mIsPlaying;
    }


    bool SequencePlayer::getIsPaused() const
    {
        return mIsPaused;
    }


    void SequencePlayer::setIsLooping(bool isLooping)
    {
        std::lock_guard<std::mutex> lock(mMutex);
        mIsLooping = isLooping;
    }


    bool SequencePlayer::getIsLooping() const
    {
        return mIsLooping;
    }


    float SequencePlayer::getPlaybackSpeed() const
    {
        return mSpeed;
    }


    void SequencePlayer::tick(double deltaTime)
    {
        if(mIsPlaying)
        {
            // notify lister, so data model of sequence and data of player can be modified by listeners to this signal
            preTick.trigger(*this);

            // Update time and adapters thread safe
            {
                std::lock_guard<std::mutex> lock(mMutex);
                if(!mIsPaused)
                {
                    mTime += deltaTime * (double) mSpeed;
                    if(mIsLooping)
                    {
                        if(mTime < 0.0)
                        {
                            mTime = mSequence->mDuration + mTime;
                        } else if(mTime > mSequence->mDuration)
                        {
                            mTime = fmod(mTime, mSequence->mDuration);
                        }
                    } else
                    {
                        mTime = math::clamp<double>(mTime, 0.0, mSequence->mDuration);
                    }
                }

                // Update adapters
                for(auto &adapter: mAdapters)
                    adapter.second->tick(mTime);
            }

            // Notify listeners
            postTick.trigger(*this);
        }
    }


    bool SequencePlayer::createAdapter(const std::string &inputID, const std::string &trackID)
    {
        // bail if empty output id
        if(inputID.empty())
            return false;

        // find track
        SequenceTrack *track = nullptr;

        for(auto &a_track: mSequence->mTracks)
        {
            if(a_track->mID == trackID)
            {
                track = a_track.get();
                break;
            }
        }

        if(track == nullptr)
        {
            nap::Logger::error("No track found with id %s", trackID.c_str());
            return false;
        }

        // erase previous adapter
        if(mAdapters.find(track->mID) != mAdapters.end())
        {
            mAdapters.erase(track->mID);
        }

        SequencePlayerOutput *output = nullptr;
        for(auto &a_output: mOutputs)
        {
            if(a_output->mID == inputID)
            {
                output = a_output.get();
                break;
            }
        }

        if(output == nullptr)
        {
            // No output found
            // We don't print an error here, because it could be that this track is assigned to a custom output when the
            // adaptersCreated signal is dispatched
            return false;
        }

        auto adapter = mService.invokeAdapterFactory(track->get_type(), *track, *output, *this);

        if(adapter == nullptr)
        {
            nap::Logger::error("Unable to create adapter with track id %s and output id %s", trackID.c_str(), inputID.c_str());
            return false;
        }

        mAdapters.emplace(track->mID, std::move(adapter));

        return true;
    }


    void SequencePlayer::performEditAction(std::function<void()> &action)
    {
        {
            std::lock_guard<std::mutex> lock(mMutex);
            action();
        }
        edited.trigger(*this);
    }


    const std::string &SequencePlayer::getSequenceFilename() const
    {
        return mSequenceFileName;
    }
}<|MERGE_RESOLUTION|>--- conflicted
+++ resolved
@@ -183,16 +183,9 @@
         mReadObjectIDs.clear();
         for(auto &read_object: result.mReadObjects)
         {
-<<<<<<< HEAD
-            //
-            if(read_object->get_type().is_derived_from<Sequence>())
-            {
-                mSequence = dynamic_cast<Sequence *>(read_object.get());
-=======
             if (read_object->get_type().is_derived_from<Sequence>())
             {
                 mSequence = static_cast<Sequence*>(read_object.get());
->>>>>>> 5ddbcec1
             }
 
             mReadObjectIDs.emplace(read_object->mID);
