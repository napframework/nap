--- conflicted
+++ resolved
@@ -50,17 +50,12 @@
 			return false;
 		}
 
-<<<<<<< HEAD
-			mSequence = sequenceutils::createDefaultSequence(mReadObjects, mReadObjectIDs, mOutputs);
-
-=======
 		// Otherwise create an empty show if loading fails
 		if (!loaded)
 		{
 			nap::Logger::info(*this, load_error.toString());
 			nap::Logger::info(*this, "Unable to load default show, creating default sequence");
 			mSequence = sequenceutils::createEmptySequence(mReadObjects, mReadObjectIDs);
->>>>>>> 5fe78ee3
 			nap::Logger::info(*this, "Done creating default sequence");
 		}
 		return true;
@@ -376,7 +371,7 @@
 
 		if (track == nullptr)
 		{
-			nap::Logger::error(*this,"No track found with id %s", trackID.c_str());
+			nap::Logger::error("No track found with id %s", trackID.c_str());
 			return false;
 		}
 
@@ -398,7 +393,7 @@
 
 		if (output == nullptr)
 		{
-			nap::Logger::error(*this,"No output found with id %s", inputID.c_str());
+			nap::Logger::error("No output found with id %s", inputID.c_str());
 			return false;
 		}
 
@@ -406,7 +401,7 @@
 
 		if (adapter == nullptr)
 		{
-			nap::Logger::error(*this,"Unable to create adapter with track id %s and output id %s", trackID.c_str(), inputID.c_str());
+			nap::Logger::error("Unable to create adapter with track id %s and output id %s", trackID.c_str(), inputID.c_str());
 			return false;
 		}
 
