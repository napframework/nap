/* This Source Code Form is subject to the terms of the Mozilla Public
 * License, v. 2.0. If a copy of the MPL was not distributed with this
 * file, You can obtain one at https://mozilla.org/MPL/2.0/. */

#pragma once

// Local Includes
#include "app.h"
#include "appeventhandler.h"

// External Includes
#include <rtti/typeinfo.h>
#include <nap/core.h>
#include <nap/datetime.h>
#include <nap/logger.h>
#include <thread>

namespace nap
{

	/**
	 * Utility class that runs a nap::BaseApp until BaseApp::quit() is called or
	 * AppRunner::stop(). The APP template argumentshould be derived from
	 * nap::BaseApp, HANDLER should be of type nap::BaseAppEventHandler()
	 * 
	 * When creating an AppRunner with those two template arguments the app is created
	 * and invoked at the right time based on core and it's associated services.
	 * Note that the AppRunner owns the app and handler.
	 */
	template<typename APP, typename HANDLER>
	class AppRunner
	{
		RTTI_ENABLE()
	public:
		/**
		 * Constructor
		 * @param core the nap core this runner uses in conjunction with the app and handler
		 */
		AppRunner(nap::Core& core);
		
		/**
		 *	Destructor
		 */
		virtual ~AppRunner();

		/**
		* Copy is not allowed
		*/
		AppRunner(AppRunner&) = delete;
		AppRunner& operator=(const AppRunner&) = delete;

		/**
		* Move is not allowed
		*/
		AppRunner(AppRunner&&) = delete;
		AppRunner& operator=(AppRunner&&) = delete;

		/**
		 * Starts the app loop, if the loop could not start for some reason
		 * the error contains the reason. This call will initialize core
		 * and the application and run the application loop until AppRunner::stop()
		 * or BaseApp::quit() is invoked.
		 * @param error the error message if the loop couldn't be started
		 * @return if the app loop has successfully started
		 */
		bool start(utility::ErrorState& error);

		/**
		 * Stops the loop and exits the application
		 */
		void stop();

		/**
		 * @return the app
		 */
		APP& getApp();

		/**
		 * @return the app handler
		 */
		HANDLER& getHandler();

		/**
		 * @return the application exit code
		 */
		int exitCode() const								{ return mExitCode; }

	private:
		nap::Core&					mCore;					// Core
		std::unique_ptr<APP>		mApp = nullptr;			// App this runner works with
		std::unique_ptr<HANDLER>	mHandler = nullptr;		// App handler this runner works with
		bool						mStop = false;			// If the runner should stop
		int							mExitCode = 0;			// Application exit code* Call update() to force an update.
	};


	//////////////////////////////////////////////////////////////////////////
	// Template definitions
	//////////////////////////////////////////////////////////////////////////

	template<typename APP, typename HANDLER>
	APP& nap::AppRunner<APP, HANDLER>::getApp()
	{
		return *mApp;
	}


	template<typename APP, typename HANDLER>
	HANDLER& nap::AppRunner<APP, HANDLER>::getHandler()
	{
		return *mHandler;
	}


	template<typename APP, typename HANDLER>
	nap::AppRunner<APP, HANDLER>::AppRunner(nap::Core& core) : mCore(core)
	{
		// Ensure the app is an application
		assert(RTTI_OF(APP).is_derived_from(RTTI_OF(BaseApp)));

		// Ensure the handler is an app event handler
		assert(RTTI_OF(HANDLER).is_derived_from(RTTI_OF(AppEventHandler)));

		// Create 'm
		mApp = std::make_unique<APP>(core);
		mHandler = std::make_unique<HANDLER>(*mApp);
	}


	template<typename APP, typename HANDLER>
	bool nap::AppRunner<APP, HANDLER>::start(utility::ErrorState& error)
	{
		nap::BaseApp& app = getApp();
		nap::AppEventHandler& app_event_handler = getHandler();

		// Initialize engine
		if (!mCore.initializeEngine(error))
		{
			error.fail("unable to initialize engine");
			return false;
		}

		// Initialize the various services
		if (!mCore.initializeServices(error))
		{
			mCore.shutdownServices();
			error.fail("Failed to initialize services");
			return false;
		}

#ifdef NAP_ENABLE_PYTHON
		if (!mCore.initializePython(error))
			return false;
#endif

		// TODO: Enable after merge and test properly
		// Enables loading of data file from project info automatically before initialization
		/* 
		// Ensure data file exists
		std::string data_file = mCore.getProjectInfo().getDataFile();
		if (!error.check(utility::fileExists(data_file), "data file: %s does not exist", data_file.c_str()))
			return false;

		// Load file
		if (!mCore.getResourceManager()->loadFile(data_file, error))
		{
			error.fail("failed to load data file: %s", data_file.c_str());
			return false;
		}
		*/

		// Setup data listener current working directory
		mCore.getResourceManager()->watchDirectory();

		// Initialize application
		if(!error.check(app.init(error), "unable to initialize application"))
		{
			mCore.shutdownServices();
<<<<<<< HEAD
			error.fail("Failed to initialize application");
=======
>>>>>>> 1f1c7d88
			return false;
		}

		// Start event handler
		app_event_handler.start();

		// Pointer to function used inside update call by core
		std::function<void(double)> update_call = std::bind(&APP::update, mApp.get(), std::placeholders::_1);

		// Start core
		mCore.start();

		// Begin running
		HighResolutionTimer timer;
		Milliseconds frame_time, delay_time, zero_delay(0);
		while (!app.shouldQuit() && !mStop)
		{
			// Get point in time when frame is requested to be completed
			frame_time = timer.getMillis() + (app.framerateCapped() ? 
				Milliseconds(static_cast<long>(1000.0 / static_cast<double>(app.getRequestedFramerate()))) :
				zero_delay);
			 
			// Process app specific messages
			app_event_handler.process();

			// update
			mCore.update(update_call);

			// render
			app.render();

			// Only sleep when there is at least 1 millisecond that needs to be compensated for
			// The actual outcome of the sleep call can vary greatly from system to system
			// And is more accurate with lower framerate limitations
			delay_time = frame_time - timer.getMillis();
			if(delay_time.count() > 0)
				std::this_thread::sleep_for(delay_time);
		}

		// Stop handling events
		app_event_handler.shutdown();

		// Shutdown
		mExitCode = app.shutdown();

		// Shutdown core
		mCore.shutdownServices();

		// Message successful exit
		return true;
	}


	template<typename APP, typename HANDLER>
	void nap::AppRunner<APP, HANDLER>::stop()
	{
		mStop = true;
	}


	template<typename APP, typename HANDLER>
	nap::AppRunner<APP, HANDLER>::~AppRunner()
	{
		// First clear the handler as it points to our app
		mHandler.reset();

		// Now clear the app
		mApp.reset();
	}
}<|MERGE_RESOLUTION|>--- conflicted
+++ resolved
@@ -176,10 +176,6 @@
 		if(!error.check(app.init(error), "unable to initialize application"))
 		{
 			mCore.shutdownServices();
-<<<<<<< HEAD
-			error.fail("Failed to initialize application");
-=======
->>>>>>> 1f1c7d88
 			return false;
 		}
 
