--- conflicted
+++ resolved
@@ -316,15 +316,6 @@
 	}
 
 
-	// Binds a specific sdl touch finger event to a touch event type
-	const static std::unordered_map<Uint32, rtti::TypeInfo> SDLToTouchMapping =
-	{
-		std::make_pair(SDL_FINGERDOWN,		RTTI_OF(nap::TouchPressEvent)),
-		std::make_pair(SDL_FINGERUP,		RTTI_OF(nap::TouchReleaseEvent)),
-		std::make_pair(SDL_FINGERMOTION,	RTTI_OF(nap::TouchMoveEvent))
-	};
-
-
 	// Binds a specific sdl key event to a pointer event type
 	using SDLKeyMap = std::unordered_map<Uint32, rtti::TypeInfo>;
 	static const SDLKeyMap& getSDLKeyMap()
@@ -390,13 +381,8 @@
 				return PointerClickEvent::EButton::UNKNOWN;
 		}
 	}
-<<<<<<< HEAD
-
-
-=======
-
-
->>>>>>> bc72b8d6
+
+
 	/**
 	 * Helper function to convert an SDL mouse source to nap pointer source
 	 */
@@ -526,11 +512,7 @@
 
 		// Normalized coordinates 
 		float nx = sdlEvent.tfinger.x;
-<<<<<<< HEAD
-		float ny = 1.0f - sdlEvent.tfinger.y;
-=======
 		float ny = 1.0f - sdlEvent.tfinger.y;		// Flip Y axis because in NAP the bottom left corner of a window is 0,0
->>>>>>> bc72b8d6
 		float pr = sdlEvent.tfinger.pressure;
 
 		// Get window coordinates if window under touch event
@@ -714,19 +696,11 @@
 	}
 
 
-<<<<<<< HEAD
-
-	nap::InputEventPtr SDLEventConverter::translateTouchEvent(SDL_Event& sdlEvent)
-	{
-		auto touch_it = SDLToTouchMapping.find(sdlEvent.type);
-		if (touch_it == SDLToTouchMapping.end())
-=======
 	nap::InputEventPtr SDLEventConverter::translateTouchEvent(SDL_Event& sdlEvent)
 	{
 		const auto& touch_map = getSDLTouchMap();
 		auto touch_it = touch_map.find(sdlEvent.type);
 		if (touch_it == touch_map.end())
->>>>>>> bc72b8d6
 			return nullptr;
 
 		InputEvent* touch_event = translateSDLTouchEvent(sdlEvent, touch_it->first, touch_it->second);
@@ -769,14 +743,9 @@
 		}
 
 		// If it's a touch event, create, map and return
-<<<<<<< HEAD
-		auto touch_it = SDLToTouchMapping.find(sdlEvent.type);
-		if (touch_it != SDLToTouchMapping.end())
-=======
 		const auto& touch_map = getSDLTouchMap();
 		auto touch_it = touch_map.find(sdlEvent.type);
 		if (touch_it != touch_map.end())
->>>>>>> bc72b8d6
 		{
 			InputEvent* touch_event = translateSDLTouchEvent(sdlEvent, touch_it->first, touch_it->second);
 			return InputEventPtr(touch_event);
@@ -830,13 +799,6 @@
 	}
 
 
-
-	bool SDLEventConverter::isTouchEvent(SDL_Event& sdlEvent) const
-	{
-		return SDLToTouchMapping.find(sdlEvent.type) != SDLToTouchMapping.end();
-	}
-
-
 	bool SDLEventConverter::isInputEvent(SDL_Event& sdlEvent) const
 	{
 		return isKeyEvent(sdlEvent)
