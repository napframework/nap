/* This Source Code Form is subject to the terms of the Mozilla Public
 * License, v. 2.0. If a copy of the MPL was not distributed with this
 * file, You can obtain one at https://mozilla.org/MPL/2.0/. */

// External Includes
#include <SDL_hints.h>
#include <nap/logger.h>

// Local Includes
#include "sdlappeventhandler.h"
#include "sdlinputservice.h"

RTTI_BEGIN_CLASS_NO_DEFAULT_CONSTRUCTOR(nap::SDLAppEventHandler)
	RTTI_CONSTRUCTOR(nap::App&)
RTTI_END_CLASS

namespace nap
{
	SDLAppEventHandler::SDLAppEventHandler(App& app) : AppEventHandler(app)
	{
<<<<<<< HEAD
		if (!setTouchGenerateMouseEvents(true))
=======
		if (!setTouchGeneratesMouseEvents(true))
>>>>>>> bc72b8d6
		{
			nap::Logger::warn("Unable to control if touch input generates mouse events");
		}
	}


	void SDLAppEventHandler::start()
	{
		SDLInputService* input_service = mApp.getCore().getService<nap::SDLInputService>();
		assert(input_service);
		mEventConverter = std::make_unique<SDLEventConverter>(*input_service);
	}


	void SDLAppEventHandler::process()
	{
		SDL_Event event;
		while (SDL_PollEvent(&event) > 0)
		{
			// Check if we are dealing with an input event (mouse / keyboard)
			if (mEventConverter->isInputEvent(event))
			{
				nap::InputEventPtr input_event = mEventConverter->translateInputEvent(event);
				if (input_event != nullptr)
				{
					getApp<App>().inputMessageReceived(std::move(input_event));
				}
			}

			// Check if we're dealing with a window event
			else if (mEventConverter->isWindowEvent(event))
			{
				// Quit when request to close
				if (event.window.event == SDL_WINDOWEVENT_CLOSE && getApp<App>().shutdownRequested())
				{
					getApp<App>().quit();
				}

				nap::WindowEventPtr window_event = mEventConverter->translateWindowEvent(event);
				if (window_event != nullptr)
				{
					getApp<App>().windowMessageReceived(std::move(window_event));
				}
			}

			// Check if we need to quit the app from running
			// -1 signals a quit cancellation
			else if (event.type == SDL_QUIT && getApp<App>().shutdownRequested())
			{
				getApp<App>().quit();
			}
		}
	}


	void SDLAppEventHandler::shutdown()
	{
		mEventConverter.reset(nullptr);
	}


<<<<<<< HEAD
	bool SDLAppEventHandler::setTouchGenerateMouseEvents(bool value)
=======
	bool SDLAppEventHandler::setTouchGeneratesMouseEvents(bool value)
>>>>>>> bc72b8d6
	{
		return SDL_SetHintWithPriority(SDL_HINT_TOUCH_MOUSE_EVENTS, value ? "1" : "0",
			SDL_HintPriority::SDL_HINT_OVERRIDE) > 0;
	}
}<|MERGE_RESOLUTION|>--- conflicted
+++ resolved
@@ -18,11 +18,7 @@
 {
 	SDLAppEventHandler::SDLAppEventHandler(App& app) : AppEventHandler(app)
 	{
-<<<<<<< HEAD
-		if (!setTouchGenerateMouseEvents(true))
-=======
 		if (!setTouchGeneratesMouseEvents(true))
->>>>>>> bc72b8d6
 		{
 			nap::Logger::warn("Unable to control if touch input generates mouse events");
 		}
@@ -84,11 +80,7 @@
 	}
 
 
-<<<<<<< HEAD
-	bool SDLAppEventHandler::setTouchGenerateMouseEvents(bool value)
-=======
 	bool SDLAppEventHandler::setTouchGeneratesMouseEvents(bool value)
->>>>>>> bc72b8d6
 	{
 		return SDL_SetHintWithPriority(SDL_HINT_TOUCH_MOUSE_EVENTS, value ? "1" : "0",
 			SDL_HintPriority::SDL_HINT_OVERRIDE) > 0;
