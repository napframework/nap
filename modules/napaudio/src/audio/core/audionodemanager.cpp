/* This Source Code Form is subject to the terms of the Mozilla Public
 * License, v. 2.0. If a copy of the MPL was not distributed with this
 * file, You can obtain one at https://mozilla.org/MPL/2.0/. */

#include "audionodemanager.h"
#include "audionode.h"

#include <nap/logger.h>
#include <nap/core.h>

namespace nap
{
	namespace audio
	{
		
		NodeManager::~NodeManager()
		{
			// Tell the nodes that their node manager is outta here, so they won't try to unregister themselves in their dtors.
			for (auto& node : mNodes)
			{
				node->mNodeManager = nullptr;
				node->mRegisteredWithNodeManager.store(false);
			}
		}
		
		
		void NodeManager::process(float** inputBuffer, float** outputBuffer, unsigned long framesPerBuffer)
		{
			// clean the output buffers
			for (auto channel = 0; channel < mOutputChannelCount; ++channel)
				memset(outputBuffer[channel], 0, sizeof(float) * framesPerBuffer);
			
			for (auto channel = 0; channel < mInputChannelCount; ++channel)
				mInputBuffer[channel] = inputBuffer[channel];
			
			mInternalBufferOffset = 0;
			while (mInternalBufferOffset < framesPerBuffer)
			{
				mTaskQueue.process();
				for (auto& channelMapping : mOutputMapping)
					channelMapping.clear();
				
				{
					for (auto& root : mRootProcesses)
						root->process();
				}
				
				for (auto channel = 0; channel < mOutputChannelCount; ++channel) {
					for (auto& output : mOutputMapping[channel])
						for (auto j = 0; j < mInternalBufferSize; ++j)
							outputBuffer[channel][mInternalBufferOffset + j] += (*output)[j];
				}
				
				mInternalBufferOffset += mInternalBufferSize;
				mSampleTime += mInternalBufferSize;
				
				mUpdateSignal(mSampleTime);
			}
		}
		
		
		void NodeManager::process(std::vector<SampleBuffer*>& inputBuffer, std::vector<SampleBuffer*>& outputBuffer,
		                          unsigned long framesPerBuffer)
		{
			// clean the output buffers
			for (auto channel = 0; channel < mOutputChannelCount; ++channel)
				memset(outputBuffer[channel]->data(), 0, sizeof(float) * framesPerBuffer);
			
			for (auto channel = 0; channel < mInputChannelCount; ++channel)
				mInputBuffer[channel] = inputBuffer[channel]->data();
			
			mInternalBufferOffset = 0;
			while (mInternalBufferOffset < framesPerBuffer)
			{
				mTaskQueue.process();
				for (auto& channelMapping : mOutputMapping)
					channelMapping.clear();
				
				{
					for (auto& root : mRootProcesses)
						root->update();
				}
				
				for (auto channel = 0; channel < mOutputChannelCount; ++channel) {
					for (auto& output : mOutputMapping[channel])
						for (auto j = 0; j < mInternalBufferSize; ++j)
							(*outputBuffer[channel])[mInternalBufferOffset + j] += (*output)[j];
				}
				
				mInternalBufferOffset += mInternalBufferSize;
				mSampleTime += mInternalBufferSize;
				
				mUpdateSignal(mSampleTime);
			}
		}


		void NodeManager::enqueueTask(nap::TaskQueue::Task task)
		{
			auto result = mTaskQueue.enqueue(task);
<<<<<<< HEAD
			assert(result);
			if (!result)
				Logger::warn("NodeManager: Failed to enqueue task");
=======
>>>>>>> 5c60cc7e
		}


		void NodeManager::setInputChannelCount(int inputChannelCount)
		{
			mInputChannelCount = inputChannelCount;
			mInputBuffer.resize(inputChannelCount);
			mChannelCountChangedSignal(*this);
		}
		
		
		void NodeManager::setOutputChannelCount(int outputChannelCount)
		{
			mOutputChannelCount = outputChannelCount;
			mOutputMapping.clear();
			mOutputMapping.resize(mOutputChannelCount);
			mChannelCountChangedSignal(*this);
		}
		
		
		void NodeManager::setInternalBufferSize(int size)
		{
			mInternalBufferSize = size;
			for (auto& node : mNodes)
				node->setBufferSize(size);
		}
		
		
		void NodeManager::setSampleRate(float sampleRate)
		{
			mSampleRate = sampleRate;
			mSamplesPerMillisecond = sampleRate / 1000.;
			for (auto& node : mNodes)
				node->setSampleRate(sampleRate);
		}
		
		
		void NodeManager::registerNode(Node& node)
		{
			node.setSampleRate(mSampleRate);
			node.setBufferSize(mInternalBufferSize);
			auto oldSampleRate = mSampleRate;
			auto oldBufferSize = mInternalBufferSize;
			enqueueTask([&, oldSampleRate, oldBufferSize]() {
				// In the extremely rare case the buffersize or the samplerate of the node manager have been changed in between the enqueueing of the task and its execution on the audio thread, we set them again.
				// However we prefer not to, in order to avoid memory allocation on the audio thread.
				if (oldSampleRate != mSampleRate)
					node.setSampleRate(mSampleRate);
				if (oldBufferSize != mInternalBufferSize)
					node.setBufferSize(mInternalBufferSize);
				node.mRegisteredWithNodeManager.store(true);
				mNodes.emplace(&node);
			});
		}
		
		
		void NodeManager::unregisterNode(Node& node)
		{
			mNodes.erase(&node);
		}
		
		
		void NodeManager::registerRootProcess(Process& rootProcess)
		{
			enqueueTask([&]() { mRootProcesses.emplace(&rootProcess); });
		}
		
		
		void NodeManager::unregisterRootProcess(Process& rootProcess)
		{
			mRootProcesses.erase(&rootProcess);
		}
		
		
		void NodeManager::provideOutputBufferForChannel(SampleBuffer* buffer, int channel)
		{
			if (channel < mOutputMapping.size())
				mOutputMapping[channel].emplace_back(buffer);
		}
		
		
	}
}
<|MERGE_RESOLUTION|>--- conflicted
+++ resolved
@@ -12,7 +12,7 @@
 {
 	namespace audio
 	{
-		
+
 		NodeManager::~NodeManager()
 		{
 			// Tell the nodes that their node manager is outta here, so they won't try to unregister themselves in their dtors.
@@ -22,74 +22,74 @@
 				node->mRegisteredWithNodeManager.store(false);
 			}
 		}
-		
-		
+
+
 		void NodeManager::process(float** inputBuffer, float** outputBuffer, unsigned long framesPerBuffer)
 		{
 			// clean the output buffers
 			for (auto channel = 0; channel < mOutputChannelCount; ++channel)
 				memset(outputBuffer[channel], 0, sizeof(float) * framesPerBuffer);
-			
+
 			for (auto channel = 0; channel < mInputChannelCount; ++channel)
 				mInputBuffer[channel] = inputBuffer[channel];
-			
+
 			mInternalBufferOffset = 0;
 			while (mInternalBufferOffset < framesPerBuffer)
 			{
 				mTaskQueue.process();
 				for (auto& channelMapping : mOutputMapping)
 					channelMapping.clear();
-				
+
 				{
 					for (auto& root : mRootProcesses)
 						root->process();
 				}
-				
+
 				for (auto channel = 0; channel < mOutputChannelCount; ++channel) {
 					for (auto& output : mOutputMapping[channel])
 						for (auto j = 0; j < mInternalBufferSize; ++j)
 							outputBuffer[channel][mInternalBufferOffset + j] += (*output)[j];
 				}
-				
+
 				mInternalBufferOffset += mInternalBufferSize;
 				mSampleTime += mInternalBufferSize;
-				
+
 				mUpdateSignal(mSampleTime);
 			}
 		}
-		
-		
+
+
 		void NodeManager::process(std::vector<SampleBuffer*>& inputBuffer, std::vector<SampleBuffer*>& outputBuffer,
 		                          unsigned long framesPerBuffer)
 		{
 			// clean the output buffers
 			for (auto channel = 0; channel < mOutputChannelCount; ++channel)
 				memset(outputBuffer[channel]->data(), 0, sizeof(float) * framesPerBuffer);
-			
+
 			for (auto channel = 0; channel < mInputChannelCount; ++channel)
 				mInputBuffer[channel] = inputBuffer[channel]->data();
-			
+
 			mInternalBufferOffset = 0;
 			while (mInternalBufferOffset < framesPerBuffer)
 			{
 				mTaskQueue.process();
 				for (auto& channelMapping : mOutputMapping)
 					channelMapping.clear();
-				
+
 				{
 					for (auto& root : mRootProcesses)
 						root->update();
 				}
-				
+
 				for (auto channel = 0; channel < mOutputChannelCount; ++channel) {
 					for (auto& output : mOutputMapping[channel])
 						for (auto j = 0; j < mInternalBufferSize; ++j)
 							(*outputBuffer[channel])[mInternalBufferOffset + j] += (*output)[j];
 				}
-				
+
 				mInternalBufferOffset += mInternalBufferSize;
 				mSampleTime += mInternalBufferSize;
-				
+
 				mUpdateSignal(mSampleTime);
 			}
 		}
@@ -98,12 +98,7 @@
 		void NodeManager::enqueueTask(nap::TaskQueue::Task task)
 		{
 			auto result = mTaskQueue.enqueue(task);
-<<<<<<< HEAD
 			assert(result);
-			if (!result)
-				Logger::warn("NodeManager: Failed to enqueue task");
-=======
->>>>>>> 5c60cc7e
 		}
 
 
@@ -113,8 +108,8 @@
 			mInputBuffer.resize(inputChannelCount);
 			mChannelCountChangedSignal(*this);
 		}
-		
-		
+
+
 		void NodeManager::setOutputChannelCount(int outputChannelCount)
 		{
 			mOutputChannelCount = outputChannelCount;
@@ -122,16 +117,16 @@
 			mOutputMapping.resize(mOutputChannelCount);
 			mChannelCountChangedSignal(*this);
 		}
-		
-		
+
+
 		void NodeManager::setInternalBufferSize(int size)
 		{
 			mInternalBufferSize = size;
 			for (auto& node : mNodes)
 				node->setBufferSize(size);
 		}
-		
-		
+
+
 		void NodeManager::setSampleRate(float sampleRate)
 		{
 			mSampleRate = sampleRate;
@@ -139,8 +134,8 @@
 			for (auto& node : mNodes)
 				node->setSampleRate(sampleRate);
 		}
-		
-		
+
+
 		void NodeManager::registerNode(Node& node)
 		{
 			node.setSampleRate(mSampleRate);
@@ -158,32 +153,32 @@
 				mNodes.emplace(&node);
 			});
 		}
-		
-		
+
+
 		void NodeManager::unregisterNode(Node& node)
 		{
 			mNodes.erase(&node);
 		}
-		
-		
+
+
 		void NodeManager::registerRootProcess(Process& rootProcess)
 		{
 			enqueueTask([&]() { mRootProcesses.emplace(&rootProcess); });
 		}
-		
-		
+
+
 		void NodeManager::unregisterRootProcess(Process& rootProcess)
 		{
 			mRootProcesses.erase(&rootProcess);
 		}
-		
-		
+
+
 		void NodeManager::provideOutputBufferForChannel(SampleBuffer* buffer, int channel)
 		{
 			if (channel < mOutputMapping.size())
 				mOutputMapping[channel].emplace_back(buffer);
 		}
-		
-		
+
+
 	}
-}
+}