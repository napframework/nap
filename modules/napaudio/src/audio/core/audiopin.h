--- conflicted
+++ resolved
@@ -19,13 +19,13 @@
 {
 	namespace audio
 	{
-		
+
 		// Forward declarations
 		class Node;
 		class InputPin;
 		class OutputPin;
-		
-		
+
+
 		/**
 		 * Interface for InputPin and MultiInputPin classes
 		 */
@@ -34,52 +34,52 @@
 			RTTI_ENABLE()
 		public:
 			InputPinBase(Node* node);
-			
+
 			virtual ~InputPinBase();
-			
+
 			/**
 			 * Connects a pin to this input. Disconnects the current connection first if necessary.
 			 */
 			virtual void connect(OutputPin& input) = 0;
-			
+
 			/**
 			 * Disconnects a pin from this input, if it is connected.
 			 */
 			virtual void disconnect(OutputPin& input) = 0;
-			
+
 			/**
 			 * Disconnects all pins connected to this pint.
 			 */
 			virtual void disconnectAll() = 0;
-			
+
 			/**
 			 * Returns wether this pin is connected to one or more other pins.
 			 */
 			virtual bool isConnected() const = 0;
-			
+
 			/**
 			 * Enqueues a connect() call the be executed on the audio thread.
 			 * This is the connect() function that is exposed to RTTR and to python.
 			 */
 			void enqueueConnect(OutputPin& pin);
-			
+
 			/**
 			 * Enqueues a disconnect() call the be executed on the audio thread
 			 * This is the disconnect() function that is exposed to RTTR and to python.
 			 */
 			void enqueueDisconnect(OutputPin& pin);
-			
+
 			/**
 			 * @return the node that owns this input.
 			 */
 			Node& getNode() { return *mNode; }
-		
+
 		private:
 			// The node that owns this input
 			Node* mNode = nullptr;
 		};
-		
-		
+
+
 		/**
 		 * An input pin is used by audio node to connect it to other nodes.
 		 * The pin connects one channel (mono) audio.
@@ -87,47 +87,47 @@
 		class NAPAPI InputPin final : public InputPinBase
 		{
 			RTTI_ENABLE(InputPinBase)
-			
+
 			friend class OutputPin;
-		
+
 		public:
 			InputPin(Node* node) : InputPinBase(node) { }
-			
+
 			/**
 			 * Destructor. If the input is connected on destruction the connection will be broken first.
 			 */
 			virtual ~InputPin() override;
-			
+
 			/**
 			 * This method can be used by the node to pull one sample buffer output from the connected audio output.
 			 * @return Pointer to the sample buffer containing the input coming in through the pin. If the InputPin is not connected or somewhere down the graph silence is being output nullptr can be returned.
 			 */
 			SampleBuffer* pull();
-			
+
 			/**
 			 * Connects another node's OutputPin to this input.
 			 * If either this ipnut or the connected output is already connected it will be disconnected first.
 			 * @param input: The output that this InputPin will be connected to.
 			 */
 			void connect(OutputPin& input) override;
-			
-			
+
+
 			/**
 			 * Disconnects this input from the specified output, if this connections exists.
 			 */
 			void disconnect(OutputPin& input) override;
-			
-			
+
+
 			/**
 			 * If connected, disconnects this pin.
 			 */
 			void disconnectAll() override;
-			
+
 			/**
 			 * @return wether the input is connected
 			 */
 			bool isConnected() const override { return mInput != nullptr; }
-		
+
 		private:
 			/*
 			 * The audio output connected to this input.
@@ -135,8 +135,8 @@
 			 */
 			OutputPin* mInput = nullptr;
 		};
-		
-		
+
+
 		/**
 		 * An input pin is used by audio node to connect to other nodes.
 		 * This pin can be connected to an arbitrary number of output pins belonging to different nodes.
@@ -145,60 +145,56 @@
 		class NAPAPI MultiInputPin final : public InputPinBase
 		{
 			RTTI_ENABLE(InputPinBase)
-		
+
 		public:
 			MultiInputPin(Node* node, unsigned int reservedInputCount = 2);
-			
+
 			virtual ~MultiInputPin() override;
-			
+
 			/**
 			 * This method can be used by the node to pull a buffer of samples for every connected output pin.
-<<<<<<< HEAD
-			 * @param result the vector will be resized and filled with a SampleBuffer* for each connected pin. The vector can contain nullptr items if somewhere down the line of connection silence is returned. It is advised to allocate the result vector in the constructor of the Node class that contains the MultiInpuPin, and to preallocate memory using vector<>::reserve(), in order to avoid allocations on the audio thread.
-=======
 			 * A result verctor has to be passed as an argument.
 			 * The vector will be resized and filled with a SampleBuffer* for each connected pin.
 			 * The contents of the vector can be nullptr when somewhere down the conected graph an output returns nullptr.
 			 * It is advised to allocate the result vector in the constructor of the Node class that contains the MultiInpuPin, and to prea	llocate memory using vector<>::reserve(), in order to avoid allocations on the audio thread.
 			 * @param result vector that will be filled with pointers to a buffer for each connection.
->>>>>>> 1f1c7d88
 			 */
 			void pull(std::vector<SampleBuffer*>& result);
-			
+
 			/**
 			 * Connect another node's output to this pin.
 			 * @param input to be connected to this pin.
 			 */
 			void connect(OutputPin& input) override;
-			
+
 			/**
 			 * Disconnect another node's output from this pin, if it is connected to this pin.
 			 * @param input the pin to be disconnected from this pin
 			 */
 			void disconnect(OutputPin& input) override;
-			
+
 			/**
 			 * Disconnects this input from all the connected pins.
 			 */
 			void disconnectAll() override;
-			
+
 			/**
 			 * @return wether the input is connected to any outputs
 			 */
 			bool isConnected() const override { return !mInputs.empty(); }
-			
+
 			/**
 			 * Allocates memory to be able to handle the specified number of inputs without having to perform allocations on the audio thread.
 			 * @param inputCount the maximum number of inputs that will be connected to this pin.
 			 */
 			void reserveInputs(unsigned int inputCount);
-		
+
 		private:
 			std::vector<OutputPin*> mInputs;
 			std::vector<OutputPin*> mInputsCache;
 		};
-		
-		
+
+
 		/**
 		 * An audio output is used by audio node to connect it to other nodes.
 		 * The output connects one channel (mono) audio.
@@ -208,57 +204,57 @@
 		class NAPAPI OutputPin final
 		{
 			RTTI_ENABLE()
-			
+
 			friend class Node;
 			friend class InputPinBase;
 			friend class InputPin;
 			friend class MultiInputPin;
-		
+
 		public:
 			/**
 			 * @param parent: the owner node if this output
 			 */
 			OutputPin(Node* node);
-			
+
 			~OutputPin();
-			
+
 			/**
 			 * Disconnects the output from all connected inputs.
 			 */
 			void disconnectAll();
-			
+
 			/**
 			 * Checks wether the output is connected to any inputs
 			 */
 			bool isConnected() const
 			{ return !mOutputs.empty(); }
-			
+
 			/**
 			 * Used by InputPin to poll this output for a new buffer of output samples
 			 * @return nullptr if no output is available.
 			 */
 			SampleBuffer* pull();
-			
+
 			/**
 			 * @return the node that owns this output.
 			 */
 			Node& getNode() { return *mNode; }
-		
+
 		protected:
 			SampleBuffer mBuffer; ///< The buffer containing the latest output
-		
+
 		private:
 			// Used by the NodeManager to resize the internal buffers when necessary
 			void setBufferSize(int bufferSize);
-			
+
 			// The node that owns this output
 			Node* mNode = nullptr;
-			
+
 			// The inputs that this output is connected to
 			// This list is kept so the connections can be broken on destruction.
 			std::set<InputPinBase*> mOutputs;
 		};
-		
+
 	}
-	
+
 }