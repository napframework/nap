/* This Source Code Form is subject to the terms of the Mozilla Public
 * License, v. 2.0. If a copy of the MPL was not distributed with this
 * file, You can obtain one at https://mozilla.org/MPL/2.0/. */

#pragma once

#include <mathutils.h>

namespace nap
{
	namespace audio
	{
		
		/**
		 * Wraps index value within the range of a buffer size.
		 * @param index value to be wrapped
		 * @param bufferSize size to be wrapped within, needs to be a power of two!
		 */
		inline unsigned int wrap(unsigned int index, unsigned int bufferSize)
		{
			unsigned int bitMask = bufferSize - 1;
			return index & bitMask;
		}
		
		
		/**
		 * Linear interpolation between two values.
		 * @param v0 start value of the interpolation which is returned when t = 0
		 * @param v1 end value of the interpolation which is returned when t = 1.
		 * @param t value between 0 and zero
		 * @return the result of the interpolation
		 */
		template<typename T>
		inline T lerp(const T& v0, const T& v1, const T& t)
		{
			return v0 + t * (v1 - v0);
		}
		
		/**
		 * Stereo equal power panning function.
		 * @param panning: value between 0 and 1.0, 0 meaning far left, 0.5 center and 1.0 far right.
		 * @param left: left channel gain will be stored in this variable
		 * @param right: right channel gain will be stored in this variable
		 */
		template<typename T>
		inline void equalPowerPan(const T& panning, T& left, T& right)
		{
			left = cos(panning * 0.5 * M_PI);
			right = sin(panning * 0.5 * M_PI);
		}
		
		
		/**
		 * Convert a midi notenumber format pitch (floating point for microtonal precision) to a frequency in Herz.
		 * @param pitch in semitones. A pitch of 57 equals 220Hz.
		 * @return frequency in Hz.
		 */
		inline float mtof(float pitch)
		{
			auto res = pitch - 57;
			res /= 12.0;
			res = pow(2.0, res);
			res *= 220.0;
			return res;
		}
		
		
		/**
		 * Convert amplitude to decibel value.
		 * @param amplitude Amplitude scaling factor. A value of 1.0 results in 0dB.
		 * @return intensity in dB.
		 */
		inline float toDB(float amplitude)
		{
			return 20 * log10(amplitude);
		}
		
		
		/**
		 * Convert decibel value to amplitude.
		 * @param db in dB.
		 * @param zero specifies the lowest possible dB input value, which will result in a zero return value.
		 * @return amplitude scaling factor.
		 */
		inline float dbToA(float db, float zero = -48)
		{
			if (db <= zero)
				return 0;
			
			return powf(10, db / 20.0);
		}

<<<<<<< HEAD
=======

		/**
		 * Flush denormal float value to zero
		 * @param sample float value to be flushed to zero if denormal
		 */
		inline void undenormalize(float& sample)
		{
			if (((*(unsigned int*)&sample)&0x7f800000) == 0)
				sample = 0;
		}

>>>>>>> ddaab6e7
	}
}<|MERGE_RESOLUTION|>--- conflicted
+++ resolved
@@ -10,7 +10,7 @@
 {
 	namespace audio
 	{
-		
+
 		/**
 		 * Wraps index value within the range of a buffer size.
 		 * @param index value to be wrapped
@@ -21,8 +21,8 @@
 			unsigned int bitMask = bufferSize - 1;
 			return index & bitMask;
 		}
-		
-		
+
+
 		/**
 		 * Linear interpolation between two values.
 		 * @param v0 start value of the interpolation which is returned when t = 0
@@ -35,7 +35,7 @@
 		{
 			return v0 + t * (v1 - v0);
 		}
-		
+
 		/**
 		 * Stereo equal power panning function.
 		 * @param panning: value between 0 and 1.0, 0 meaning far left, 0.5 center and 1.0 far right.
@@ -48,8 +48,8 @@
 			left = cos(panning * 0.5 * M_PI);
 			right = sin(panning * 0.5 * M_PI);
 		}
-		
-		
+
+
 		/**
 		 * Convert a midi notenumber format pitch (floating point for microtonal precision) to a frequency in Herz.
 		 * @param pitch in semitones. A pitch of 57 equals 220Hz.
@@ -63,8 +63,8 @@
 			res *= 220.0;
 			return res;
 		}
-		
-		
+
+
 		/**
 		 * Convert amplitude to decibel value.
 		 * @param amplitude Amplitude scaling factor. A value of 1.0 results in 0dB.
@@ -74,8 +74,8 @@
 		{
 			return 20 * log10(amplitude);
 		}
-		
-		
+
+
 		/**
 		 * Convert decibel value to amplitude.
 		 * @param db in dB.
@@ -86,23 +86,9 @@
 		{
 			if (db <= zero)
 				return 0;
-			
+
 			return powf(10, db / 20.0);
 		}
 
-<<<<<<< HEAD
-=======
-
-		/**
-		 * Flush denormal float value to zero
-		 * @param sample float value to be flushed to zero if denormal
-		 */
-		inline void undenormalize(float& sample)
-		{
-			if (((*(unsigned int*)&sample)&0x7f800000) == 0)
-				sample = 0;
-		}
-
->>>>>>> ddaab6e7
 	}
 }