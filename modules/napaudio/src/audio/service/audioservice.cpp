--- conflicted
+++ resolved
@@ -165,13 +165,6 @@
 						Logger::info("Audio output device not found: %s", configuration->mOutputDevice.c_str());
 				}
 			}
-<<<<<<< HEAD
-			
-			if (!checkChannelCounts(inputDeviceIndex, outputDeviceIndex, inputChannelCount, outputChannelCount, errorState))
-				return false;
-			
-			if (!(openStream(mHostApiIndex, inputDeviceIndex, outputDeviceIndex, inputChannelCount, outputChannelCount, configuration->mSampleRate, configuration->mBufferSize, configuration->mInternalBufferSize, errorState) && start(errorState)))
-=======
 
 			if (inputDeviceIndex < 0 && outputDeviceIndex < 0)
 			{
@@ -186,7 +179,6 @@
 			if (!(openStream(inputDeviceIndex, outputDeviceIndex, inputChannelCount, outputChannelCount,
 			                 configuration->mSampleRate, configuration->mBufferSize, configuration->mInternalBufferSize,
 			                 errorState) && start(errorState)))
->>>>>>> e63ffd02
 			{
 				if (!configuration->mAllowDeviceFailure)
 				{
@@ -253,7 +245,9 @@
 		}
 
 
-		bool AudioService::openStream(int hostApi, int inputDeviceIndex, int outputDeviceIndex, int inputChannelCount, int outputChannelCount, float sampleRate, int bufferSize, int internalBufferSize, utility::ErrorState& errorState)
+		bool AudioService::openStream(int inputDeviceIndex, int outputDeviceIndex, int inputChannelCount,
+		                              int outputChannelCount, float sampleRate, int bufferSize, int internalBufferSize,
+		                              utility::ErrorState& errorState)
 		{
 			// The stream can only be opened when it's closed
 			assert(mStream == nullptr);
@@ -266,8 +260,7 @@
 				mNodeManager.setSampleRate(sampleRate);
 			if (internalBufferSize != mNodeManager.getInternalBufferSize())
 				mNodeManager.setInternalBufferSize(internalBufferSize);
-
-			mHostApiIndex = hostApi;
+			
 			mInputDeviceIndex = inputDeviceIndex;
 			mOutputDeviceIndex = outputDeviceIndex;
 			mBufferSize = bufferSize;
@@ -297,7 +290,8 @@
 				outputParamsPtr = &outputParameters;
 			}
 			
-			PaError error = Pa_OpenStream(&mStream, inputParamsPtr, outputParamsPtr, mNodeManager.getSampleRate(), mBufferSize, paNoFlag, &audioCallback, this);
+			PaError error = Pa_OpenStream(&mStream, inputParamsPtr, outputParamsPtr, mNodeManager.getSampleRate(),
+			                              mBufferSize, paNoFlag, &audioCallback, this);
 			if (error != paNoError)
 			{
 				errorState.fail("Error opening audio stream: %s", Pa_GetErrorText(error));
@@ -424,12 +418,8 @@
 				{
 					auto index = Pa_HostApiDeviceIndexToDeviceIndex(hostApi, device);
 					const PaDeviceInfo& info = *Pa_GetDeviceInfo(index);
-<<<<<<< HEAD
-					nap::Logger::info("%i: %s %i inputs %i outputs", device, info.name, info.maxInputChannels, info.maxOutputChannels);
-=======
 					nap::Logger::info("%i: %s, %i input(s), %i output(s)", device, info.name, info.maxInputChannels,
 					                  info.maxOutputChannels);
->>>>>>> e63ffd02
 				}
 			}
 		}
@@ -478,7 +468,8 @@
 		}
 		
 		
-		bool AudioService::checkChannelCounts(int inputDeviceIndex, int outputDeviceIndex, int& inputChannelCount, int& outputChannelCount, utility::ErrorState& errorState)
+		bool AudioService::checkChannelCounts(int inputDeviceIndex, int outputDeviceIndex, int& inputChannelCount,
+		                                      int& outputChannelCount, utility::ErrorState& errorState)
 		{
 			AudioServiceConfiguration* configuration = getConfiguration<AudioServiceConfiguration>();
 			
@@ -511,7 +502,9 @@
 					// There are less channels than requested
 					if (configuration->mAllowChannelCountFailure)
 					{
-						Logger::warn( "AudioService: Requested number of %i input channels not available, initializing with only %i", configuration->mInputChannelCount, inputDeviceInfo->maxInputChannels);
+						Logger::warn(
+								"AudioService: Requested number of %i input channels not available, initializing with only %i",
+								configuration->mInputChannelCount, inputDeviceInfo->maxInputChannels);
 						inputChannelCount = inputDeviceInfo->maxInputChannels;
 					}
 					else {
@@ -550,7 +543,9 @@
 					// There are less channels than requested
 					if (configuration->mAllowChannelCountFailure)
 					{
-						Logger::warn( "AudioService: Requested number of %i output channels not available, initializing with only %i", configuration->mOutputChannelCount, outputDeviceInfo->maxOutputChannels);
+						Logger::warn(
+								"AudioService: Requested number of %i output channels not available, initializing with only %i",
+								configuration->mOutputChannelCount, outputDeviceInfo->maxOutputChannels);
 						outputChannelCount = outputDeviceInfo->maxOutputChannels;
 					}
 					else {
