--- conflicted
+++ resolved
@@ -7,12 +7,8 @@
 
 // Audio includes
 #include "audioservice.h"
-<<<<<<< HEAD
-=======
-#include "audiodevice.h"
 #include <audio/resource/audiobufferresource.h>
 #include <audio/resource/audiofileresource.h>
->>>>>>> 5ea11fd6
 
 //#include <audio/core/graph.h>
 //#include <audio/core/voice.h>
@@ -49,13 +45,13 @@
                                  PaStreamCallbackFlags statusFlags,
                                  void *userData )
         {
-            float** out = (float**)outputBuffer;
-            float** in = (float**)inputBuffer;            
-            
-            NodeManager* nodeManager = reinterpret_cast<NodeManager*>(userData);
-            nodeManager->process(in, out, framesPerBuffer);
-            
-            return 0;
+			float** out = (float**)outputBuffer;
+			float** in = (float**)inputBuffer;
+
+			AudioService* service = (AudioService*)userData;
+			service->onAudioCallback(in, out, framesPerBuffer);
+
+			return 0;
         }
 
 
@@ -145,7 +141,7 @@
 			outputParameters.suggestedLatency = 0;
 			outputParameters.hostApiSpecificStreamInfo = nullptr;
 
-			error = Pa_OpenStream(&mStream, &inputParameters, &outputParameters, configuration->mSampleRate, configuration->mBufferSize, paNoFlag, audioCallback, &mNodeManager);
+			error = Pa_OpenStream(&mStream, &inputParameters, &outputParameters, configuration->mSampleRate, configuration->mBufferSize, paNoFlag, &audioCallback, this);
 			if (error != paNoError)
 			{
 				errorState.fail("Portaudio error: " + std::string(Pa_GetErrorText(error)));
@@ -174,7 +170,7 @@
 		{
 			AudioServiceConfiguration* configuration = getConfiguration<AudioServiceConfiguration>();
 
-			auto error = Pa_OpenDefaultStream(&mStream, configuration->mInputChannelCount, configuration->mOutputChannelCount, paFloat32 | paNonInterleaved, configuration->mSampleRate, configuration->mBufferSize, audioCallback, &mNodeManager);
+			auto error = Pa_OpenDefaultStream(&mStream, configuration->mInputChannelCount, configuration->mOutputChannelCount, paFloat32 | paNonInterleaved, configuration->mSampleRate, configuration->mBufferSize, &audioCallback, this);
 			if (error != paNoError)
 			{
 				errorState.fail("Portaudio error: " + std::string(Pa_GetErrorText(error)));
@@ -323,7 +319,7 @@
 		}
         
         
-        void AudioService::audioCallback(float** inputBuffer, float** outputBuffer, unsigned long framesPerBuffer)
+        void AudioService::onAudioCallback(float** inputBuffer, float** outputBuffer, unsigned long framesPerBuffer)
         {
             // process the node manager
             mNodeManager.process(inputBuffer, outputBuffer, framesPerBuffer);
