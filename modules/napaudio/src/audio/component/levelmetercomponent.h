--- conflicted
+++ resolved
@@ -29,19 +29,13 @@
         public:
             LevelMeterComponent() : Component() { }
             
-<<<<<<< HEAD
-            nap::ComponentPtr<AudioComponentBase> mInput; /**< The component whose audio output will be measured. */
-            TimeValue mAnalysisWindowSize = 10; /**< Size of an analysis window in milliseconds */
-            LevelMeterNode::Type mMeterType = LevelMeterNode::Type::RMS; /**< Type of analysis to be used: RMS for root mean square, PEAK for the peak of the analysis window */
-            bool mFilterInput = false; /**< If set to true the input signal will be filtered before being measured. */
-            ControllerValue mCenterFrequency = 10000.f; /**< Center frequency of the frequency band that will be analyzed. Only has effect when mFilterInput = true. */
-            ControllerValue mBandWidth = 10000.f; /**< Width in Hz of the frequency band that will be analyzed. Only has effect when mFilterInput = true.*/
-            ControllerValue mFilterGain = 1.0f; /**< Gain factor of the filtered input signal. Only has effect when mFilterInput = true. */
-=======
             nap::ComponentPtr<AudioComponentBase> mInput; ///< property: 'Input' The component whose audio output will be measured.
             TimeValue mAnalysisWindowSize = 10; ///< property: 'AnalysisWindowSize' Size of an analysis window in milliseconds.
             LevelMeterNode::Type mMeterType = LevelMeterNode::Type::RMS; ///< property: 'MeterType' Type of analysis to be used: RMS for root mean square, PEAK for the peak of the analysis window.
->>>>>>> 6f52b476
+            bool mFilterInput = false; ///< If set to true the input signal will be filtered before being measured.
+            ControllerValue mCenterFrequency = 10000.f; ///< property: 'CenterFrequency' Center frequency of the frequency band that will be analyzed. Only has effect when mFilterInput = true.
+            ControllerValue mBandWidth = 10000.f; ///< property: 'BandWidth' Width in Hz of the frequency band that will be analyzed. Only has effect when mFilterInput = true.
+            ControllerValue mFilterGain = 1.0f; ///< property: 'FilterGain' Gain factor of the filtered input signal. Only has effect when mFilterInput = true.
             
         private:
         };
@@ -102,13 +96,6 @@
             ControllerValue getFilterGain() const;
             
         private:
-<<<<<<< HEAD
-            NodeManager& getNodeManager();
-            
-            nap::ComponentInstancePtr<AudioComponentBase> mInput = { this, &LevelMeterComponent::mInput };
-            std::vector<std::unique_ptr<FilterNode>> mFilters;
-            std::vector<std::unique_ptr<LevelMeterNode>> mMeters;
-=======
             /**
              * Returns the node manager the level meter nodes are registered to.
              */
@@ -116,7 +103,7 @@
             
             nap::ComponentInstancePtr<AudioComponentBase> mInput = { this, &LevelMeterComponent::mInput }; // Pointer to component that outputs this components audio input
             std::vector<std::unique_ptr<LevelMeterNode>> mMeters; // Nodes doing the actual analysis
->>>>>>> 6f52b476
+            std::vector<std::unique_ptr<FilterNode>> mFilters; // Filters filtering the audio signal for each channel before analysis
         };
         
     }
