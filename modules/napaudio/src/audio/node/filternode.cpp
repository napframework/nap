/* This Source Code Form is subject to the terms of the Mozilla Public
 * License, v. 2.0. If a copy of the MPL was not distributed with this
 * file, You can obtain one at https://mozilla.org/MPL/2.0/. */

#include "filternode.h"

#include <mathutils.h>

RTTI_BEGIN_ENUM(nap::audio::FilterNode::EMode)
	RTTI_ENUM_VALUE(nap::audio::FilterNode::EMode::LowPass, "LowPass"),
	RTTI_ENUM_VALUE(nap::audio::FilterNode::EMode::HighPass, "HighPass"),
	RTTI_ENUM_VALUE(nap::audio::FilterNode::EMode::BandPass, "BandPass"),
	RTTI_ENUM_VALUE(nap::audio::FilterNode::EMode::LowRes, "LowRes"),
	RTTI_ENUM_VALUE(nap::audio::FilterNode::EMode::HighRes, "HighRes")
RTTI_END_ENUM

RTTI_BEGIN_CLASS_NO_DEFAULT_CONSTRUCTOR(nap::audio::FilterNode)
	RTTI_PROPERTY("audioInput", &nap::audio::FilterNode::audioInput, nap::rtti::EPropertyMetaData::Embedded)
	RTTI_PROPERTY("audioOutput", &nap::audio::FilterNode::audioOutput, nap::rtti::EPropertyMetaData::Embedded)
	RTTI_FUNCTION("setMode", &nap::audio::FilterNode::setMode)
	RTTI_FUNCTION("setFrequency", &nap::audio::FilterNode::setFrequency)
	RTTI_FUNCTION("setResonance", &nap::audio::FilterNode::setResonance)
	RTTI_FUNCTION("setBand", &nap::audio::FilterNode::setBand)
	RTTI_FUNCTION("setGain", &nap::audio::FilterNode::setGain)
	RTTI_FUNCTION("prepare", &nap::audio::FilterNode::prepare)
	RTTI_FUNCTION("getMode", &nap::audio::FilterNode::getMode)
	RTTI_FUNCTION("getFrequency", &nap::audio::FilterNode::getFrequency)
	RTTI_FUNCTION("getResonance", &nap::audio::FilterNode::getResonance)
	RTTI_FUNCTION("getBand", &nap::audio::FilterNode::getBand)
	RTTI_FUNCTION("getGain", &nap::audio::FilterNode::getGain)
RTTI_END_CLASS

namespace nap
{
	namespace audio
	{
		
		
		void FilterNode::process()
		{
			if (mIsDirty.check())
				update();

			auto inputBuffer = audioInput.pull();
			auto& outputBuffer = getOutputBuffer(audioOutput);
			
			if (inputBuffer) {
				for (auto i = 0; i < outputBuffer.size(); ++i) {
					mInput.write((*inputBuffer)[i]);
					auto temp = a0.getNextValue() * mInput.read(0) + a1.getNextValue() * mInput.read(1) + a2.getNextValue() * mInput.read(2) - b1.getNextValue() * mOutput.read(0) -
					            b2.getNextValue() * mOutput.read(1);
					
					mOutput.write(temp);
					outputBuffer[i] = temp;
				}
			} else {
				// process with 0 input
				for (auto i = 0; i < outputBuffer.size(); ++i) {
					mInput.write(0);
					auto temp = a0.getNextValue() * mInput.read(0) + a1.getNextValue() * mInput.read(1) + a2.getNextValue() * mInput.read(2) - b1.getNextValue() * mOutput.read(0) -
					            b2.getNextValue() * mOutput.read(1);
					
					mOutput.write(temp);
					outputBuffer[i] = temp;
				}
			}
		}


		void FilterNode::prepare(ControllerValue frequency, ControllerValue resonanceBand, ControllerValue gain)
		{
			mFrequency = frequency;
			mResonance = pow(10., -(resonanceBand * 0.1));
			mBand = resonanceBand;
			mGain = gain;
			mOutput.clear();
			mInput.clear();
			calcCoeffs();
			a0.reset(a0Dest);
			a1.reset(a1Dest);
			b1.reset(b1Dest);
			b2.reset(b2Dest);

		}

		
		
		void FilterNode::setMode(EMode mode)
		{
			mMode = mode;
			calcCoeffs();
			mIsDirty.set();
		}
		
		
		void FilterNode::setFrequency(ControllerValue frequency)
		{
<<<<<<< HEAD
			mFrequency = frequency;
			if (mFrequency <= 0)
				mFrequency = 1;
=======
			mFrequency = math::max<float>(frequency, 1.f);
>>>>>>> ddaab6e7
			calcCoeffs();
			mIsDirty.set();
		}
		
		
		void FilterNode::setResonance(ControllerValue resonance)
		{
			mResonance = pow(10., -(resonance * 0.1));
			calcCoeffs();
			mIsDirty.set();
		}
		
		
		void FilterNode::setBand(ControllerValue band)
		{
			mBand = band;
			if (mBand <= 0)
				mBand = 1;
			calcCoeffs();
			mIsDirty.set();
		}
		
		
		void FilterNode::setGain(ControllerValue gain)
		{
			mGain = gain;
			calcCoeffs();
			mIsDirty.set();
		}
		
		
		void FilterNode::update()
		{
			a0.setValue(a0Dest);
			a1.setValue(a1Dest);
			b1.setValue(b1Dest);
			b2.setValue(b2Dest);
		}
		
		
		void FilterNode::calcCoeffs()
		{
			switch (mMode) {
				case EMode::LowPass:
				{
					ControllerValue c, d, cSqr, q;
					c	 = 1 / tan(M_PI * mFrequency / getSampleRate());
					cSqr = c * c;
					a0Dest = mGain / (1 + M_SQRT2 * c + cSqr);
					a1Dest = 2 * a0Dest;
					a2Dest = a0Dest;
					b1Dest = 2 * a0Dest * (1 - cSqr);
					b2Dest =a0Dest * (1 - M_SQRT2 * c + cSqr);
					break;
				}
				case EMode::HighPass:
				{
					ControllerValue c, d, cSqr, q;
					c = tan(M_PI * mFrequency / getSampleRate());
					cSqr = c * c;
					a0Dest = mGain / (1 + M_SQRT2 * c + cSqr);
					a1Dest = -2 * a0Dest;
					a2Dest = a0Dest;
					b1Dest = 2 * a0Dest * (cSqr - 1);
					b2Dest = a0Dest * (1 - M_SQRT2 * c + cSqr);
					break;
				}
				case EMode::BandPass:
				{
					ControllerValue c, d, cSqr, q;
					c = 1 / tan(M_PI * mBand / getSampleRate());
					d = 2 * cos(2 * M_PI * mFrequency / getSampleRate());
					a0Dest = mGain / (1 + c);
					a1Dest = 0;
					a2Dest = -a0Dest;
					b1Dest = a2Dest * c * d;
					b2Dest = a0Dest * (c - 1);
					break;
				}
				case EMode::LowRes:
				{
					ControllerValue c, d, cSqr, q;
					c = 1 / tan(M_PI * mFrequency / getSampleRate());
					cSqr = c * c;
					q = M_SQRT2 * mResonance;
					a0Dest = mGain / (1 + q * c + cSqr);
					a1Dest = 2 * a0Dest;
					a2Dest = a0Dest;
					b1Dest = 2 * a0Dest * (1 - cSqr);
					b2Dest = a0Dest * (1 - q * c + cSqr);
					break;
				}
				case EMode::HighRes:
				{
					ControllerValue c, d, cSqr, q;
					c = tan(M_PI * mFrequency / getSampleRate());
					cSqr = c * c;
					q = M_SQRT2 * mResonance;
					a0Dest = mGain / (1 + q * c + cSqr);
					a1Dest = -2 * a0Dest;
					a2Dest = a0Dest;
					b1Dest = 2 * a0Dest * (cSqr - 1);
					b2Dest = a0Dest * (1 - q * c + cSqr);
					break;
				}
			}
		}
		
		
	}
}<|MERGE_RESOLUTION|>--- conflicted
+++ resolved
@@ -34,8 +34,8 @@
 {
 	namespace audio
 	{
-		
-		
+
+
 		void FilterNode::process()
 		{
 			if (mIsDirty.check())
@@ -43,13 +43,13 @@
 
 			auto inputBuffer = audioInput.pull();
 			auto& outputBuffer = getOutputBuffer(audioOutput);
-			
+
 			if (inputBuffer) {
 				for (auto i = 0; i < outputBuffer.size(); ++i) {
 					mInput.write((*inputBuffer)[i]);
 					auto temp = a0.getNextValue() * mInput.read(0) + a1.getNextValue() * mInput.read(1) + a2.getNextValue() * mInput.read(2) - b1.getNextValue() * mOutput.read(0) -
 					            b2.getNextValue() * mOutput.read(1);
-					
+
 					mOutput.write(temp);
 					outputBuffer[i] = temp;
 				}
@@ -59,7 +59,7 @@
 					mInput.write(0);
 					auto temp = a0.getNextValue() * mInput.read(0) + a1.getNextValue() * mInput.read(1) + a2.getNextValue() * mInput.read(2) - b1.getNextValue() * mOutput.read(0) -
 					            b2.getNextValue() * mOutput.read(1);
-					
+
 					mOutput.write(temp);
 					outputBuffer[i] = temp;
 				}
@@ -83,38 +83,32 @@
 
 		}
 
-		
-		
+
+
 		void FilterNode::setMode(EMode mode)
 		{
 			mMode = mode;
 			calcCoeffs();
 			mIsDirty.set();
 		}
-		
-		
+
+
 		void FilterNode::setFrequency(ControllerValue frequency)
 		{
-<<<<<<< HEAD
-			mFrequency = frequency;
-			if (mFrequency <= 0)
-				mFrequency = 1;
-=======
 			mFrequency = math::max<float>(frequency, 1.f);
->>>>>>> ddaab6e7
-			calcCoeffs();
-			mIsDirty.set();
-		}
-		
-		
+			calcCoeffs();
+			mIsDirty.set();
+		}
+
+
 		void FilterNode::setResonance(ControllerValue resonance)
 		{
 			mResonance = pow(10., -(resonance * 0.1));
 			calcCoeffs();
 			mIsDirty.set();
 		}
-		
-		
+
+
 		void FilterNode::setBand(ControllerValue band)
 		{
 			mBand = band;
@@ -123,16 +117,16 @@
 			calcCoeffs();
 			mIsDirty.set();
 		}
-		
-		
+
+
 		void FilterNode::setGain(ControllerValue gain)
 		{
 			mGain = gain;
 			calcCoeffs();
 			mIsDirty.set();
 		}
-		
-		
+
+
 		void FilterNode::update()
 		{
 			a0.setValue(a0Dest);
@@ -140,8 +134,8 @@
 			b1.setValue(b1Dest);
 			b2.setValue(b2Dest);
 		}
-		
-		
+
+
 		void FilterNode::calcCoeffs()
 		{
 			switch (mMode) {
@@ -209,7 +203,7 @@
 				}
 			}
 		}
-		
-		
+
+
 	}
 }