project(napkin)

nap_qt_pre()

file(GLOB_RECURSE SOURCES src/*.cpp)
file(GLOB_RECURSE HEADERS src/*.h)
file(GLOB_RECURSE RESOURCES resources/*.qrc)

add_executable(${PROJECT_NAME} ${SOURCES} ${UI_HEADERS} ${HEADERS} ${RESOURCES})
set_target_properties(${PROJECT_NAME} PROPERTIES VS_DEBUGGER_WORKING_DIRECTORY "$(OutDir)")
set_target_properties(${PROJECT_NAME} PROPERTIES FOLDER Tools)
target_include_directories(${PROJECT_NAME} PUBLIC src)


set(NAPKIN_LIB ${PROJECT_NAME}_lib)

# create library from app for unittests
add_library(${NAPKIN_LIB} STATIC ${SOURCES} ${UI_HEADERS} ${HEADERS} ${RESOURCES})


set(DEPENDENT_NAP_MODULES mod_napscene mod_nappython mod_napmath)

set(LIBS
    napcore
<<<<<<< HEAD
    ${DEPENDENT_NAP_MODULES}
=======
    mod_napscene
    mod_nappython
    mod_napmath
    mod_naprender
    mod_napvideo
>>>>>>> 983ed60e
    Qt5::Widgets Qt5::Core Qt5::Gui
    )

if(MSVC)
    list(APPEND UNITTEST_LIBS
         ${FREEIMAGE_LIBRARIES}
         ${FFMPEG_LIBRARIES}
         )
    copy_freeimage_dll()
    copy_windows_ffmpeg_dlls()
elseif(APPLE)
    list(APPEND UNITTEST_LIBS
         ${FREEIMAGE_LIBRARIES}
         ${FFMPEG_LIBRARIES}
         )

elseif(UNIX)
    list(APPEND UNITTEST_LIBS
         freeimage
         ffmpeg
         )
endif()

target_link_libraries(${PROJECT_NAME} ${LIBS} ${QT_LIBS})

target_link_libraries(${NAPKIN_LIB} ${LIBS})
target_include_directories(${NAPKIN_LIB} PUBLIC src ${FREEIMAGE_INCLUDE_DIRS})

nap_qt_post(${PROJECT_NAME})

<<<<<<< HEAD
# Output to bin/napkin
set_output_directories()
=======
>>>>>>> 983ed60e

add_custom_command(TARGET ${PROJECT_NAME} POST_BUILD
                   COMMAND ${CMAKE_COMMAND} -E copy_directory
                   ${CMAKE_CURRENT_LIST_DIR}/resources
                   $<TARGET_FILE_DIR:${PROJECT_NAME}>/resources
                   COMMENT "Copy Resources")


# Package into release build
set(NAPKIN_PACKAGED_BUILD_TYPE Release)

include(${NAP_ROOT}/cmake/packaging_macros.cmake)


install(TARGETS ${PROJECT_NAME}
        DESTINATION tools/platform/napkin/Release
        CONFIGURATIONS Release)
install(TARGETS ${PROJECT_NAME}
        DESTINATION tools/platform/napkin/Debug
        CONFIGURATIONS Debug)
install(DIRECTORY ${CMAKE_CURRENT_LIST_DIR}/resources
        DESTINATION tools/platform/napkin/)

# TODO use get_prerequisites or find_package to make this a whole load less terrible?

set(NAPKIN_QT_INSTALL_FRAMEWORKS QtCore QtGui QtWidgets)

if (WIN32)
    # TODO don't actually install napkin into tools because it's only useful on WIN32 when sitting amongst 
    # the compiled modules.  Install somewhere in tree then copy into bin when doing project builds.
    # install(FILES "${THIRDPARTY_DIR}/assimp/msvc64/install/bin/assimp-vc140-mt.dll" DESTINATION "tools/")
    # install(FILES "${THIRDPARTY_DIR}/FreeImage/msvc/Dist/x64/FreeImage.dll" DESTINATION "tools/")
    # install(FILES "${THIRDPARTY_DIR}/glew/msvc/bin/Release/x64/glew32.dll" DESTINATION "tools/")
    # install(FILES "${THIRDPARTY_DIR}/rttr/msvc64/install/bin/rttr_core.dll" DESTINATION "tools/")
    # install(FILES "${THIRDPARTY_DIR}/SDL2/msvc/lib/x64/SDL2.dll" DESTINATION "tools/")
elseif(APPLE)
    # TODO as we're doing a bunch of RPATH work when deploying napkin during builds in released-NAP space
    #      maybe it's cleaner to move all of that there?
    set(path_to_nap_root "@executable_path/../../../..")
    set(BUILT_RPATH "${path_to_nap_root}/thirdparty/rttr/bin/")
    set(BUILT_RPATH "${BUILT_RPATH};${path_to_nap_root}/thirdparty/python/")
    set(BUILT_RPATH "${BUILT_RPATH};${path_to_nap_root}/thirdparty/qt/lib/")
    set(BUILT_RPATH "${BUILT_RPATH};@executable_path/lib/")
    set_target_properties(${PROJECT_NAME} PROPERTIES INSTALL_RPATH "${BUILT_RPATH}")
elseif(UNIX)
    set_installed_rpath_on_linux_object_for_dependent_modules("${DEPENDENT_NAP_MODULES}" ${PROJECT_NAME} "../../../..")    

    # Add RTTR
    get_target_property(BUILT_RPATH ${PROJECT_NAME} INSTALL_RPATH)
    set(BUILT_RPATH "${BUILT_RPATH}:$ORIGIN/../../../../thirdparty/rttr/bin/")
    set(BUILT_RPATH "${BUILT_RPATH}:$ORIGIN/lib/")
    set_target_properties(${PROJECT_NAME} PROPERTIES INSTALL_RPATH "${BUILT_RPATH}")
endif()<|MERGE_RESOLUTION|>--- conflicted
+++ resolved
@@ -18,19 +18,11 @@
 add_library(${NAPKIN_LIB} STATIC ${SOURCES} ${UI_HEADERS} ${HEADERS} ${RESOURCES})
 
 
-set(DEPENDENT_NAP_MODULES mod_napscene mod_nappython mod_napmath)
+set(DEPENDENT_NAP_MODULES mod_napscene mod_nappython mod_napmath mod_naprender mod_napvideo)
 
 set(LIBS
     napcore
-<<<<<<< HEAD
     ${DEPENDENT_NAP_MODULES}
-=======
-    mod_napscene
-    mod_nappython
-    mod_napmath
-    mod_naprender
-    mod_napvideo
->>>>>>> 983ed60e
     Qt5::Widgets Qt5::Core Qt5::Gui
     )
 
@@ -61,11 +53,8 @@
 
 nap_qt_post(${PROJECT_NAME})
 
-<<<<<<< HEAD
 # Output to bin/napkin
 set_output_directories()
-=======
->>>>>>> 983ed60e
 
 add_custom_command(TARGET ${PROJECT_NAME} POST_BUILD
                    COMMAND ${CMAKE_COMMAND} -E copy_directory
