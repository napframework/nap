--- conflicted
+++ resolved
@@ -4,20 +4,17 @@
 #include <QDir>
 #include <QHBoxLayout>
 #include <QLabel>
-<<<<<<< HEAD
-#include <QPushButton>
-=======
 #include <QMessageBox>
 #include <QProcess>
 #include <QDesktopServices>
 #include <QUrl>
->>>>>>> c6cab1e8
+#include <QPushButton>
 
 #include <appcontext.h>
-<<<<<<< HEAD
-=======
 #include <mathutils.h>
->>>>>>> c6cab1e8
+#include <standarditemsproperty.h>
+#include <appcontext.h>
+#include <nap/logger.h>
 
 #include "standarditemsproperty.h"
 #include "panels/finderpanel.h"
@@ -213,11 +210,6 @@
 
 QString napkin::fileBrowserName()
 {
-<<<<<<< HEAD
-
-	// TODO: Reveal files
-	nap::Logger::error("Revealing files not supported yet: %s", filename.toStdString().c_str());
-=======
 #ifdef _WIN32
 	return "Explorer";
 #elif defined(__APPLE__)
@@ -225,5 +217,4 @@
 #else
 	return "file browser";
 #endif
->>>>>>> c6cab1e8
-}
+}
