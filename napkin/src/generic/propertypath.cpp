#include "propertypath.h"
#include "naputils.h"

#include <rtti/object.h>
#include <rtti/linkresolver.h>
#include <rtti/defaultlinkresolver.h>
#include <appcontext.h>
#include <nap/logger.h>

using namespace nap::rtti;

napkin::PropertyPath::PropertyPath(const napkin::PropertyPath& other)
		: mObject(&other.getObject()), mPath(other.getPath())
{
}


napkin::PropertyPath::PropertyPath(Object& obj, const Path& path)
		: mObject(&obj), mPath(path)
{
}

napkin::PropertyPath::PropertyPath(Object& obj, const std::string& path)
		: mObject(&obj), mPath(Path::fromString(path))
{
}

rttr::variant napkin::PropertyPath::getValue() const
{
	return getProperty().get_value(mObject);
}

void napkin::PropertyPath::setValue(rttr::variant value)
{
	bool success = getProperty().set_value(mObject, value);
	assert(success);
}

rttr::property napkin::PropertyPath::getProperty() const
{
	return resolve().getProperty();
}

rttr::type napkin::PropertyPath::getType() const
{
<<<<<<< HEAD
	Variant value = resolve().getValue();
	return value.get_type();
=======
	return getProperty().get_type();
>>>>>>> c6cab1e8
}

ResolvedPath napkin::PropertyPath::resolve() const
{
	ResolvedPath resolvedPath;
	mPath.resolve(mObject, resolvedPath);
	return resolvedPath;
}


rttr::type napkin::PropertyPath::getArrayElementType() const
{
	ResolvedPath resolved_path = resolve();
	assert(resolved_path.isValid());

	Variant array = resolved_path.getValue();
	assert(array.is_valid());
	if (!array.is_array())
		return rttr::type::empty();

	VariantArray array_view = array.create_array_view();
	auto elmtype = array_view.get_rank_type(1);
	//auto elmtype = array_view.get_rank_type(array_view.get_rank());
	return elmtype.is_wrapper() ? elmtype.get_wrapped_type() : elmtype;
}

size_t napkin::PropertyPath::getArrayLength()const
{
	ResolvedPath resolved_path = resolve();
	assert(resolved_path.isValid());

	Variant array = resolved_path.getValue();
	assert(array.is_valid());
	assert(array.is_array());

	VariantArray array_view = array.create_array_view();
	assert(array_view.is_dynamic());
	assert(array_view.is_valid());

	return array_view.get_size();
}

napkin::PropertyPath napkin::PropertyPath::getArrayElement(size_t index) const
{
	if (!isArray())
		return PropertyPath();
	auto child_path = getPath();
	child_path.pushArrayElement(index);
	return {*mObject, child_path};
}


std::string napkin::PropertyPath::toString() const
{
	return nap::utility::stringFormat("%s@%s", mObject->mID.c_str(), mPath.toString().c_str());
}

napkin::PropertyPath napkin::PropertyPath::getChild(const std::string& name) const
{
	nap::rtti::Path child_path = getPath();
	child_path.pushAttribute(name);
	return {*mObject, child_path};
}

rttr::type napkin::PropertyPath::getWrappedType() const
{
	const auto& type = getType();
<<<<<<< HEAD
	return type.is_wrapper() ? type.get_wrapped_type() : type;
=======
	auto wrapped_type = type.is_wrapper() ? type.get_wrapped_type() : type;
	if (type.is_array())
	{
		nap::rtti::Variant value = getValue();
		nap::rtti::VariantArray array = value.create_array_view();
		nap::rtti::TypeInfo array_type = array.get_rank_type(array.get_rank());
		wrapped_type = array_type.is_wrapper() ? array_type.get_wrapped_type() : array_type;
	}
	return wrapped_type;
>>>>>>> c6cab1e8
}

bool napkin::PropertyPath::isValid() const
{
	if (mObject == nullptr)
		return false;
	auto resolvedPath = resolve();

	return resolvedPath.isValid();

}

bool napkin::PropertyPath::operator==(const napkin::PropertyPath& other) const
{
	if (getProperty() != other.getProperty())
		return false;
	if (&getObject() != &other.getObject())
		return false;

	return true;
}

<<<<<<< HEAD
bool napkin::PropertyPath::isArray() const
{
	return getType().is_array();
}

bool napkin::PropertyPath::isPointer() const
{
	if (isArray())
		return getArrayElementType().is_pointer();
	return getWrappedType().is_pointer();
}

bool napkin::PropertyPath::isEmbeddedPointer() const
{
	if (!isPointer())
		return false;

	return nap::rtti::hasFlag(getProperty(), EPropertyMetaData::Embedded);
}

bool napkin::PropertyPath::isNonEmbeddedPointer() const
{
	if (!isPointer())
		return false;

	return !nap::rtti::hasFlag(getProperty(), EPropertyMetaData::Embedded);
}


bool napkin::PropertyPath::isEnum() const
{
	return getWrappedType().is_enumeration();
}

Object* napkin::PropertyPath::getPointee() const
{
	if (!isPointer())
		return nullptr;

	ResolvedPath resolvedPath = resolve();
	auto value = resolvedPath.getValue();
	auto value_type = value.get_type();
	auto wrapped_type = value_type.is_wrapper() ? value_type.get_wrapped_type() : value_type;

	if(wrapped_type != value_type)
		return value.extract_wrapped_value().get_value<nap::rtti::Object*>();
	else
		return value.get_value<nap::rtti::Object*>();
}

void napkin::PropertyPath::setPointee(Object* pointee)
{
	nap::rtti::ResolvedPath resolved_path = resolve();
	assert(resolved_path.isValid());

	// TODO: This is a hack to find ComponentPtr/ObjectPtr/EntityPtr method
	// Someone just needs to add an 'assign' method in the wrong place and it will break.
	// Also, ObjectPtr's assign method starts with uppercase A
	rttr::method assign_method = nap::rtti::findMethodRecursive(resolved_path.getType(), "assign");
	if (assign_method.is_valid())
	{
		// Assign the new value to the pointer (note that we're modifying a copy)
		auto target_value = resolved_path.getValue();

		auto doc = AppContext::get().getDocument(); // TODO: This needs to go, but we need it to get a relative path.
		std::string path = doc->relativeObjectPath(*mObject, *pointee);

		assign_method.invoke(target_value, path, *pointee);

		// Apply the modified value back to the source property
		bool value_set = resolved_path.setValue(target_value);
		assert(value_set);
	}
	else
	{
		bool value_set = resolved_path.setValue(pointee);
		assert(value_set);
	}
}


=======
bool napkin::PropertyPath::isEnum() const
{
	if (!isValid())
		return false;
	return getType().is_enumeration();
}

bool napkin::PropertyPath::isPointer() const
{
	if (!isValid())
		return false;

	const auto& type = getType();
	const nap::rtti::TypeInfo wrapped_type = type.is_wrapper() ? type.get_wrapped_type() : type;
	// TODO: There must be a less convoluted way.
	// In the case of array elements, the type will be the array type, not the element type.
	// For now, grab the array's element type and use that.
	nap::rtti::TypeInfo wrapped_array_type = rttr::type::empty();
	if (type.is_array()) {
		nap::rtti::Variant value = getValue();
		nap::rtti::VariantArray array = value.create_array_view();
		nap::rtti::TypeInfo array_type = array.get_rank_type(array.get_rank());
		wrapped_array_type = array_type.is_wrapper() ? array_type.get_wrapped_type() : array_type;
	}

	return wrapped_type.is_pointer() || wrapped_array_type.is_pointer();
}
>>>>>>> c6cab1e8




<|MERGE_RESOLUTION|>--- conflicted
+++ resolved
@@ -43,12 +43,7 @@
 
 rttr::type napkin::PropertyPath::getType() const
 {
-<<<<<<< HEAD
-	Variant value = resolve().getValue();
-	return value.get_type();
-=======
 	return getProperty().get_type();
->>>>>>> c6cab1e8
 }
 
 ResolvedPath napkin::PropertyPath::resolve() const
@@ -116,9 +111,6 @@
 rttr::type napkin::PropertyPath::getWrappedType() const
 {
 	const auto& type = getType();
-<<<<<<< HEAD
-	return type.is_wrapper() ? type.get_wrapped_type() : type;
-=======
 	auto wrapped_type = type.is_wrapper() ? type.get_wrapped_type() : type;
 	if (type.is_array())
 	{
@@ -128,7 +120,8 @@
 		wrapped_type = array_type.is_wrapper() ? array_type.get_wrapped_type() : array_type;
 	}
 	return wrapped_type;
->>>>>>> c6cab1e8
+	const auto& type = getType();
+	return type.is_wrapper() ? type.get_wrapped_type() : type;
 }
 
 bool napkin::PropertyPath::isValid() const
@@ -151,7 +144,6 @@
 	return true;
 }
 
-<<<<<<< HEAD
 bool napkin::PropertyPath::isArray() const
 {
 	return getType().is_array();
@@ -233,36 +225,7 @@
 }
 
 
-=======
-bool napkin::PropertyPath::isEnum() const
-{
-	if (!isValid())
-		return false;
-	return getType().is_enumeration();
-}
-
-bool napkin::PropertyPath::isPointer() const
-{
-	if (!isValid())
-		return false;
-
-	const auto& type = getType();
-	const nap::rtti::TypeInfo wrapped_type = type.is_wrapper() ? type.get_wrapped_type() : type;
-	// TODO: There must be a less convoluted way.
-	// In the case of array elements, the type will be the array type, not the element type.
-	// For now, grab the array's element type and use that.
-	nap::rtti::TypeInfo wrapped_array_type = rttr::type::empty();
-	if (type.is_array()) {
-		nap::rtti::Variant value = getValue();
-		nap::rtti::VariantArray array = value.create_array_view();
-		nap::rtti::TypeInfo array_type = array.get_rank_type(array.get_rank());
-		wrapped_array_type = array_type.is_wrapper() ? array_type.get_wrapped_type() : array_type;
-	}
-
-	return wrapped_type.is_pointer() || wrapped_array_type.is_pointer();
-}
->>>>>>> c6cab1e8
-
-
-
-
+
+
+
+
