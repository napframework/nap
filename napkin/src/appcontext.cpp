--- conflicted
+++ resolved
@@ -24,19 +24,7 @@
 using namespace napkin;
 
 AppContext::AppContext()
-<<<<<<< HEAD
-{
-	ErrorState err;
-	if (!getCore().initializeEngine(err, getExecutableDir(), true))
-	{
-		nap::Logger::fatal("Failed to initialize engine: %s", err.toString().c_str());
-	}
-
-	newDocument();
-}
-=======
 {}
->>>>>>> b27a9b39
 
 AppContext::~AppContext()
 {}
@@ -216,7 +204,7 @@
 	if (!mCoreInitialized)
 	{
 		ErrorState err;
-		if (!mCore.initializeEngine(err, getExecutableDir()))
+		if (!mCore.initializeEngine(err, getExecutableDir(), true))
 		{
 			nap::Logger::fatal("Failed to initialize engine");
 		}
