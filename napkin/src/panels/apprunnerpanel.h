#pragma once

#include <QHBoxLayout>
#include <QProcess>
#include <QPushButton>
#include <QSettings>
#include <QThread>
#include <QWidget>

#include <napqt/fileselector.h>

#include "appcontext.h"

#define LAST_CORE_APP "lastCoreApp"

#define TXT_START "Start"
#define TXT_STOP "Stop"

namespace napkin
{

	/**
	 * Through this panel, the user can select and start/stop a nap application.
	 * The standard output of the application will be redirected into the logger.
	 */
	class AppRunnerPanel : public QWidget
	{
		Q_OBJECT
	public:
		AppRunnerPanel();

		~AppRunnerPanel();

	protected:
		/**
		 * Reimplemented from QWidget
		 */
		void showEvent(QShowEvent* event) override;

	private:
		/**
		 * QProcess handler
		 */
		void onAppChanged(const QString& filename);

		/**
		 * QProcess handler
		 */
		void onStartApp();

		/**
		 * QProcess handler
		 */
		void onStopApp();

		/**
		 * QProcess handler
		 */
		void onReadOut();

		/**
		 * QProcess handler
		 */
		void onReadErr();

		/**
		 * QProcess handler
		 */
		void onAppStarted();

		/**
		 * QProcess handler
		 */
		void onAppError(QProcess::ProcessError error);

		/**
		 * QProcess handler
		 */
		void onAppState(QProcess::ProcessState state);

		/**
		 * QProcess handler
		 */
		void onAppFinished(int exitCode);

<<<<<<< HEAD
		napqt::FileSelector mFileSelector; 	// Widget allowing you to select a file
		QHBoxLayout mLayout;				// Layout
		QPushButton mStartButton;   		// Button with "Start" on it
		QPushButton mStopButton;			// Button with "Stop" on it
		QProcess mProcess;					// A handle to the nap application process
=======
		napqt::FileSelector mFileSelector;  // Widget allowing you to select a file
		QHBoxLayout mLayout;		        // Layout
		QPushButton mStartButton;           // Button with "Start" on it
		QPushButton mStopButton;	        // Button with "Stop" on it
		QProcess mProcess;			        // A handle to the nap application process
>>>>>>> d9441bac
	};
};<|MERGE_RESOLUTION|>--- conflicted
+++ resolved
@@ -83,18 +83,10 @@
 		 */
 		void onAppFinished(int exitCode);
 
-<<<<<<< HEAD
-		napqt::FileSelector mFileSelector; 	// Widget allowing you to select a file
-		QHBoxLayout mLayout;				// Layout
-		QPushButton mStartButton;   		// Button with "Start" on it
-		QPushButton mStopButton;			// Button with "Stop" on it
-		QProcess mProcess;					// A handle to the nap application process
-=======
 		napqt::FileSelector mFileSelector;  // Widget allowing you to select a file
 		QHBoxLayout mLayout;		        // Layout
 		QPushButton mStartButton;           // Button with "Start" on it
 		QPushButton mStopButton;	        // Button with "Stop" on it
 		QProcess mProcess;			        // A handle to the nap application process
->>>>>>> d9441bac
 	};
 };