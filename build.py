--- conflicted
+++ resolved
@@ -53,22 +53,14 @@
              ['cmake', '-H.', '-B%s' % BUILD_DIR, '-G', 'Visual Studio 14 2015 Win64', '-DPYBIND11_PYTHON_VERSION=3.5'])
 
     for t in targets:
-<<<<<<< HEAD
-        # linux
-=======
 
->>>>>>> 20f1e3c6
         if platform in ["linux", "linux2"]:
             # Linux
             d = '%s/%s' % (WORKING_DIR, BUILD_DIR)
             call(d, ['make', t, '-j%s' % cpu_count()])
-<<<<<<< HEAD
-        # osx
-=======
 
->>>>>>> 20f1e3c6
         elif platform == 'darwin':
-            # OSX
+            # macOS
             d = '%s/%s' % (WORKING_DIR, BUILD_DIR)
             call(d, ['xcodebuild', '-project', 'Project.xcodeproj', '-target', t, '-configuration', 'Debug'])
 
