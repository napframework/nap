--- conflicted
+++ resolved
@@ -72,7 +72,6 @@
 				if (!strcmp(ent->d_name, ".")) continue;
 				if (!strcmp(ent->d_name, "..")) continue;
 
-<<<<<<< HEAD
 				char buffer[MAX_PATH_SIZE];
 				if (absolute)
 				{
@@ -82,11 +81,6 @@
 				else {
 					outFilenames.push_back(ent->d_name);
 				}
-=======
-				char buffer[512];
-				sprintf(buffer, "%s/%s", directory, ent->d_name);
-				outFilenames.push_back(buffer);
->>>>>>> b27a9b39
 			}
 			closedir(dir);
 			return true;
@@ -261,7 +255,7 @@
 		std::string getExecutablePath()
 		{
 			std::string out_path;
-			unsigned int bufferSize = 512;
+			unsigned int bufferSize = MAX_PATH_SIZE;
 			std::vector<char> buffer(bufferSize + 1);
 
 #if defined(_WIN32)
