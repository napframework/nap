/* This Source Code Form is subject to the terms of the Mozilla Public
 * License, v. 2.0. If a copy of the MPL was not distributed with this
 * file, You can obtain one at https://mozilla.org/MPL/2.0/. */

#include "threading.h"

#ifdef _WIN32
#include <windows.h>
#endif

#include <xmmintrin.h>

namespace nap
{
    
    TaskQueue::TaskQueue(int maxQueueItems) : mQueue(maxQueueItems)
    {
    }
    
    
    
    void TaskQueue::processBlocking()
    {
        TaskQueue::Task dequeuedTask;
        mQueue.wait_dequeue(dequeuedTask);
        dequeuedTask();
    }
    
    
    void TaskQueue::process()
    {
		Task task;
		while (mQueue.try_dequeue(task))
			task();
    }


	WorkerThread::WorkerThread() : mBlocking(true), mTaskQueue(20)
	{
		mRunning = false;
	}
    
    
    WorkerThread::WorkerThread(bool blocking, int maxQueueItems) : mBlocking(blocking), mTaskQueue(maxQueueItems)
    {
        mRunning = false;
    }
    
    
    WorkerThread::~WorkerThread()
    {
        stop();
    }
    
    
    void WorkerThread::start()
    {
        if (mRunning)
            return;
        
        mRunning = true;
        
        if (mBlocking)
        {
            mThread = std::make_unique<std::thread>([&](){
                while (mRunning)
                    mTaskQueue.processBlocking();
            });
        }
        else {
            mThread = std::make_unique<std::thread>([&](){
                while (mRunning) {
                    mTaskQueue.process();
                    loop();
                }
            });
        }
    }
    
    
    void WorkerThread::stop()
    {
        if (!mRunning)
            return;
        
        mRunning = false;
        
        // enqueue empty function for thread to make it stop blocking
        mTaskQueue.enqueue([](){});
        
        mThread->join();
    }
    
    
    ThreadPool::ThreadPool(int numberOfThreads, int maxQueueItems, bool realTimePriority, bool disableDenormals)
        : mTaskQueue(maxQueueItems), mRealTimePriority(realTimePriority), mDisableDenormals(disableDenormals)
    {
        mStop = false;
        for (unsigned int i = 0; i < numberOfThreads; ++i)
            addThread();
    }
    
    
    ThreadPool::~ThreadPool()
    {
        shutDown();
    }
    
    
    void ThreadPool::shutDown()
    {
        mStop = true;
        
        // enqueue empty function for each thread to make it stop blocking
        for (unsigned int i = 0; i < mThreads.size(); ++i)
            mTaskQueue.enqueue([](){});
        
        for (auto& thread : mThreads)
            thread.join();
        
        mThreads.clear();
    }
    
    
    void ThreadPool::resize(int numberOfThreads)
    {
        shutDown();
        
        mStop = false;
        for (auto i = 0; i < numberOfThreads; ++i)
            addThread();
    }
    
    
    void ThreadPool::addThread()
    {
        mThreads.emplace_back([&](){
<<<<<<< HEAD
			if (mDisableDenormals)
			{
				int oldMXCSR = _mm_getcsr();
				int newMXCSR = oldMXCSR | 0x8040;
				_mm_setcsr( newMXCSR);
			}

			TaskQueue::Task dequeuedTask;
            while (!mStop)
=======
			TaskQueue::Task dequeuedTask;
			while (!mStop)
>>>>>>> ddaab6e7
			{
				mTaskQueue.wait_dequeue(dequeuedTask);
				dequeuedTask();
			}
        });
		auto& thread = mThreads.back();

		if (mRealTimePriority)
		{
#ifdef _WIN32
            auto result = SetThreadPriority(thread.native_handle(), THREAD_PRIORITY_TIME_CRITICAL);
            // If this assertion fails the thread failed to acquire realtime priority
            assert(result != 0);
#else
            sched_param schedParams;
            auto priority = sched_get_priority_max(SCHED_FIFO);
            
            schedParams.sched_priority = priority;
            auto result = pthread_setschedparam(thread.native_handle(), SCHED_FIFO, &schedParams);
            // If this assertion fails the thread failed to acquire realtime priority
			assert(result == 0);
#endif
        }
    }
    
    
}<|MERGE_RESOLUTION|>--- conflicted
+++ resolved
@@ -12,21 +12,21 @@
 
 namespace nap
 {
-    
+
     TaskQueue::TaskQueue(int maxQueueItems) : mQueue(maxQueueItems)
     {
     }
-    
-    
-    
+
+
+
     void TaskQueue::processBlocking()
     {
         TaskQueue::Task dequeuedTask;
         mQueue.wait_dequeue(dequeuedTask);
         dequeuedTask();
     }
-    
-    
+
+
     void TaskQueue::process()
     {
 		Task task;
@@ -39,27 +39,27 @@
 	{
 		mRunning = false;
 	}
-    
-    
+
+
     WorkerThread::WorkerThread(bool blocking, int maxQueueItems) : mBlocking(blocking), mTaskQueue(maxQueueItems)
     {
         mRunning = false;
     }
-    
-    
+
+
     WorkerThread::~WorkerThread()
     {
         stop();
     }
-    
-    
+
+
     void WorkerThread::start()
     {
         if (mRunning)
             return;
-        
+
         mRunning = true;
-        
+
         if (mBlocking)
         {
             mThread = std::make_unique<std::thread>([&](){
@@ -76,22 +76,22 @@
             });
         }
     }
-    
-    
+
+
     void WorkerThread::stop()
     {
         if (!mRunning)
             return;
-        
+
         mRunning = false;
-        
+
         // enqueue empty function for thread to make it stop blocking
         mTaskQueue.enqueue([](){});
-        
+
         mThread->join();
     }
-    
-    
+
+
     ThreadPool::ThreadPool(int numberOfThreads, int maxQueueItems, bool realTimePriority, bool disableDenormals)
         : mTaskQueue(maxQueueItems), mRealTimePriority(realTimePriority), mDisableDenormals(disableDenormals)
     {
@@ -99,43 +99,42 @@
         for (unsigned int i = 0; i < numberOfThreads; ++i)
             addThread();
     }
-    
-    
+
+
     ThreadPool::~ThreadPool()
     {
         shutDown();
     }
-    
-    
+
+
     void ThreadPool::shutDown()
     {
         mStop = true;
-        
+
         // enqueue empty function for each thread to make it stop blocking
         for (unsigned int i = 0; i < mThreads.size(); ++i)
             mTaskQueue.enqueue([](){});
-        
+
         for (auto& thread : mThreads)
             thread.join();
-        
+
         mThreads.clear();
     }
-    
-    
+
+
     void ThreadPool::resize(int numberOfThreads)
     {
         shutDown();
-        
+
         mStop = false;
         for (auto i = 0; i < numberOfThreads; ++i)
             addThread();
     }
-    
-    
+
+
     void ThreadPool::addThread()
     {
         mThreads.emplace_back([&](){
-<<<<<<< HEAD
 			if (mDisableDenormals)
 			{
 				int oldMXCSR = _mm_getcsr();
@@ -144,11 +143,7 @@
 			}
 
 			TaskQueue::Task dequeuedTask;
-            while (!mStop)
-=======
-			TaskQueue::Task dequeuedTask;
-			while (!mStop)
->>>>>>> ddaab6e7
+      while (!mStop)
 			{
 				mTaskQueue.wait_dequeue(dequeuedTask);
 				dequeuedTask();
@@ -165,7 +160,7 @@
 #else
             sched_param schedParams;
             auto priority = sched_get_priority_max(SCHED_FIFO);
-            
+
             schedParams.sched_priority = priority;
             auto result = pthread_setschedparam(thread.native_handle(), SCHED_FIFO, &schedParams);
             // If this assertion fails the thread failed to acquire realtime priority
@@ -173,6 +168,6 @@
 #endif
         }
     }
-    
-    
+
+
 }