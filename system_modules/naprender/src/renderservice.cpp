/* This Source Code Form is subject to the terms of the Mozilla Public
 * License, v. 2.0. If a copy of the MPL was not distributed with this
 * file, You can obtain one at https://mozilla.org/MPL/2.0/. */

// Local Includes
#include "renderservice.h"
#include "renderablemeshcomponent.h"
#include "rendercomponent.h"
#include "computecomponent.h"
#include "renderwindow.h"
#include "transformcomponent.h"
#include "cameracomponent.h"
#include "renderglobals.h"
#include "mesh.h"
#include "depthsorter.h"
#include "gpubuffer.h"
#include "texture.h"
#include "descriptorsetcache.h"
#include "descriptorsetallocator.h"
#include "shaderconstant.h"
#include "renderlayer.h"
#include "bitmap.h"
#include "sdlhelpers.h"

// External Includes
#include <nap/core.h>
#include <glm/gtx/matrix_decompose.hpp>
#include <rtti/factory.h>
#include <nap/resourcemanager.h>
#include <nap/logger.h>
#include <sceneservice.h>
#include <scene.h>
#include <SDL_vulkan.h>
#include <glslang/Public/ShaderLang.h>
#include <nap/assert.h>
#include <mathutils.h>
#include <rtti/jsonwriter.h>
#include <rtti/jsonreader.h>
#include <rtti/defaultlinkresolver.h>
#include <glm/gtc/type_ptr.hpp>

// Required to enbale high dpi rendering on windows
#ifdef _WIN32
#include <windows.h>
#endif

namespace nap
{
	/**
	 * Temporary window settings that are saved and restored in between sessions
	 */
	class WindowCache final : public Resource
	{
		RTTI_ENABLE(nap::Resource)
	public:
		WindowCache() = default;
		WindowCache(const nap::RenderWindow& window);

		glm::ivec2 mPosition = {};					///< Property: 'Position' Position of window
		glm::ivec2 mSize = {};						///< Property: 'Size' Size of window
	};

	WindowCache::WindowCache(const nap::RenderWindow& window)
	{
		mID = window.mID;
		mPosition = window.getPosition();
		mSize = window.getSize();
	}
}

RTTI_BEGIN_ENUM(nap::RenderServiceConfiguration::EPhysicalDeviceType)
	RTTI_ENUM_VALUE(nap::RenderServiceConfiguration::EPhysicalDeviceType::Discrete,		"Discrete"),
	RTTI_ENUM_VALUE(nap::RenderServiceConfiguration::EPhysicalDeviceType::Integrated,	"Integrated"),
	RTTI_ENUM_VALUE(nap::RenderServiceConfiguration::EPhysicalDeviceType::CPU,			"CPU"),
	RTTI_ENUM_VALUE(nap::RenderServiceConfiguration::EPhysicalDeviceType::Virtual,		"Virtual"),
	RTTI_ENUM_VALUE(nap::RenderServiceConfiguration::EPhysicalDeviceType::CPU,			"Other")
RTTI_END_ENUM

RTTI_BEGIN_CLASS(nap::RenderServiceConfiguration, "Render service configuration")
	RTTI_PROPERTY("Headless",					&nap::RenderServiceConfiguration::mHeadless,					nap::rtti::EPropertyMetaData::Default, "Render without a window, turning this on `forbids` the use of a nap::RenderWindow")
	RTTI_PROPERTY("VideoDriver",				&nap::RenderServiceConfiguration::mVideoDriver,					nap::rtti::EPropertyMetaData::Default, "The video back-end to use, defaults to system preference")
	RTTI_PROPERTY("PreferredGPU",				&nap::RenderServiceConfiguration::mPreferredGPU,				nap::rtti::EPropertyMetaData::Default, "The preferred GPU type, when unavailable the fastest option is selected")
	RTTI_PROPERTY("Layers",						&nap::RenderServiceConfiguration::mLayers,						nap::rtti::EPropertyMetaData::Default, "Vulkan layers the engine tries to load in Debug mode, layers are disabled in release mode.")
	RTTI_PROPERTY("Extensions",					&nap::RenderServiceConfiguration::mAdditionalExtensions,		nap::rtti::EPropertyMetaData::Default, "Additional required Vulkan device extensions")
	RTTI_PROPERTY("VulkanMajor",				&nap::RenderServiceConfiguration::mVulkanVersionMajor,			nap::rtti::EPropertyMetaData::Default, "The major required vulkan API instance version")
	RTTI_PROPERTY("VulkanMinor",				&nap::RenderServiceConfiguration::mVulkanVersionMinor,			nap::rtti::EPropertyMetaData::Default, "The minor required vulkan API instance version")
	RTTI_PROPERTY("AnisotropicSamples",			&nap::RenderServiceConfiguration::mAnisotropicFilterSamples,	nap::rtti::EPropertyMetaData::Default, "Default max number of anisotropic filter samples, can be overridden by a sampler if required")
	RTTI_PROPERTY("EnableCompute",				&nap::RenderServiceConfiguration::mEnableCompute,				nap::rtti::EPropertyMetaData::Default, "Ensures Vulkan compute is supported")
	RTTI_PROPERTY("EnableCaching",				&nap::RenderServiceConfiguration::mEnableCaching,				nap::rtti::EPropertyMetaData::Default, "Saves state between sessions, including window size & position")
	RTTI_PROPERTY("EnableDebug",				&nap::RenderServiceConfiguration::mEnableDebug,					nap::rtti::EPropertyMetaData::Default, "Load debug extension for printing Vulkan debug messages")
	RTTI_PROPERTY("EnableRobustBufferAccess",	&nap::RenderServiceConfiguration::mEnableRobustBufferAccess,	nap::rtti::EPropertyMetaData::Default, "Enables buffer bounds-checking on the GPU, only necessary for debugging purposes")
	RTTI_PROPERTY("ShowLayers",					&nap::RenderServiceConfiguration::mPrintAvailableLayers,		nap::rtti::EPropertyMetaData::Default, "Print all available Vulkan layers to console")
	RTTI_PROPERTY("ShowExtensions",				&nap::RenderServiceConfiguration::mPrintAvailableExtensions,	nap::rtti::EPropertyMetaData::Default, "Print all available Vulkan extensions to console")
RTTI_END_CLASS

RTTI_BEGIN_CLASS_NO_DEFAULT_CONSTRUCTOR(nap::RenderService, "Main interface for GPU Render (2D/3D) and Compute operations")
	RTTI_CONSTRUCTOR(nap::ServiceConfiguration*)
RTTI_END_CLASS
	
RTTI_BEGIN_CLASS(nap::WindowCache)
	RTTI_PROPERTY("Position",					&nap::WindowCache::mPosition,									nap::rtti::EPropertyMetaData::Required)
	RTTI_PROPERTY("Size",						&nap::WindowCache::mSize,										nap::rtti::EPropertyMetaData::Required)
RTTI_END_CLASS

namespace nap
{
	/**
	 * @return VK physical device type
	 */
	static VkPhysicalDeviceType getPhysicalDeviceType(RenderServiceConfiguration::EPhysicalDeviceType devType)
	{
		switch(devType)
		{
		case RenderServiceConfiguration::EPhysicalDeviceType::Discrete:
			return VK_PHYSICAL_DEVICE_TYPE_DISCRETE_GPU;
		case RenderServiceConfiguration::EPhysicalDeviceType::Integrated:
			return VK_PHYSICAL_DEVICE_TYPE_INTEGRATED_GPU;
		case RenderServiceConfiguration::EPhysicalDeviceType::CPU:
			return VK_PHYSICAL_DEVICE_TYPE_CPU;
		case RenderServiceConfiguration::EPhysicalDeviceType::Virtual:
			return VK_PHYSICAL_DEVICE_TYPE_VIRTUAL_GPU;
		case RenderServiceConfiguration::EPhysicalDeviceType::Other:
			return VK_PHYSICAL_DEVICE_TYPE_OTHER;
		default:
			assert(false);
		}
		return VK_PHYSICAL_DEVICE_TYPE_OTHER;
	}


	/**
	 * @return NAP physical device type
	 */
	static RenderServiceConfiguration::EPhysicalDeviceType getPhysicalDeviceType(VkPhysicalDeviceType type)
	{
		switch(type)
		{
		case VkPhysicalDeviceType::VK_PHYSICAL_DEVICE_TYPE_DISCRETE_GPU:
			return RenderServiceConfiguration::EPhysicalDeviceType::Discrete;
		case VkPhysicalDeviceType::VK_PHYSICAL_DEVICE_TYPE_INTEGRATED_GPU:
			return RenderServiceConfiguration::EPhysicalDeviceType::Integrated;
		case VkPhysicalDeviceType::VK_PHYSICAL_DEVICE_TYPE_CPU:
			return RenderServiceConfiguration::EPhysicalDeviceType::CPU;
		case VkPhysicalDeviceType::VK_PHYSICAL_DEVICE_TYPE_VIRTUAL_GPU:
			return RenderServiceConfiguration::EPhysicalDeviceType::Virtual;
		case VkPhysicalDeviceType::VK_PHYSICAL_DEVICE_TYPE_OTHER:
			return RenderServiceConfiguration::EPhysicalDeviceType::Other;
		default:
			assert(false);
		}
		return RenderServiceConfiguration::EPhysicalDeviceType::Other;
	}


	/**
	 * @return VK queue flags
	 */
	static VkQueueFlags getQueueFlags(bool enableCompute)
	{
		VkQueueFlags flags = VK_QUEUE_GRAPHICS_BIT | VK_QUEUE_TRANSFER_BIT;
		flags |= enableCompute ? VK_QUEUE_COMPUTE_BIT : 0;
		return flags;
	}


	/**
	 * @return max sample count associated with the given physical device
	 */
	static VkSampleCountFlagBits getMaxSampleCount(VkPhysicalDevice physicalDevice)
	{
		VkPhysicalDeviceProperties properties;
		vkGetPhysicalDeviceProperties(physicalDevice, &properties);
		VkSampleCountFlags counts = properties.limits.framebufferColorSampleCounts & properties.limits.framebufferDepthSampleCounts;
		if (counts & VK_SAMPLE_COUNT_64_BIT)	{ return VK_SAMPLE_COUNT_64_BIT; }
		if (counts & VK_SAMPLE_COUNT_32_BIT)	{ return VK_SAMPLE_COUNT_32_BIT; }
		if (counts & VK_SAMPLE_COUNT_16_BIT)	{ return VK_SAMPLE_COUNT_16_BIT; }
		if (counts & VK_SAMPLE_COUNT_8_BIT)		{ return VK_SAMPLE_COUNT_8_BIT; }
		if (counts & VK_SAMPLE_COUNT_4_BIT)		{ return VK_SAMPLE_COUNT_4_BIT; }
		if (counts & VK_SAMPLE_COUNT_2_BIT)		{ return VK_SAMPLE_COUNT_2_BIT; }
		return VK_SAMPLE_COUNT_1_BIT;
	}


	/**
	 * @return Vulkan topology mode based on given NAP draw mode
	 */
	static VkPrimitiveTopology getTopology(EDrawMode drawMode)
	{
		switch (drawMode)
		{
			case EDrawMode::Points:
				return VK_PRIMITIVE_TOPOLOGY_POINT_LIST;
			case EDrawMode::Lines:
				return VK_PRIMITIVE_TOPOLOGY_LINE_LIST;
			case EDrawMode::LineStrip:
				return VK_PRIMITIVE_TOPOLOGY_LINE_STRIP;
			case EDrawMode::Triangles:
				return VK_PRIMITIVE_TOPOLOGY_TRIANGLE_LIST;
			case EDrawMode::TriangleStrip:
				return VK_PRIMITIVE_TOPOLOGY_TRIANGLE_STRIP;
			case EDrawMode::TriangleFan:
				return VK_PRIMITIVE_TOPOLOGY_TRIANGLE_FAN;
			default:
			{
				assert(false);
				return VK_PRIMITIVE_TOPOLOGY_MAX_ENUM;
			}
		}
	}


	/**
	 * Returns whether the specified NAP draw mode is a Vulkan list topology. This is used to determine whether to enable a
	 * primitive restart index when creating a pipeline input assembly state.
	 * @return whether the specified NAP draw mode is a Vulkan list topology.
	 */
	static bool isListTopology(EDrawMode drawMode)
	{
		switch (drawMode)
		{
			case EDrawMode::Points:
			case EDrawMode::Lines:
			case EDrawMode::Triangles:
				return true;
			case EDrawMode::LineStrip:
			case EDrawMode::TriangleStrip:
			case EDrawMode::TriangleFan:
				return false;
			default:
			{
				assert(false);
				return false;
			}
		}
	}


	/**
	 * @return Vulkan cull mode based on given NAP cull mode
	 */
	static VkCullModeFlagBits getCullMode(ECullMode mode)
	{
		switch (mode)
		{
			case ECullMode::Back:
				return VK_CULL_MODE_BACK_BIT;
			case ECullMode::Front:
				return VK_CULL_MODE_FRONT_BIT;
			case ECullMode::FrontAndBack:
				return VK_CULL_MODE_FRONT_AND_BACK;
			case ECullMode::None:
				return VK_CULL_MODE_NONE;
			default:
			{
				assert(false);
				return VK_CULL_MODE_NONE;
			}
		}
	}


	/**
	 * @return Vulkan polygon mode based on given NAP Polygon mode
	 */
	static VkPolygonMode getPolygonMode(EPolygonMode mode)
	{
		switch (mode)
		{
		case EPolygonMode::Fill:
			return VK_POLYGON_MODE_FILL;
		case EPolygonMode::Line:
			return VK_POLYGON_MODE_LINE;
		case EPolygonMode::Point:
			return VK_POLYGON_MODE_POINT;
		default:
		{
			assert(false);
			return VK_POLYGON_MODE_FILL;
		}
		}
	}


	/**
	 * @return device type name
	 */
	static std::string getDeviceTypeName(VkPhysicalDeviceType type)
	{
		switch (type)
		{
		case VK_PHYSICAL_DEVICE_TYPE_DISCRETE_GPU:
			return "Discrete";
		case VK_PHYSICAL_DEVICE_TYPE_INTEGRATED_GPU:
			return "Integrated";
		case VK_PHYSICAL_DEVICE_TYPE_VIRTUAL_GPU:
			return "Virtual";
		case VK_PHYSICAL_DEVICE_TYPE_CPU:
			return "CPU";
		default:
			return "Unknown";
		}
	}


	/**
	 * @return the set of required device extension names
	 */
	static std::vector<std::string> getRequiredDeviceExtensionNames(uint32 apiVersion)
	{
		// VK_KHR_maintenance1 has been promoted to VK_VERSION_1_1, require it under Vulkan 1.1
		if (apiVersion < VK_API_VERSION_1_1)
			return { VK_KHR_MAINTENANCE1_EXTENSION_NAME };

		// No required extensions from Vulkan 1.1
		return {};
	}


	/**
	 * Creates a debug report callback object
	 */
	static VkResult createDebugReportCallbackEXT(VkInstance instance, const VkDebugReportCallbackCreateInfoEXT* pCreateInfo, const VkAllocationCallbacks* pAllocator, VkDebugReportCallbackEXT* pCallback)
	{
		auto func = (PFN_vkCreateDebugReportCallbackEXT)vkGetInstanceProcAddr(instance, "vkCreateDebugReportCallbackEXT");
		return (func != VK_NULL_HANDLE) ? func(instance, pCreateInfo, pAllocator, pCallback) : VK_ERROR_EXTENSION_NOT_PRESENT;
	}


	/**
	 * Destroys a debug report callback object
	 */
	static void destroyDebugReportCallbackEXT(VkInstance instance, VkDebugReportCallbackEXT pCallback, const VkAllocationCallbacks* pAllocator)

	{
		auto func = (PFN_vkDestroyDebugReportCallbackEXT)vkGetInstanceProcAddr(instance, "vkDestroyDebugReportCallbackEXT");
		if (func != VK_NULL_HANDLE)
			func(instance, pCallback, pAllocator);
	}


	/**
	 * Legacy callback that receives a debug message from Vulkan
	 */
	static VKAPI_ATTR VkBool32 VKAPI_CALL debugReportCallback(VkDebugReportFlagsEXT flags, VkDebugReportObjectTypeEXT objType,
		uint64_t obj, size_t location, int32_t code, const char* layerPrefix, const char* msg, void* userData)
	{
		nap::Logger::warn("Vulkan Layer [%s]:\n%s", layerPrefix, msg);
		return VK_FALSE;
	}


	/**
	 * Sets up legacy Vulkan debug report callback specified above
	 */
	static bool setupDebugCallback(VkInstance instance, VkDebugReportCallbackEXT& callback, utility::ErrorState& errorState)
	{
		VkDebugReportCallbackCreateInfoEXT create_info = {};
		create_info.sType = VK_STRUCTURE_TYPE_DEBUG_REPORT_CALLBACK_CREATE_INFO_EXT;
		create_info.flags = VK_DEBUG_REPORT_ERROR_BIT_EXT | VK_DEBUG_REPORT_WARNING_BIT_EXT | VK_DEBUG_REPORT_INFORMATION_BIT_EXT;
		create_info.pfnCallback = debugReportCallback;

		return errorState.check(createDebugReportCallbackEXT(instance, &create_info, nullptr, &callback) == VK_SUCCESS, "Unable to create debug report callback extension");
	}


	/**
	 * Creates a debug utils messenger callback object
	 */
	static VkResult createDebugUtilsMessengerCallbackEXT(VkInstance instance, const VkDebugUtilsMessengerCreateInfoEXT* pCreateInfo, const VkAllocationCallbacks* pAllocator, VkDebugUtilsMessengerEXT* pCallback)
	{
		auto func = (PFN_vkCreateDebugUtilsMessengerEXT)vkGetInstanceProcAddr(instance, "vkCreateDebugUtilsMessengerEXT");
		return (func != VK_NULL_HANDLE) ? func(instance, pCreateInfo, pAllocator, pCallback) : VK_ERROR_EXTENSION_NOT_PRESENT;
	}


	/**
	 * Destroys a debug utils messenger callback object
	 */
	static void destroyDebugUtilsMessengerCallbackEXT(VkInstance instance, VkDebugUtilsMessengerEXT pCallback, const VkAllocationCallbacks* pAllocator)
	{
		auto func = (PFN_vkDestroyDebugUtilsMessengerEXT)vkGetInstanceProcAddr(instance, "vkDestroyDebugUtilsMessengerEXT");
		if (func != VK_NULL_HANDLE)
			func(instance, pCallback, pAllocator);
	}


	/**
	 * Callback that receives a debug message from Vulkan
	 */
	static VKAPI_ATTR VkBool32 VKAPI_CALL debugUtilsMessengerCallback(VkDebugUtilsMessageSeverityFlagBitsEXT severity, VkDebugUtilsMessageTypeFlagsEXT messageType,
		const VkDebugUtilsMessengerCallbackDataEXT* callbackData, void* userData)
	{
		if (severity & VK_DEBUG_UTILS_MESSAGE_SEVERITY_ERROR_BIT_EXT)
			nap::Logger::error("%s\n", callbackData->pMessage);
		else if (severity & VK_DEBUG_UTILS_MESSAGE_SEVERITY_WARNING_BIT_EXT)
			nap::Logger::warn("%s\n", callbackData->pMessage);
		else if (severity & VK_DEBUG_UTILS_MESSAGE_SEVERITY_INFO_BIT_EXT)
			nap::Logger::info("%s\n", callbackData->pMessage);
		else if (severity & VK_DEBUG_UTILS_MESSAGE_SEVERITY_VERBOSE_BIT_EXT)
			nap::Logger::debug("%s\n", callbackData->pMessage);

		return VK_FALSE;
	}


	/**
	 * Sets up the Vulkan messaging callback specified above
	 */
	static bool setupDebugUtilsMessengerCallback(VkInstance instance, VkDebugUtilsMessengerEXT& callback, utility::ErrorState& errorState)
	{
		VkDebugUtilsMessengerCreateInfoEXT create_info = {};
		create_info.sType = VK_STRUCTURE_TYPE_DEBUG_UTILS_MESSENGER_CREATE_INFO_EXT;
		create_info.messageSeverity = VK_DEBUG_UTILS_MESSAGE_SEVERITY_ERROR_BIT_EXT | VK_DEBUG_UTILS_MESSAGE_SEVERITY_WARNING_BIT_EXT | VK_DEBUG_UTILS_MESSAGE_SEVERITY_INFO_BIT_EXT;
		create_info.messageType = VK_DEBUG_UTILS_MESSAGE_TYPE_VALIDATION_BIT_EXT;
		create_info.pfnUserCallback = debugUtilsMessengerCallback;

		return errorState.check(createDebugUtilsMessengerCallbackEXT(instance, &create_info, nullptr, &callback) == VK_SUCCESS, "Unable to create debug report callback extension");
	}


	/**
	 * Returns all available vulkan layers
	 */
	static bool getAvailableVulkanLayers(const std::vector<std::string>& requestedLayers, bool print, std::vector<std::string>& outLayers, utility::ErrorState& errorState)
	{
		// Figure out the amount of available layers
		// Layers are used for debugging / validation etc / profiling..
		uint32 instance_layer_count = 0;
		if (!errorState.check(vkEnumerateInstanceLayerProperties(&instance_layer_count, NULL) == VK_SUCCESS, "Unable to query vulkan instance layer property count"))
			return false;

		std::vector<VkLayerProperties> instance_layers(instance_layer_count);
		if (!errorState.check(vkEnumerateInstanceLayerProperties(&instance_layer_count, instance_layers.data()) == VK_SUCCESS, "Unable to retrieve vulkan instance layer names"))
			return false;
		if (print) { Logger::info("Found %d Vulkan layers:", instance_layer_count); }

		outLayers.clear();
		for (int index = 0; index < instance_layers.size(); ++index)
		{
			VkLayerProperties& layer = instance_layers[index];
			if (print) { Logger::info("%d: %s", index, layer.layerName); }
			const auto found_it = std::find_if(requestedLayers.begin(), requestedLayers.end(), [&](const auto& it)
			{
				return it == std::string(layer.layerName);
			});

			if (found_it != requestedLayers.end())
				outLayers.emplace_back(layer.layerName);
		}
		return true;
	}


	/**
	 * Returns debug instance extension
	 */
	static bool getDebugInstanceExtensions(bool& debugUtilsExtensionFound, std::vector<std::string>& outExtensions, utility::ErrorState& errorState)
	{
		// Add debug messenger extension, we need this to relay debug messages
		// First gather the available instance extensions
		uint instance_extension_count;
		vkEnumerateInstanceExtensionProperties(nullptr, &instance_extension_count, nullptr);

		std::vector<VkExtensionProperties> available_instance_extensions(instance_extension_count);
		vkEnumerateInstanceExtensionProperties(nullptr, &instance_extension_count, available_instance_extensions.data());

		// Check if VK_EXT_debug_utils is supported, which supersedes VK_EXT_debug_report
		debugUtilsExtensionFound = false;
		for (const auto& ext : available_instance_extensions)
		{
			if (std::strcmp(ext.extensionName, VK_EXT_DEBUG_UTILS_EXTENSION_NAME) == 0)
			{
				outExtensions.emplace_back(VK_EXT_DEBUG_UTILS_EXTENSION_NAME);
				debugUtilsExtensionFound = true;
				return true;
			}
		}

		// Fallback to VK_EXT_debug_report
		for (const auto& ext : available_instance_extensions)
		{
			if (std::strcmp(ext.extensionName, VK_EXT_DEBUG_REPORT_EXTENSION_NAME) == 0)
			{
				outExtensions.emplace_back(VK_EXT_DEBUG_REPORT_EXTENSION_NAME);
				return true;
			}
		}
		errorState.fail("No available debug messenging extension found!");
		return false;
	}


	static bool getSurfaceInstanceExtensions(std::vector<std::string>& outExtensions, utility::ErrorState& errorState)
	{
		// Figure out the amount of extensions vulkan needs to interface with the os windowing system 
		// This is necessary because vulkan is a platform agnostic API and needs to know how to interface with the windowing system
		unsigned int ext_count = 0;
		auto ext_names = SDL_Vulkan_GetInstanceExtensions(&ext_count);

		// Bail if query failed
		assert(ext_names != nullptr);
		if (!errorState.check(ext_names != nullptr,
			"Unable to find any SDL Vulkan surface extensions, is the Vulkan driver installed?"))
		{
			errorState.fail(SDL_GetError());
			return false;
		}
			

		// Store
		outExtensions.reserve(ext_count);
		for (auto i = 0; i < ext_count; i++)
			outExtensions.emplace_back(ext_names[i]);
		return true;
	}


	/**
	 * Creates the vulkan surface that is rendered to by the device using SDL
	 */
	static bool createSurface(SDL_Window* window, VkInstance instance, VkSurfaceKHR& outSurface, utility::ErrorState& errorState)
	{
		// TODO: Use system allocator
		return errorState.check(SDL_Vulkan_CreateSurface(window, instance, NULL, &outSurface),
			"Unable to create Vulkan compatible surface using SDL");
	}


	/**
	* Creates a vulkan instance using all the available instance extensions and layers
	* @return if the instance was created successfully
	*/
	static bool createVulkanInstance(const std::vector<std::string>& layerNames, const std::vector<std::string>& extensionNames, uint32 requestedVersion, VkInstance& outInstance, utility::ErrorState& errorState)
	{
		// Copy layers
		std::vector<const char*> layer_names;
		layer_names.reserve(layerNames.size());
		for (const auto& layer : layerNames)
			layer_names.emplace_back(layer.c_str());

		// Copy extensions
		std::vector<const char*> ext_names;
		ext_names.reserve(extensionNames.size());
		for (const auto& ext : extensionNames)
			ext_names.emplace_back(ext.c_str());

		// Get the supported vulkan instance version, only supported by newer (1.1) loaders.
		// We therefore first find out if the function is exposed, if so use it.
		uint32 instance_version(0);
		PFN_vkEnumerateInstanceVersion enum_instance_version_fn = (PFN_vkEnumerateInstanceVersion)vkGetInstanceProcAddr(VK_NULL_HANDLE, "vkEnumerateInstanceVersion");
		if (enum_instance_version_fn != nullptr)
		{
			if (!errorState.check(enum_instance_version_fn(&instance_version) == VK_SUCCESS,
				"Unable Query instance-level version of Vulkan before instance creation"))
				return false;
		}
		else 
		{
			// Otherwise current version is known to be 1.0
			instance_version = VK_MAKE_VERSION(1, 0, 0);
		}

		// Log used SDK version
		uint32 major_version = VK_API_VERSION_MAJOR(instance_version);
		uint32 minor_version = VK_API_VERSION_MINOR(instance_version);
		uint32 patch_version = VK_API_VERSION_PATCH(instance_version);
		nap::Logger::info("Vulkan instance version: %d.%d.%d", major_version, minor_version, patch_version);

		uint32 req_version_major = VK_API_VERSION_MAJOR(requestedVersion);
		uint32 req_version_minor = VK_API_VERSION_MINOR(requestedVersion);
		nap::Logger::info("Vulkan requested version: %d.%d.%d", req_version_major, req_version_minor, 0);
		
		// Ensure the found instance version is compatible
		if (!errorState.check(instance_version >= requestedVersion, "Incompatible Vulkan instance, min required version: %d.%d",
			req_version_major, req_version_minor))
			return false;

		// initialize the VkApplicationInfo structure
		VkApplicationInfo app_info = {};
		app_info.sType = VK_STRUCTURE_TYPE_APPLICATION_INFO;
		app_info.pNext = NULL;
		app_info.pApplicationName = "NAP";
		app_info.applicationVersion = 1;
		app_info.pEngineName = "NAP";
		app_info.engineVersion = 1;
		app_info.apiVersion = requestedVersion;

		// initialize the VkInstanceCreateInfo structure
		VkInstanceCreateInfo inst_info = {};
		inst_info.sType = VK_STRUCTURE_TYPE_INSTANCE_CREATE_INFO;
		inst_info.pNext = NULL;
		inst_info.flags = 0;
		inst_info.pApplicationInfo = &app_info;
		inst_info.enabledExtensionCount = static_cast<uint32>(ext_names.size());
		inst_info.ppEnabledExtensionNames = ext_names.empty() ? nullptr : ext_names.data();
		inst_info.enabledLayerCount = static_cast<uint32>(layer_names.size());
		inst_info.ppEnabledLayerNames = layer_names.data();

		// Create vulkan runtime instance
		VkResult res = vkCreateInstance(&inst_info, NULL, &outInstance);
		if (res == VK_SUCCESS)
			return true;
		
		// Add error message and return
		errorState.fail(res == VK_ERROR_INCOMPATIBLE_DRIVER ?
			"Unable to create Vulkan instance, cannot find a compatible Vulkan driver" :
			"Unable to create Vulkan instance: error: %d", static_cast<int>(res));
		return false;
	}


	/**
	 * Finds all queue families for a given VkPhysicalDevice
	 */
	static bool getQueueFamilyProperties(int deviceIndex, VkPhysicalDevice physicalDevice, std::vector<VkQueueFamilyProperties>& outQueueFamilyProperties)
	{
		// Find the number queues this device supports
		uint32 queue_family_count = 0;
		vkGetPhysicalDeviceQueueFamilyProperties(physicalDevice, &queue_family_count, nullptr);
		if (queue_family_count == 0)
		{
			Logger::warn("%d: No queue families available", deviceIndex);
			return false;
		}

		// Extract the properties of all the queue families
		outQueueFamilyProperties.resize(queue_family_count);
		vkGetPhysicalDeviceQueueFamilyProperties(physicalDevice, &queue_family_count, outQueueFamilyProperties.data());
		return true;
	}


	/**
	 * Selects a queue family index that supports the desired capabilities.
	 * Returns false if no valid queue family index was found.
	 */
	static bool selectQueueFamilyIndex(VkPhysicalDevice physicalDevice, VkQueueFlags desiredCapabilities, VkSurfaceKHR presentSurface, const std::vector<VkQueueFamilyProperties> queueFamilyProps, int& outQueueFamilyIndex)
	{
		// We want to make sure that we have a queue that supports the required flags
		for (uint32 index = 0; index < static_cast<uint32>(queueFamilyProps.size()); ++index)
		{
			// Make sure this family supports presentation to the given surface
			// If no present surface is specified (e.g. running headless) this check is not performed.
			if (presentSurface != VK_NULL_HANDLE)
			{
				VkBool32 supports_presentation = false;
				vkGetPhysicalDeviceSurfaceSupportKHR(physicalDevice, index, presentSurface, &supports_presentation);
				if (supports_presentation == 0)
					continue;
			}
			if (queueFamilyProps[index].queueCount > 0 && (queueFamilyProps[index].queueFlags & desiredCapabilities) == desiredCapabilities)
			{
				outQueueFamilyIndex = static_cast<int>(index);
				return true;
			}
		}
		return false;
	}


	/**
	 * Selects a device based on user preference, min required api version and queue family requirements.
	 * If a surface is provided (is not VK_NULL_HANDLE), the queue must also support presentation to that given type of surface.
	 */
	static bool selectPhysicalDevice(VkInstance instance, VkPhysicalDeviceType preferredType, uint32 minAPIVersion, VkSurfaceKHR presentSurface, VkQueueFlags requiredQueueCapabilities, PhysicalDevice& outDevice, utility::ErrorState& errorState)
	{
		// Get number of available physical devices, needs to be at least 1
		uint32 physical_device_count(0);
		vkEnumeratePhysicalDevices(instance, &physical_device_count, nullptr);
		if (!errorState.check(physical_device_count != 0, "No physical device (GPU) found"))
			return false;

		// Now get the devices
		std::vector<VkPhysicalDevice> physical_devices(physical_device_count);
		vkEnumeratePhysicalDevices(instance, &physical_device_count, physical_devices.data());

		// Show device information
		Logger::info("Found %d GPU(s):", physical_device_count);
		
		// Pick the right GPU, based on type preference, api-version and queue support
		std::vector<VkPhysicalDeviceProperties> physical_device_properties(physical_devices.size());

		// All valid physical devices
		std::vector<PhysicalDevice> valid_devices;

		// Iterate over every available physical device and gather valid ones.
		// A valid physical device has a graphics and compute queue, if presentSurface != NULL,
		// present functionality is also required.
		int preferred_idx = -1;
		for (int device_idx = 0; device_idx < physical_devices.size(); ++device_idx)
		{
			// Get current physical device
			VkPhysicalDevice physical_device = physical_devices[device_idx];

			// Get properties associated with device
			VkPhysicalDeviceProperties& properties = physical_device_properties[device_idx];
			vkGetPhysicalDeviceProperties(physical_device, &properties);
			Logger::info("%d: %s, type: %s, version: %d.%d", device_idx, properties.deviceName, getDeviceTypeName(properties.deviceType).c_str(), VK_API_VERSION_MAJOR(properties.apiVersion), VK_API_VERSION_MINOR(properties.apiVersion));

			// If the supported api version < required by currently used api, continue
			if (properties.apiVersion < minAPIVersion)
			{
				Logger::warn("%d: Incompatible driver, min required api version: %d.%d", device_idx, VK_API_VERSION_MAJOR(minAPIVersion), VK_API_VERSION_MINOR(minAPIVersion));
				continue;
			}

			// Get a list of queue family properties for this device
			std::vector<VkQueueFamilyProperties> queue_family_props;
			if (!getQueueFamilyProperties(device_idx, physical_device, queue_family_props))
			{
				Logger::warn("%d: Could not find queue family properties", device_idx);
				return false;
			}

			// Ensure there's a compatible queue family for this device
			int selected_queue_family_idx;
			if (!selectQueueFamilyIndex(physical_device, requiredQueueCapabilities, presentSurface, queue_family_props, selected_queue_family_idx))
			{
				std::vector<std::string> queue_names;
				if ((requiredQueueCapabilities & VK_QUEUE_GRAPHICS_BIT) == VK_QUEUE_GRAPHICS_BIT) queue_names.emplace_back("GRAPHICS");
				if ((requiredQueueCapabilities & VK_QUEUE_TRANSFER_BIT) == VK_QUEUE_TRANSFER_BIT) queue_names.emplace_back("TRANSFER");
				if ((requiredQueueCapabilities & VK_QUEUE_COMPUTE_BIT) == VK_QUEUE_COMPUTE_BIT) queue_names.emplace_back("COMPUTE");

				std::string queue_str = utility::joinString(queue_names, "/");
				Logger::warn("%d: Unable to find compatible unified %s queue family", device_idx, queue_str.c_str());
				continue;
			}

			// Add it as a compatible device
			const VkQueueFamilyProperties& selected_props = queue_family_props[selected_queue_family_idx];
			valid_devices.emplace_back(PhysicalDevice(physical_device, properties, selected_props.queueFlags, selected_queue_family_idx));

			// Check if it's the preferred type, if so select it.
			preferred_idx = properties.deviceType == preferredType && preferred_idx < 0 ? 
				valid_devices.size() -1 : preferred_idx;
		}

		// if there are no valid devices, bail.
		if (!errorState.check(!valid_devices.empty(), "No compatible device found"))
			return false;

		// If the preferred GPU is found, use that one
		int select_idx = preferred_idx;

		// Otherwise first compatible one based on priority rating
		if (select_idx < 0)
		{
			for (int i = 0, gpu_rating = -1; i < valid_devices.size(); i++)
			{
				int type = static_cast<int>(getPhysicalDeviceType(valid_devices[i].getProperties().deviceType));
				if (type > gpu_rating)
				{
					gpu_rating = type;
					select_idx = i;
				}
			}
		}

		// Set the output
		outDevice = valid_devices[select_idx];
		nap::Logger::info("Selected device: %d", select_idx, outDevice.getProperties().deviceName);
		return true;
	}


	/**
	 * Creates the logical device based on the selected physical device, queue index and required extensions
	 */
	static bool createLogicalDevice(const PhysicalDevice& physicalDevice, const std::vector<std::string>& layerNames, const std::unordered_set<std::string>& extensionNames, bool print, bool robustBufferAccess, VkDevice& outDevice, utility::ErrorState& errorState)
	{
		// Copy layer names
		std::vector<const char*> layer_names;
		for (const auto& layer : layerNames)
			layer_names.emplace_back(layer.c_str());

		// Get the number of available extensions for our graphics card
		uint32 device_property_count(0);
		if (!errorState.check(vkEnumerateDeviceExtensionProperties(physicalDevice.getHandle(), NULL, &device_property_count, NULL) == VK_SUCCESS, "Unable to acquire device extension property count"))
			return false;
		if (print) { Logger::info("Found %d Vulkan device extensions:", device_property_count); }

		// Acquire their actual names
		std::vector<VkExtensionProperties> device_properties(device_property_count);
		if (!errorState.check(vkEnumerateDeviceExtensionProperties(physicalDevice.getHandle(), NULL, &device_property_count, device_properties.data()) == VK_SUCCESS, "Unable to acquire device extension property names"))
			return false;

		// Match names against requested extension
		std::vector<const char*> device_property_names;
		for (int index = 0; index < device_properties.size(); ++index)
		{
			const VkExtensionProperties& ext_property = device_properties[index];
			if (print) { Logger::info("%d: %s", index, ext_property.extensionName); }

			auto it = extensionNames.find(std::string(ext_property.extensionName));
			if (it != extensionNames.end())
				device_property_names.emplace_back(ext_property.extensionName);
		}

		// Make sure we found all required extensions
		if (!errorState.check(extensionNames.size() == device_property_names.size(), "Unable to find all required extensions"))
			return false;

		// Log the extensions we can use
		for (const auto& name : device_property_names)
			Logger::info("Applying device extension: %s", name);

		// Create queue information structures used by device based on the previously fetched queue information from the physical device
		std::vector<VkDeviceQueueCreateInfo> queue_create_infos;
		queue_create_infos.reserve(2);
		queue_create_infos.emplace_back();

		// We create one command processing queue for graphics/transfer
		auto& queue_create_info = queue_create_infos.back();
		queue_create_info.sType = VK_STRUCTURE_TYPE_DEVICE_QUEUE_CREATE_INFO;
		queue_create_info.queueFamilyIndex = physicalDevice.getQueueIndex();
		queue_create_info.queueCount = 1;
		std::vector<float> queue_prio = { 1.0f };
		queue_create_info.pQueuePriorities = queue_prio.data();
		queue_create_info.pNext = nullptr;
		queue_create_info.flags = 0;

		// Enable specific features, we could also enable all supported features here.
		VkPhysicalDeviceFeatures device_features {0};
		device_features.sampleRateShading = physicalDevice.getFeatures().sampleRateShading;
		device_features.samplerAnisotropy = physicalDevice.getFeatures().samplerAnisotropy;
		device_features.largePoints = physicalDevice.getFeatures().largePoints;
		device_features.wideLines = physicalDevice.getFeatures().wideLines;
		device_features.fillModeNonSolid = physicalDevice.getFeatures().fillModeNonSolid;

		// The device feature 'robustBufferAccess' enables bounds checks on buffers and therefore be a useful debugging tool
		// We only enable this feature if it is marked true in the render service configuration
		if (robustBufferAccess)
		{
			device_features.robustBufferAccess = physicalDevice.getFeatures().robustBufferAccess;
			if (physicalDevice.getFeatures().robustBufferAccess != VK_TRUE)
				Logger::warn("Device feature 'RobustBufferAccess' is not available for the current device");
		}

		// Device creation information	
		VkDeviceCreateInfo create_info = { };
		create_info.sType = VK_STRUCTURE_TYPE_DEVICE_CREATE_INFO;
		create_info.queueCreateInfoCount = queue_create_infos.size();
		create_info.pQueueCreateInfos = &queue_create_infos[0];
		create_info.ppEnabledLayerNames = layer_names.data();
		create_info.enabledLayerCount = static_cast<uint32>(layer_names.size());
		create_info.ppEnabledExtensionNames = device_property_names.data();
		create_info.enabledExtensionCount = static_cast<uint32>(device_property_names.size());
		create_info.pNext = nullptr;
		create_info.pEnabledFeatures = &device_features;
		create_info.flags = 0;

		// Finally we're ready to create a new device
		return errorState.check(vkCreateDevice(physicalDevice.getHandle(), &create_info, nullptr, &outDevice) == VK_SUCCESS, "Failed to create logical device");
	}


	/**
	 * Creates a command pool associated with the given queue index
	 */
	static bool createCommandPool(VkPhysicalDevice physicalDevice, VkDevice device, uint32 queueIndex, VkCommandPool& commandPool)
	{
		VkCommandPoolCreateInfo pool_info = {};
		pool_info.sType = VK_STRUCTURE_TYPE_COMMAND_POOL_CREATE_INFO;
		pool_info.queueFamilyIndex = queueIndex;
		pool_info.flags = VK_COMMAND_POOL_CREATE_RESET_COMMAND_BUFFER_BIT;
		return vkCreateCommandPool(device, &pool_info, nullptr, &commandPool) == VK_SUCCESS;
	}


	/**
	 * Select depth format to use
	 */
	static bool findDepthFormat(VkPhysicalDevice physicalDevice, VkFormat& outFormat)
	{
		static const std::vector<VkFormat> candidates = { VK_FORMAT_D32_SFLOAT, VK_FORMAT_D32_SFLOAT_S8_UINT, VK_FORMAT_D24_UNORM_S8_UINT };
		for (VkFormat format : candidates)
		{
			VkFormatProperties props;
			vkGetPhysicalDeviceFormatProperties(physicalDevice, format, &props);
			if (props.optimalTilingFeatures & VK_FORMAT_FEATURE_DEPTH_STENCIL_ATTACHMENT_BIT)
			{
				outFormat = format;
				return true;
			}
		}
		return false;
	}


	/**
	 *  Create a command buffer, using the given pool
	 */
	static bool createCommandBuffer(VkDevice device, VkCommandPool commandPool, VkCommandBuffer& commandBuffer, utility::ErrorState& errorState)
	{
		VkCommandBufferAllocateInfo alloc_info = {};
		alloc_info.sType = VK_STRUCTURE_TYPE_COMMAND_BUFFER_ALLOCATE_INFO;
		alloc_info.commandPool = commandPool;
		alloc_info.level = VK_COMMAND_BUFFER_LEVEL_PRIMARY;
		alloc_info.commandBufferCount = 1;

		return errorState.check(vkAllocateCommandBuffers(device, &alloc_info, &commandBuffer) == VK_SUCCESS, "Failed to allocate command buffer");
	}


	/**
	 * Create CPU - GPU synchronization primitive
	 */
	static bool createFence(VkDevice device, VkFence& fence, utility::ErrorState& errorState)
	{
		VkFenceCreateInfo fence_info = {};
		fence_info.sType = VK_STRUCTURE_TYPE_FENCE_CREATE_INFO;
		fence_info.flags = VK_FENCE_CREATE_SIGNALED_BIT;

		return errorState.check(vkCreateFence(device, &fence_info, nullptr, &fence) == VK_SUCCESS, "Failed to create fence");
	}


	/**
	 * Create GPU synchronization primitive
	 */
	static bool createSemaphore(VkDevice device, VkSemaphore& outSemaphore, utility::ErrorState& errorState)
	{
		VkSemaphoreCreateInfo semaphoreInfo = {};
		semaphoreInfo.sType = VK_STRUCTURE_TYPE_SEMAPHORE_CREATE_INFO;

		return errorState.check(vkCreateSemaphore(device, &semaphoreInfo, nullptr, &outSemaphore) == VK_SUCCESS, "Failed to create semaphore");
	}


	/**
	 * Get vulkan depth and stencil creation information, based on current material state.
	 */
	static VkPipelineDepthStencilStateCreateInfo getDepthStencilCreateInfo(const MaterialInstance& materialInstance)
	{
		VkPipelineDepthStencilStateCreateInfo depth_stencil = {};
		depth_stencil.sType = VK_STRUCTURE_TYPE_PIPELINE_DEPTH_STENCIL_STATE_CREATE_INFO;
		depth_stencil.depthTestEnable = VK_FALSE;
		depth_stencil.depthWriteEnable = VK_FALSE;
		depth_stencil.depthCompareOp = VK_COMPARE_OP_LESS_OR_EQUAL;
		depth_stencil.depthBoundsTestEnable = VK_FALSE;
		depth_stencil.stencilTestEnable = VK_FALSE;

		// If the depth mode is inherited from the blend mode, determine the correct depth mode to use
		EDepthMode depth_mode = materialInstance.getDepthMode();
		if (depth_mode == EDepthMode::InheritFromBlendMode)
			depth_mode = materialInstance.getBlendMode() == EBlendMode::Opaque ? EDepthMode::ReadWrite : EDepthMode::ReadOnly;

		// Update depth configuration based on blend mode
		switch (depth_mode)
		{
			case EDepthMode::ReadWrite:
			{
				depth_stencil.depthTestEnable  = VK_TRUE;
				depth_stencil.depthWriteEnable = VK_TRUE;
				break;
			}
			case EDepthMode::ReadOnly:
			{
				depth_stencil.depthTestEnable  = VK_TRUE;
				depth_stencil.depthWriteEnable = VK_FALSE;
				break;
			}
			case EDepthMode::WriteOnly:
			{
				depth_stencil.depthTestEnable  = VK_FALSE;
				depth_stencil.depthWriteEnable = VK_TRUE;
				break;
			}
			case EDepthMode::NoReadWrite:
			{
				depth_stencil.depthTestEnable  = VK_FALSE;
				depth_stencil.depthWriteEnable = VK_FALSE;
				break;
			}
		default:
			assert(false);
		}
		return depth_stencil;
	}


	/**
	 * Get color blend state based on material settings.
	 */
	static VkPipelineColorBlendAttachmentState getColorBlendAttachmentState(const MaterialInstance& materialInstance)
	{
		VkPipelineColorBlendAttachmentState color_blend_attachment_state = {};
		color_blend_attachment_state.colorWriteMask = VK_COLOR_COMPONENT_R_BIT | VK_COLOR_COMPONENT_G_BIT | VK_COLOR_COMPONENT_B_BIT | VK_COLOR_COMPONENT_A_BIT;
		color_blend_attachment_state.colorBlendOp = VK_BLEND_OP_ADD;
		color_blend_attachment_state.alphaBlendOp = VK_BLEND_OP_ADD;

		EBlendMode blend_mode = materialInstance.getBlendMode();
		switch (blend_mode)
		{
			case EBlendMode::Opaque:
			{
				color_blend_attachment_state.blendEnable = VK_FALSE;
				break;
			}
			case EBlendMode::AlphaBlend:
			{
				color_blend_attachment_state.blendEnable = VK_TRUE;
				color_blend_attachment_state.srcAlphaBlendFactor = VK_BLEND_FACTOR_SRC_ALPHA;
				color_blend_attachment_state.dstAlphaBlendFactor = VK_BLEND_FACTOR_ONE_MINUS_SRC_ALPHA;
				color_blend_attachment_state.srcColorBlendFactor = VK_BLEND_FACTOR_SRC_ALPHA;
				color_blend_attachment_state.dstColorBlendFactor = VK_BLEND_FACTOR_ONE_MINUS_SRC_ALPHA;
				break;
			}
			case EBlendMode::Additive:
			{
				color_blend_attachment_state.blendEnable = VK_TRUE;
				color_blend_attachment_state.srcAlphaBlendFactor = VK_BLEND_FACTOR_ONE;
				color_blend_attachment_state.dstAlphaBlendFactor = VK_BLEND_FACTOR_ZERO;
				color_blend_attachment_state.srcColorBlendFactor = VK_BLEND_FACTOR_SRC_ALPHA;
				color_blend_attachment_state.dstColorBlendFactor = VK_BLEND_FACTOR_ONE;
				break;
			}
		}
		return color_blend_attachment_state;
	}


	/**
	 * Creates specialization constant info structure for pipeline creation. Asserts on fail.
	 * @param stage the shader stage to retrieve specialization constant info for.
	 * @param outInfo the specialization constant info structure. Empty if no specialization constants are set.
	 */
	static void getSpecializationConstantInfo(const ShaderStageConstantMap& constantMap, VkShaderStageFlagBits stage, ShaderSpecializationConstantInfo& outInfo)
	{
		// If there is no map entry for the given stage, no specialization constants are set for said entry
		const auto it = constantMap.find(stage);
		if (it == constantMap.end())
			return;

		const auto& constant_map = it->second;
		for (uint i = 0; i < constant_map.size(); i++)
		{
			const auto it = constant_map.find(i);
			NAP_ASSERT_MSG(it != constant_map.end(), "Specialization Constant IDs are not in a sequence starting from 0");

			VkSpecializationMapEntry entry = {};
			entry.constantID = (*it).first;
			entry.offset = static_cast<uint>(outInfo.mEntries.size() * sizeof(uint));
			entry.size = sizeof(uint);
			outInfo.mEntries.emplace_back(std::move(entry));

			outInfo.mData.emplace_back((*it).second);
		}
	}


	/**
	 * Creates a new Vulkan pipeline based on the provided settings
	 */
	static bool createGraphicsPipeline(VkDevice device, 
		const MaterialInstance& materialInstance, 
		EDrawMode drawMode,  
		ECullWindingOrder windingOrder, 
		VkRenderPass renderPass, 
		VkSampleCountFlagBits sampleCount, 
		bool enableSampleShading,
		bool depthOnly,
		ECullMode cullMode,
		EPolygonMode polygonMode,
		const ShaderStageConstantMap& constants,
		VkPipelineLayout& pipelineLayout, 
		VkPipeline& graphicsPipeline, 
		utility::ErrorState& errorState)
	{
		const Material& material = materialInstance.getMaterial();
		const Shader& shader = material.getShader();

		std::vector<VkVertexInputBindingDescription> bindingDescriptions;
		std::vector<VkVertexInputAttributeDescription> attributeDescriptions;

		// Use the mapping in the material to bind mesh vertex attrs to shader vertex attrs
		uint shader_attribute_binding = 0;
		for (auto& kvp : shader.getAttributes())
		{
			const VertexAttributeDeclaration* shader_vertex_attribute = kvp.second.get();
			bindingDescriptions.push_back({ shader_attribute_binding, static_cast<uint>(shader_vertex_attribute->mElementSize), VK_VERTEX_INPUT_RATE_VERTEX });
			attributeDescriptions.push_back({ static_cast<uint>(shader_vertex_attribute->mLocation), shader_attribute_binding, shader_vertex_attribute->mFormat, 0 });

			shader_attribute_binding++;
		}
		
		VkShaderModule vert_shader_module = shader.getVertexModule();
		VkShaderModule frag_shader_module = shader.getFragmentModule();

		VkPipelineShaderStageCreateInfo vert_shader_stage_info = {};
		vert_shader_stage_info.sType = VK_STRUCTURE_TYPE_PIPELINE_SHADER_STAGE_CREATE_INFO;
		vert_shader_stage_info.stage = VK_SHADER_STAGE_VERTEX_BIT;
		vert_shader_stage_info.module = vert_shader_module;
		vert_shader_stage_info.pName = shader::main;

		ShaderSpecializationConstantInfo vert_const_info = {};
		getSpecializationConstantInfo(constants, VK_SHADER_STAGE_VERTEX_BIT, vert_const_info);

		VkSpecializationInfo vert_spec_info = {};
		vert_spec_info.pMapEntries = vert_const_info.mEntries.data();
		vert_spec_info.mapEntryCount = vert_const_info.mEntries.size();
		vert_spec_info.pData = vert_const_info.mData.data();
		vert_spec_info.dataSize = vert_const_info.mData.size() * sizeof(uint);
		vert_shader_stage_info.pSpecializationInfo = (vert_spec_info.dataSize > 0) ? &vert_spec_info : NULL;


		VkPipelineShaderStageCreateInfo frag_shader_stage_info = {};
		frag_shader_stage_info.sType = VK_STRUCTURE_TYPE_PIPELINE_SHADER_STAGE_CREATE_INFO;
		frag_shader_stage_info.stage = VK_SHADER_STAGE_FRAGMENT_BIT;
		frag_shader_stage_info.module = frag_shader_module;
		frag_shader_stage_info.pName = shader::main;

		ShaderSpecializationConstantInfo frag_const_info = {};
		getSpecializationConstantInfo(constants, VK_SHADER_STAGE_FRAGMENT_BIT, frag_const_info);

		VkSpecializationInfo frag_spec_info = {};
		frag_spec_info.pMapEntries = frag_const_info.mEntries.data();
		frag_spec_info.mapEntryCount = frag_const_info.mEntries.size();
		frag_spec_info.pData = frag_const_info.mData.data();
		frag_spec_info.dataSize = frag_const_info.mData.size() * sizeof(uint);
		frag_shader_stage_info.pSpecializationInfo = (frag_spec_info.dataSize > 0) ? &frag_spec_info : NULL;


		VkPipelineShaderStageCreateInfo shader_stages[] = { vert_shader_stage_info, frag_shader_stage_info };

		VkPipelineVertexInputStateCreateInfo vertex_input_info = {};
		vertex_input_info.sType = VK_STRUCTURE_TYPE_PIPELINE_VERTEX_INPUT_STATE_CREATE_INFO;

		vertex_input_info.vertexBindingDescriptionCount = (int)bindingDescriptions.size();
		vertex_input_info.vertexAttributeDescriptionCount = static_cast<uint>(attributeDescriptions.size());
		vertex_input_info.pVertexBindingDescriptions = bindingDescriptions.data();
		vertex_input_info.pVertexAttributeDescriptions = attributeDescriptions.data();

		VkPipelineInputAssemblyStateCreateInfo input_assembly = {};
		input_assembly.sType = VK_STRUCTURE_TYPE_PIPELINE_INPUT_ASSEMBLY_STATE_CREATE_INFO;
		input_assembly.topology = getTopology(drawMode);
		input_assembly.flags = 0;
		input_assembly.primitiveRestartEnable = isListTopology(drawMode) ? VK_FALSE : VK_TRUE;

		VkDynamicState dynamic_states[3] = {
			VK_DYNAMIC_STATE_VIEWPORT,
			VK_DYNAMIC_STATE_SCISSOR,
			VK_DYNAMIC_STATE_LINE_WIDTH
		};

		VkPipelineDynamicStateCreateInfo dynamic_state_create_info = {};
		dynamic_state_create_info.sType = VK_STRUCTURE_TYPE_PIPELINE_DYNAMIC_STATE_CREATE_INFO;
		dynamic_state_create_info.dynamicStateCount = 3;
		dynamic_state_create_info.pDynamicStates = dynamic_states;

		VkPipelineViewportStateCreateInfo viewport_state = {};
		viewport_state.sType = VK_STRUCTURE_TYPE_PIPELINE_VIEWPORT_STATE_CREATE_INFO;
		viewport_state.viewportCount = 1;
		viewport_state.pViewports = nullptr;
		viewport_state.scissorCount = 1;
		viewport_state.pScissors = nullptr;

		VkPipelineRasterizationStateCreateInfo rasterizer = {};
		rasterizer.sType = VK_STRUCTURE_TYPE_PIPELINE_RASTERIZATION_STATE_CREATE_INFO;
		rasterizer.depthClampEnable = VK_FALSE;
		rasterizer.depthBiasEnable = VK_TRUE;
		rasterizer.depthBiasConstantFactor = 4.0f;
		rasterizer.depthBiasSlopeFactor = 4.0f;
		rasterizer.rasterizerDiscardEnable = VK_FALSE;
		rasterizer.polygonMode = getPolygonMode(polygonMode);
		rasterizer.lineWidth = 1.0f;
		rasterizer.cullMode = getCullMode(cullMode);
		rasterizer.frontFace = windingOrder == ECullWindingOrder::Clockwise ? VK_FRONT_FACE_CLOCKWISE : VK_FRONT_FACE_COUNTER_CLOCKWISE;

		VkPipelineMultisampleStateCreateInfo multisampling = {};
		multisampling.sType = VK_STRUCTURE_TYPE_PIPELINE_MULTISAMPLE_STATE_CREATE_INFO;
		multisampling.sampleShadingEnable = static_cast<int>(enableSampleShading);
		multisampling.rasterizationSamples = sampleCount;
		multisampling.pNext = nullptr;
		multisampling.flags = 0;
		multisampling.minSampleShading = 1.0f;

		VkPipelineColorBlendAttachmentState colorBlendAttachment = getColorBlendAttachmentState(materialInstance);

		VkPipelineColorBlendStateCreateInfo colorBlending = {};
		colorBlending.sType = VK_STRUCTURE_TYPE_PIPELINE_COLOR_BLEND_STATE_CREATE_INFO;
		colorBlending.logicOpEnable = VK_FALSE;
		colorBlending.logicOp = VK_LOGIC_OP_COPY;
		colorBlending.blendConstants[0] = 0.0f;
		colorBlending.blendConstants[1] = 0.0f;
		colorBlending.blendConstants[2] = 0.0f;
		colorBlending.blendConstants[3] = 0.0f;

		// Set color blend attachment count to zero if no color attachment is used
		colorBlending.attachmentCount = depthOnly ? 0 : 1;
		colorBlending.pAttachments = &colorBlendAttachment;

		auto layout = shader.getDescriptorSetLayout();

		VkPipelineLayoutCreateInfo pipeline_layout_info = {};
		pipeline_layout_info.sType = VK_STRUCTURE_TYPE_PIPELINE_LAYOUT_CREATE_INFO;
		pipeline_layout_info.setLayoutCount = 1;
		pipeline_layout_info.pSetLayouts = &layout;
		pipeline_layout_info.pushConstantRangeCount = 0;

		if (!errorState.check(vkCreatePipelineLayout(device, &pipeline_layout_info, nullptr, &pipelineLayout) == VK_SUCCESS, "Failed to create pipeline layout"))
			return false;

		VkPipelineDepthStencilStateCreateInfo depth_stencil = getDepthStencilCreateInfo(materialInstance);

		VkGraphicsPipelineCreateInfo pipeline_info = {};
		pipeline_info.sType = VK_STRUCTURE_TYPE_GRAPHICS_PIPELINE_CREATE_INFO;
		pipeline_info.stageCount = depthOnly ? 1 : 2;
		pipeline_info.pStages = shader_stages;
		pipeline_info.pVertexInputState = &vertex_input_info;
		pipeline_info.pInputAssemblyState = &input_assembly;
		pipeline_info.pViewportState = &viewport_state;
		pipeline_info.pRasterizationState = &rasterizer;
		pipeline_info.pMultisampleState = &multisampling;
		pipeline_info.pColorBlendState = &colorBlending;
		pipeline_info.pDepthStencilState = &depth_stencil;
		pipeline_info.layout = pipelineLayout;
		pipeline_info.renderPass = renderPass;
		pipeline_info.pDynamicState = &dynamic_state_create_info;
		pipeline_info.subpass = 0;
		pipeline_info.basePipelineHandle = VK_NULL_HANDLE;

		return errorState.check(vkCreateGraphicsPipelines(device, VK_NULL_HANDLE, 1, &pipeline_info, nullptr, &graphicsPipeline) == VK_SUCCESS,
			"Failed to create graphics pipeline");
	}


	static bool createComputePipeline(VkDevice device,
		const ComputeMaterialInstance& computeMaterialInstance,
		const ShaderStageConstantMap& constants,
		VkPipelineLayout& pipelineLayout,
		VkPipeline& outComputePipeline,
		utility::ErrorState& errorState)
	{
		const ComputeMaterial& compute_material = computeMaterialInstance.getMaterial();
		const ComputeShader& compute_shader = compute_material.getShader();

		VkShaderModule comp_shader_module = compute_shader.getComputeModule();

		VkPipelineShaderStageCreateInfo comp_shader_stage_info = {};
		comp_shader_stage_info.sType = VK_STRUCTURE_TYPE_PIPELINE_SHADER_STAGE_CREATE_INFO;
		comp_shader_stage_info.stage = VK_SHADER_STAGE_COMPUTE_BIT;
		comp_shader_stage_info.module = comp_shader_module;
		comp_shader_stage_info.pName = shader::main;

		ShaderSpecializationConstantInfo comp_const_info = {};
		getSpecializationConstantInfo(constants, VK_SHADER_STAGE_COMPUTE_BIT, comp_const_info);

		VkSpecializationInfo comp_spec_info = {};
		comp_spec_info.pMapEntries = comp_const_info.mEntries.data();
		comp_spec_info.mapEntryCount = comp_const_info.mEntries.size();
		comp_spec_info.pData = comp_const_info.mData.data();
		comp_spec_info.dataSize = comp_const_info.mData.size() * sizeof(uint);
		comp_shader_stage_info.pSpecializationInfo = (comp_spec_info.dataSize > 0) ? &comp_spec_info : NULL;

		auto layout = compute_shader.getDescriptorSetLayout();

		VkPipelineLayoutCreateInfo pipeline_layout_info = {};
		pipeline_layout_info.sType = VK_STRUCTURE_TYPE_PIPELINE_LAYOUT_CREATE_INFO;
		pipeline_layout_info.setLayoutCount = 1;
		pipeline_layout_info.pSetLayouts = &layout;
		pipeline_layout_info.pushConstantRangeCount = 0;

		if (!errorState.check(vkCreatePipelineLayout(device, &pipeline_layout_info, nullptr, &pipelineLayout) == VK_SUCCESS, "Failed to create pipeline layout"))
			return false;

		VkComputePipelineCreateInfo pipeline_info = {};
		pipeline_info.sType = VK_STRUCTURE_TYPE_COMPUTE_PIPELINE_CREATE_INFO;
		pipeline_info.pNext = nullptr;
		pipeline_info.flags = 0;
		pipeline_info.stage = comp_shader_stage_info;
		pipeline_info.layout = pipelineLayout;
		pipeline_info.basePipelineHandle = VK_NULL_HANDLE;
		pipeline_info.basePipelineIndex = -1;

		return errorState.check(vkCreateComputePipelines(device, VK_NULL_HANDLE, 1, &pipeline_info, nullptr, &outComputePipeline) == VK_SUCCESS,
			"Failed to create compute pipeline");
	}


	/**
	 * Get or create default nap window icon, thread safe.
	 * @return window icon if found and loaded, nullptr otherwise.
	 */
	static SDL_Surface* getOrCreateDefaultWindowIcon(const nap::Module& renderModule)
	{
		static SDL::SurfacePtr windowIcon = nullptr; std::once_flag created;
		std::call_once(created, [&renderModule]
			{
				// Get icon asset path
				static constexpr const char* icon_name = "nap_icon.png";
				auto asset_path = renderModule.findAsset(icon_name);

				// Create icon if image exists
				utility::ErrorState error;
				if (error.check(!asset_path.empty(), "Unable to find '%s'", icon_name))
					windowIcon = SDL::createSurface(asset_path, error);

				// Log all errors
				if (error.hasErrors())
					Logger::error(error.toString());
			}
		);
		return windowIcon.get();
	}


	/**
	 * Used by the render service to temporarily bind and destroy vulkan surface information.
	 * This information is required by the render service (on initialization) to extract
	 * all required Vulkan surface extensions and select a queue that can present images,
	 * next to render and transfer functionality.
	 */
	struct DummySurface
	{
		// Constructor
		DummySurface(VkInstance instance) : mInstance(instance) {}

		// Create surface using new temporary window handle
		bool init(utility::ErrorState& error)
		{
			mWindow = SDL_CreateWindow("Dummy", 16, 16, SDL_WINDOW_VULKAN | SDL_WINDOW_HIDDEN);
			if (error.check(mWindow != nullptr, "Failed to create temporary SDL window"))
				return createSurface(mWindow, mInstance, mSurface, error);

			error.fail(SDL_GetError());
			return false;
		}

		// Create surface from external window handle
		bool init(SDL_Window* windowHandle, utility::ErrorState& error)
		{
			return createSurface(windowHandle, mInstance, mSurface, error);
		}

		~DummySurface()
		{
			if (mSurface != VK_NULL_HANDLE)		{ assert(mInstance != nullptr);  vkDestroySurfaceKHR(mInstance, mSurface, nullptr); }
			if (mWindow != nullptr)				{ SDL_DestroyWindow(mWindow); }
		}

		SDL_Window*	mWindow = nullptr;
		VkInstance	mInstance = VK_NULL_HANDLE;
		VkSurfaceKHR mSurface = VK_NULL_HANDLE;
	};


	//////////////////////////////////////////////////////////////////////////
	// Render Service
	//////////////////////////////////////////////////////////////////////////

	RenderService::RenderService(ServiceConfiguration* configuration) :
		Service(configuration) { }

	// Shut down render service
	RenderService::~RenderService() { }


	void RenderService::getDependentServices(std::vector<rtti::TypeInfo>& dependencies)
	{
		dependencies.emplace_back(RTTI_OF(SceneService));
	}


	void RenderService::addWindow(RenderWindow& window)
	{
		if (!window.isEmbedded())
		{
			// Set default window icon
			auto* window_icon = getOrCreateDefaultWindowIcon(getModule());
			if (window_icon != nullptr && !SDL_SetWindowIcon(window.getNativeWindow(), window_icon))
			{
				Logger::error("Unable to set '%s' icon: %s",
					window.mID.c_str(), SDL::getSDLError().c_str());
			}

			// Enable text input
			SDL::enableTextInput(window.getNativeWindow());

			// Attempt to restore cached settings
			restoreWindow(window);
		}

		// Add and notify listeners
		mWindows.emplace_back(&window);
		windowAdded.trigger(window);
	}


	void RenderService::removeWindow(RenderWindow& window)
	{
		WindowList::iterator pos = std::find_if(mWindows.begin(), mWindows.end(), [&](auto val)
		{
			return val == &window;
		});
		assert(pos != mWindows.end());
		windowRemoved.trigger(window);
		mWindows.erase(pos);
	}


	RenderWindow* RenderService::findWindow(void* nativeWindow) const
	{
		WindowList::const_iterator pos = std::find_if(mWindows.begin(), mWindows.end(), [&](auto val)
		{
			return val->getNativeWindow() == nativeWindow;
		});
		return pos != mWindows.end() ? *pos : nullptr;
	}


	RenderWindow* RenderService::findWindow(uint id) const
	{
		auto pos = std::find_if(mWindows.begin(), mWindows.end(), [&](auto val)
		{
			return val->getNumber() == id;
		});
		return pos != mWindows.end() ? *pos : nullptr;
	}


	Display RenderService::findDisplay(int index) const
	{
		return index >= 0 ? Display(index) : Display();
	}


	Display RenderService::findDisplay(const nap::RenderWindow& window) const
	{
		return findDisplay(SDL::getDisplayIndex(window.getNativeWindow()));
	}


	int RenderService::getDisplayCount() const
	{
		return SDL::getDisplayCount();
	}


	void RenderService::addEvent(WindowEventPtr windowEvent)
	{
		nap::Window* window = findWindow(windowEvent->mWindow);
		assert(window != nullptr);
		window->addEvent(std::move(windowEvent));
	}


	RenderService::Pipeline RenderService::getOrCreatePipeline(const IRenderTarget& renderTarget, const IMesh& mesh, const MaterialInstance& materialInstance, utility::ErrorState& errorState)
	{
		const Material& material = materialInstance.getMaterial();
		const Shader& shader = material.getShader();

		EDrawMode draw_mode = mesh.getMeshInstance().getDrawMode();
		ECullMode cull_mode = mesh.getMeshInstance().getCullMode();
		EPolygonMode poly_mode = mesh.getMeshInstance().getPolygonMode();
		bool depth_only = renderTarget.getColorFormat() == VK_FORMAT_UNDEFINED ? true : false;

		// Create pipeline key based on draw properties
		PipelineKey pipeline_key(
			shader,
			draw_mode, 
			materialInstance.getDepthMode(), 
			materialInstance.getBlendMode(),
			materialInstance.getConstantHash(),
			renderTarget.getWindingOrder(), 
			renderTarget.getColorFormat(), 
			renderTarget.getDepthFormat(), 
			renderTarget.getSampleCount(), 
			renderTarget.getSampleShadingEnabled(),
			cull_mode,
			poly_mode
		);

		// Find key in cache and use previously created pipeline
		PipelineCache::iterator pos = mPipelineCache.find(pipeline_key);
		if (pos != mPipelineCache.end())
			return pos->second;

		// Otherwise create new pipeline
		Pipeline pipeline;
		if (createGraphicsPipeline(mDevice, materialInstance,
			draw_mode,
			renderTarget.getWindingOrder(),
			renderTarget.getRenderPass(),
			renderTarget.getSampleCount(),
			renderTarget.getSampleShadingEnabled(),
			depth_only,
			cull_mode,
			poly_mode,
			materialInstance.getShaderStageConstantMap(),
			pipeline.mLayout,
			pipeline.mPipeline,
			errorState))
		{
			mPipelineCache.emplace(pipeline_key, pipeline);
			return pipeline;
		}

		NAP_ASSERT_MSG(false, "Unable to create new pipeline");
		return Pipeline();
	}


	RenderService::Pipeline RenderService::getOrCreatePipeline(const IRenderTarget& renderTarget, const RenderableMesh& mesh, utility::ErrorState& errorState)
	{
		return getOrCreatePipeline(renderTarget, mesh.getMesh(), mesh.getMaterialInstance(), errorState);
	}

	RenderService::Pipeline RenderService::getOrCreateComputePipeline(const ComputeMaterialInstance& computeMaterialInstance, utility::ErrorState& errorState)
	{
		const ComputeMaterial& compute_material = computeMaterialInstance.getMaterial();
		const ComputeShader& compute_shader = compute_material.getShader();

		// Create pipeline key based on material properties
		ComputePipelineKey pipeline_key(
			compute_shader,
			computeMaterialInstance.getConstantHash()
		);

		// Find key in cache and use previously created pipeline
		ComputePipelineCache::iterator pos = mComputePipelineCache.find(pipeline_key);
		if (pos != mComputePipelineCache.end())
			return pos->second;

		// Otherwise create new pipeline
		Pipeline pipeline;
		if (createComputePipeline(mDevice, computeMaterialInstance,
			computeMaterialInstance.getShaderStageConstantMap(),
			pipeline.mLayout,
			pipeline.mPipeline,
			errorState))
		{
			mComputePipelineCache.emplace(pipeline_key, pipeline);
			return pipeline;
		}

		NAP_ASSERT_MSG(false, "Unable to create new pipeline");
		return Pipeline();
	}
	

	RenderableMesh RenderService::createRenderableMesh(IMesh& mesh, MaterialInstance& materialInstance, utility::ErrorState& errorState)
	{
		const Material& material = materialInstance.getMaterial();
		const Shader& shader = material.getShader();

		// Verify that this mesh and material combination is valid
		for (auto& kvp : shader.getAttributes())
		{
			const VertexAttributeDeclaration* shader_vertex_attribute = kvp.second.get();

			const Material::VertexAttributeBinding* material_binding = material.findVertexAttributeBinding(kvp.first);
			if (!errorState.check(material_binding != nullptr, "Unable to find binding %s for shader %s in material %s", kvp.first.c_str(), material.getShader().getDisplayName().c_str(), material.mID.c_str()))
				return RenderableMesh();

			const GPUBufferNumeric* vertex_buffer = mesh.getMeshInstance().getGPUMesh().findVertexBuffer(material_binding->mMeshAttributeID);
			if (!errorState.check(vertex_buffer != nullptr, "Unable to find vertex attribute %s in mesh %s", material_binding->mMeshAttributeID.c_str(), mesh.mID.c_str()))
				return RenderableMesh();

			if (!errorState.check(shader_vertex_attribute->mFormat == vertex_buffer->getFormat(),
				"Shader vertex attribute format does not match mesh attribute format for attribute %s in mesh %s", material_binding->mMeshAttributeID.c_str(), mesh.mID.c_str()))
				return RenderableMesh();
		}

		return RenderableMesh(mesh, materialInstance);
	}


	// Render all objects in scene graph using specified camera
	void RenderService::renderObjects(IRenderTarget& renderTarget, CameraComponentInstance& camera, RenderMask renderMask)
	{
		renderObjects(renderTarget, camera, std::bind(&sorter::sortObjectsByDepth, std::placeholders::_1, std::placeholders::_2), renderMask);
	}


	// Render all objects in scene graph using specified camera
	void RenderService::renderObjects(IRenderTarget& renderTarget, CameraComponentInstance& camera, const SortFunction& sortFunction, RenderMask renderMask)
	{
		// Get all render-able components
		// Only gather visible renderable components that can be rendered using the given caera
		std::vector<nap::RenderableComponentInstance*> render_comps;
		std::vector<nap::RenderableComponentInstance*> entity_render_comps;
		for (Scene* scene : mSceneService->getScenes())
		{
			for (EntityInstance* entity : scene->getEntities())
			{
				entity_render_comps.clear();
				entity->getComponentsOfType<nap::RenderableComponentInstance>(entity_render_comps);
				render_comps.reserve(render_comps.size() + entity_render_comps.size());
				for (const auto& comp : entity_render_comps) 
				{
					if (comp->isVisible() && comp->isSupported(camera))
						render_comps.emplace_back(comp);
				}
			}
		}

		// Apply mask
		render_comps = filterObjects(render_comps, renderMask);

		// Before we render, we always set aspect ratio. This avoids overly complex
		// responding to various changes in render target sizes.
		camera.setRenderTargetSize(renderTarget.getBufferSize());

		// Extract camera projection matrix
		const auto& projection_matrix = camera.getRenderProjectionMatrix();

		// Extract view matrix
		auto view_matrix = camera.getViewMatrix();

		// Sort objects to render
		sortFunction(render_comps, view_matrix);

		// Draw components
		for (auto& comp : render_comps)
			comp->draw(renderTarget, mCurrentCommandBuffer, view_matrix, projection_matrix);
	}


	void RenderService::renderObjects(IRenderTarget& renderTarget, CameraComponentInstance& camera, const std::vector<RenderableComponentInstance*>& comps, RenderMask renderMask)
	{
		renderObjects(renderTarget, camera, comps, std::bind(&sorter::sortObjectsByDepth, std::placeholders::_1, std::placeholders::_2), renderMask);
	}


	void RenderService::renderObjects(IRenderTarget& renderTarget, CameraComponentInstance& camera, const std::vector<RenderableComponentInstance*>& comps, const SortFunction& sortFunction, RenderMask renderMask)
	{
		assert(mCurrentCommandBuffer != VK_NULL_HANDLE);	// BeginRendering is not called if this assert is fired

		// Only gather visible renderable components that can be rendered using the given camera and mask
		std::vector<nap::RenderableComponentInstance*> render_comps;
		for (const auto& comp : comps)
		{
			if (comp->isVisible() && comp->isSupported(camera))
				render_comps.emplace_back(comp);
		}

		// Apply mask
		render_comps = filterObjects(render_comps, renderMask);

		// Before we render, we always set aspect ratio. This avoids overly complex
		// responding to various changes in render target sizes.
		camera.setRenderTargetSize(renderTarget.getBufferSize());

		// Extract camera projection matrix
		const auto& projection_matrix = camera.getRenderProjectionMatrix();

		// Extract view matrix
		auto view_matrix = camera.getViewMatrix();

		// Sort objects to render
		sortFunction(render_comps, view_matrix);

		// Draw components
		for (auto& comp : render_comps)
			comp->draw(renderTarget, mCurrentCommandBuffer, view_matrix, projection_matrix);
	}


	void RenderService::renderObjects(IRenderTarget& renderTarget, const glm::mat4& projection, const glm::mat4& view, const std::vector<RenderableComponentInstance*>& comps, const SortFunction& sortFunction, RenderMask renderMask)
	{
		assert(mCurrentCommandBuffer != VK_NULL_HANDLE);	// BeginRendering is not called if this assert is fired

		// Only gather visible renderable components that can be rendered using the given camera and mask
		std::vector<nap::RenderableComponentInstance*> render_comps;
		for (const auto& comp : comps)
		{
			if (comp->isVisible())
				render_comps.emplace_back(comp);
		}

		// Apply mask
		render_comps = filterObjects(comps, renderMask);

		// Sort objects to render
		sortFunction(render_comps, view);

		// Draw components
		for (auto& comp : render_comps)
			comp->draw(renderTarget, mCurrentCommandBuffer, view, projection);
	}


	void RenderService::computeObjects(const std::vector<ComputeComponentInstance*>& components_to_compute)
	{
		assert(isComputeAvailable());
		assert(mCurrentCommandBuffer != VK_NULL_HANDLE);

		for (auto* comp : components_to_compute)
			comp->compute(mCurrentCommandBuffer);
	}


	std::vector<RenderableComponentInstance*> RenderService::filterObjects(const std::vector<RenderableComponentInstance*>& comps, RenderMask renderMask)
	{
		if (renderMask == mask::all)
			return comps;

		// Only gather renderable components that can be rendered using the given mask
		std::vector<RenderableComponentInstance*> render_comps;
		render_comps.reserve(comps.size());
		for (const auto& comp : comps)
		{
			if (comp->includesMask(renderMask))
				render_comps.emplace_back(comp);
		}
		return render_comps;
	}


	bool RenderService::initEmptyTextures(nap::utility::ErrorState& errorState)
	{
		SurfaceDescriptor settings = { 1, 1, ESurfaceDataType::BYTE, ESurfaceChannels::RGBA };
		mEmptyTexture2D = std::make_unique<Texture2D>(getCore());
		mEmptyTexture2D->mID = utility::stringFormat("%s_EmptyTexture2D_%s", RTTI_OF(Texture2D).get_name().to_string().c_str(), math::generateUUID().c_str());
		if (!mEmptyTexture2D->init(settings, Texture2D::EUsage::Internal, 1, glm::zero<glm::vec4>(), 0, errorState))
			return false;

		mEmptyTextureCube = std::make_unique<TextureCube>(getCore());
		mEmptyTextureCube->mID = utility::stringFormat("%s_EmptyTextureCube_%s", RTTI_OF(TextureCube).get_name().to_string().c_str(), math::generateUUID().c_str());
		if (!mEmptyTextureCube->init(settings, 1, glm::zero<glm::vec4>(), 0, errorState))
			return false;

		mErrorTexture2D = std::make_unique<Texture2D>(getCore());
		mErrorTexture2D->mID = utility::stringFormat("%s_ErrorTexture2D_%s", RTTI_OF(Texture2D).get_name().to_string().c_str(), math::generateUUID().c_str());
		if (!mErrorTexture2D->init(settings, Texture2D::EUsage::Internal, 1, mErrorColor.toVec4(), 0, errorState))
			return false;

		mErrorTextureCube = std::make_unique<TextureCube>(getCore());
		mErrorTextureCube->mID = utility::stringFormat("%s_ErrorTextureCube_%s", RTTI_OF(TextureCube).get_name().to_string().c_str(), math::generateUUID().c_str());
		if (!mErrorTextureCube->init(settings, 1, mErrorColor.toVec4(), 0, errorState))
			return false;

		return true;
	}


	// Set the currently active renderer
	bool RenderService::init(nap::utility::ErrorState& errorState)
	{
		// Attempt to initialize SDL video subsystem if not yet available
		// TODO: Try to find a more clean, optimized way of handling this.
		if (!SDL::videoInitialized())
		{
			auto* config = getConfiguration<RenderServiceConfiguration>();
			mSDLInitialized = SDL::initVideo(config->mVideoDriver, errorState);
			if (!errorState.check(mSDLInitialized, "Failed to init video subsystem"))
				return false;
		}

		// Store selected video back-end
		mVideoDriver = fromString(SDL::getCurrentVideoDriver());
		Logger::info("Video backend: %s", toString(mVideoDriver).c_str());

		// Initialize engine
		return initEngine(errorState);
	}


	bool RenderService::initShaderCompilation(utility::ErrorState& error)
	{
		// Initialize shader compilation
		mShInitialized = ShInitialize() != 0;
		if (!error.check(mShInitialized, "Failed to initialize shader compiler"))
			return false;

		// Get available debug instance extensions, notify when not all could be found
		std::vector<std::string> required_instance_extensions;
		bool is_debug_utils_found = false;
		if (!error.check(getDebugInstanceExtensions(is_debug_utils_found, required_instance_extensions, error), "Failed to find available debug extension while debug is enabled"))
			return false;

		// Get available vulkan layer extensions, notify when not all could be found
		std::vector<std::string> found_layers;
		auto* render_config = getConfiguration<RenderServiceConfiguration>();
#ifndef NDEBUG
		// Get all available vulkan layers
		const std::vector<std::string>& requested_layers = render_config->mLayers;
		if (!getAvailableVulkanLayers(requested_layers, false, found_layers, error))
			return false;

		// Warn when not all requested layers could be found
		if (found_layers.size() != requested_layers.size())
			nap::Logger::warn("Not all requested Vulkan layers were found");

		// Print the ones we're enabling
		for (const auto& layer : found_layers)
			Logger::info("Applying layer: %s", layer.c_str());
#endif // NDEBUG

		// Create Vulkan Instance together with required extensions and layers
<<<<<<< HEAD
		mAPIVersion = VK_MAKE_API_VERSION(0, 1, 2, 0);
=======
		mAPIVersion = VK_MAKE_API_VERSION(0,render_config->mVulkanVersionMajor,render_config->mVulkanVersionMinor,0);
>>>>>>> 143fb93b
		if (!createVulkanInstance(found_layers, required_instance_extensions, mAPIVersion, mInstance, error))
			return false;

		// Set Vulkan messaging callback based on the available debug messaging extension
		if (is_debug_utils_found)
			setupDebugUtilsMessengerCallback(mInstance, mDebugUtilsMessengerCallback, error);
		else
			setupDebugCallback(mInstance, mDebugCallback, error);

		// Get the preferred physical device to select
		VkPhysicalDeviceType pref_gpu = getPhysicalDeviceType(render_config->mPreferredGPU);

		// Request a single (unified) family queue that supports the full set of QueueFamilyOptions in mQueueFamilies, meaning graphics/transfer and compute
		VkQueueFlags req_queue_capabilities = getQueueFlags(false);
		if (!selectPhysicalDevice(mInstance, pref_gpu, mAPIVersion, VK_NULL_HANDLE, req_queue_capabilities, mPhysicalDevice, error))
			return false;

		// Get extensions that are required for NAP render engine to function.
		std::vector<std::string> required_ext_names = getRequiredDeviceExtensionNames(mAPIVersion);

		// Create unique set
		std::unordered_set<std::string> unique_ext_names(required_ext_names.size());
		for (const auto& ext : required_ext_names)
			unique_ext_names.emplace(ext);

		// Create a logical device that interfaces with the physical device.
		if (!createLogicalDevice(mPhysicalDevice, found_layers, unique_ext_names, false, false, mDevice, error))
			return false;

		mInitialized = true;
		return true;
	}


	bool RenderService::initEngine(utility::ErrorState& errorState)
	{
		// Get handle to scene service
		mSceneService = getCore().getService<SceneService>();
		assert(mSceneService != nullptr);

		// Enable high dpi support if requested (windows)
		auto* render_config = getConfiguration<RenderServiceConfiguration>();

		// Store if we are running headless, there is no display device (monitor) attached to the GPU.
		mHeadless = render_config->mHeadless;

		// Check if we need to cache state between sessions
		mEnableCaching = render_config->mEnableCaching;

#ifdef _WIN32

		// Make process dpi aware
		if (!errorState.check(SetThreadDpiAwarenessContext(DPI_AWARENESS_CONTEXT_PER_MONITOR_AWARE) != nullptr,
			"Unable to make process DPI aware"))
		{
			return false;
		}
#endif // _WIN32

		// Metal limits sampler descriptors per shader to 16 by default. Here we explicitly unlock this limitation.
#if defined(__APPLE__)
		setenv("MVK_CONFIG_USE_METAL_ARGUMENT_BUFFERS", "1", 1);
#endif // __APPLE__

		// Add displays
		for (const auto& display : SDL::getDisplays())
		{
			if (!errorState.check(display.isValid(), "Display: %d, unable to extract required information"))
				return false;
			nap::Logger::info(display.toString());
		}

		// Initialize shader compilation
		mShInitialized = ShInitialize() != 0;
		if (!errorState.check(mShInitialized, "Failed to initialize shader compiler"))
			return false;

		// Get available vulkan instance extensions using SDL.
		// Returns, next to the default VK_KHR_surface, a platform specific extension.
		// These extensions have to be enabled in order to create a swapchain and a handle to a presentable surface.
		// When running headless we don't present so don't need the extensions.
		std::vector<std::string> instance_extensions;
		if (!mHeadless)
		{
			// Get all available vulkan instance extensions, required to create a presentable surface.
			// It also provides a way to determine whether a queue family in a physical device supports presenting to particular surface.
			if (!getSurfaceInstanceExtensions(instance_extensions, errorState))
				return false;
		}

		// Add debug display extension, we need this to relay debug messages
		bool is_debug_utils_found = false;
		const bool is_debug_enabled = render_config->mEnableDebug;
		if (is_debug_enabled)
		{
			if (!errorState.check(getDebugInstanceExtensions(is_debug_utils_found, instance_extensions, errorState), "Failed to find available debug extension while debug is enabled"))
				return false;
		}

		// Get available vulkan layer extensions, notify when not all could be found
		std::vector<std::string> found_layers;
#ifndef NDEBUG
		// Get all available vulkan layers
		const std::vector<std::string>& requested_layers = render_config->mLayers;
		bool print_layers = render_config->mPrintAvailableLayers;
		if (!getAvailableVulkanLayers(requested_layers, print_layers, found_layers, errorState))
			return false;

		// Warn when not all requested layers could be found
		if (found_layers.size() != requested_layers.size())
			nap::Logger::warn("Not all requested Vulkan layers were found");

		// Print the ones we're enabling
		for (const auto& layer : found_layers)
			Logger::info("Applying layer: %s", layer.c_str());
#endif // NDEBUG

		// Create Vulkan Instance together with required extensions and layers
		mAPIVersion = VK_MAKE_API_VERSION(0, render_config->mVulkanVersionMajor, render_config->mVulkanVersionMinor, 0);
		if (!createVulkanInstance(found_layers, instance_extensions, mAPIVersion, mInstance, errorState))
			return false;

		// Set Vulkan messaging callback based on the available debug messaging extension
		if (is_debug_enabled)
		{
			if (is_debug_utils_found)
				setupDebugUtilsMessengerCallback(mInstance, mDebugUtilsMessengerCallback, errorState);
			else
				setupDebugCallback(mInstance, mDebugCallback, errorState);
		}

		// Temporary window used to bind an SDL_Window and Vulkan surface together. 
		// Allows for easy destruction of previously created and assigned resources when initialization fails.
		DummySurface dummy_surface(mInstance);
		if (!mHeadless)
		{
			// Create surface based on new or existing window
			auto available = render_config->mWindowHandle != nullptr ?
				dummy_surface.init(reinterpret_cast<SDL_Window*>(render_config->mWindowHandle), errorState) :
				dummy_surface.init(errorState);

			// Make sure it's available
			if (!available)
				return false;
		}

		// Get the preferred physical device to select
		VkPhysicalDeviceType pref_gpu = getPhysicalDeviceType(render_config->mPreferredGPU);

		// Get the required queue capabilities
		VkQueueFlags req_queue_capabilities = getQueueFlags(render_config->mEnableCompute);

		// Request a single (unified) family queue that supports the full set of QueueFamilyOptions in mQueueFamilies, meaning graphics/transfer and compute
		if (!selectPhysicalDevice(mInstance, pref_gpu, mAPIVersion, dummy_surface.mSurface, req_queue_capabilities, mPhysicalDevice, errorState))
			return false;

		// Sample physical device features and notify
		mMaxRasterizationSamples = getMaxSampleCount(mPhysicalDevice.getHandle());
		nap::Logger::info("Max number of rasterization samples: %d", (int)(mMaxRasterizationSamples));
		mSampleShadingSupported = mPhysicalDevice.getFeatures().sampleRateShading > 0;
		nap::Logger::info("Sample rate shading: %s", mSampleShadingSupported ? "Supported" : "Not Supported");
		mAnisotropicFilteringSupported = mPhysicalDevice.getFeatures().samplerAnisotropy > 0;
		nap::Logger::info("Anisotropic filtering: %s", mAnisotropicFilteringSupported ? "Supported" : "Not Supported");
		mAnisotropicSamples = mAnisotropicFilteringSupported ? render_config->mAnisotropicFilterSamples : 1;
		nap::Logger::info("Max anisotropic filter samples: %d", mAnisotropicSamples);
		mWideLinesSupported = mPhysicalDevice.getFeatures().wideLines > 0;
		nap::Logger::info("Wide lines: %s", mWideLinesSupported ? "Supported" : "Not Supported");
		mLargePointsSupported = mPhysicalDevice.getFeatures().largePoints > 0;
		nap::Logger::info("Large points: %s", mLargePointsSupported ? "Supported" : "Not Supported");
		mNonSolidFillModeSupported = mPhysicalDevice.getFeatures().fillModeNonSolid > 0;
		nap::Logger::info("Non solid fill mode: %s", mNonSolidFillModeSupported ? "Supported" : "Not Supported");

		// Get extensions that are required for NAP render engine to function.
		std::vector<std::string> required_ext_names = getRequiredDeviceExtensionNames(mAPIVersion);

		// Add swapchain when not running headless. Adds the ability to present rendered results to a surface.
		if (!mHeadless) { required_ext_names.emplace_back(VK_KHR_SWAPCHAIN_EXTENSION_NAME); };

		// Add additional requests
		required_ext_names.insert(required_ext_names.end(), render_config->mAdditionalExtensions.begin(), render_config->mAdditionalExtensions.end());

		// Create unique set
		std::unordered_set<std::string> unique_ext_names(required_ext_names.size());
		for (const auto& ext : required_ext_names)
			unique_ext_names.emplace(ext);

		// Create a logical device that interfaces with the physical device.
		bool print_extensions = render_config->mPrintAvailableExtensions;
		bool robust_buffer_access = render_config->mEnableRobustBufferAccess;
		if (!createLogicalDevice(mPhysicalDevice, found_layers, unique_ext_names, print_extensions, robust_buffer_access, mDevice, errorState))
			return false;

		// Create command pool
		if (!errorState.check(createCommandPool(mPhysicalDevice.getHandle(), mDevice, mPhysicalDevice.getQueueIndex(), mCommandPool), "Failed to create Command Pool"))
			return false;

		// Determine depth format for the current device
		if (!errorState.check(findDepthFormat(mPhysicalDevice.getHandle(), mDepthFormat), "Unable to find depth format"))
			return false;

		// Get a compatible queue responsible for processing commands
		vkGetDeviceQueue(mDevice, mPhysicalDevice.getQueueIndex(), 0, &mQueue);

		VmaAllocatorCreateInfo allocatorInfo = {};
		allocatorInfo.physicalDevice = mPhysicalDevice.getHandle();
		allocatorInfo.device = mDevice;
		allocatorInfo.vulkanApiVersion = mAPIVersion;
		allocatorInfo.instance = mInstance;

		if (!errorState.check(vmaCreateAllocator(&allocatorInfo, &mVulkanAllocator) == VK_SUCCESS, "Failed to create Vulkan Memory Allocator"))
			return false;

		// Create allocator for descriptor sets
		mDescriptorSetAllocator = std::make_unique<DescriptorSetAllocator>(mDevice);

		// Initialize an empty texture. This texture is used as the default for any samplers that don't have a texture bound to them in the data.
		if (!initEmptyTextures(errorState))
			return false;

		mFramesInFlight.resize(getMaxFramesInFlight());
		for (int frame_index = 0; frame_index != mFramesInFlight.size(); ++frame_index)
		{
			Frame& frame = mFramesInFlight[frame_index];
			if (!createFence(mDevice, frame.mFence, errorState))
				return false;

			if (!createCommandBuffer(mDevice, mCommandPool, frame.mUploadCommandBuffer, errorState))
				return false;

			if (!createCommandBuffer(mDevice, mCommandPool, frame.mDownloadCommandBuffer, errorState))
				return false;

			if (!createCommandBuffer(mDevice, mCommandPool, frame.mHeadlessCommandBuffer, errorState))
				return false;

			if (!createCommandBuffer(mDevice, mCommandPool, frame.mComputeCommandBuffer, errorState))
				return false;

			// Clear the queue submit operation flags
			frame.mQueueSubmitOps = 0;
		}

		// Try to load .ini file and extract saved settings, allowed to fail
		nap::utility::ErrorState ini_error;
		if (!loadIni(getIniFilePath(), ini_error))
		{
			ini_error.fail("Unable to load: %s", getIniFilePath().c_str());
			nap::Logger::warn(errorState.toString());
		}

		mInitialized = true;
		return true;
	}


	void RenderService::waitDeviceIdle()
	{
		// When we're shutting down or realtime editing, we need to ensure all vulkan resources are no longer in use
		// Otherwise, during resource destruction, the vulkan specific resources will not be freed correctly.
		// To do this, we wait for the device to be idle
		VkResult result = vkDeviceWaitIdle(mDevice);
		assert(result == VK_SUCCESS);

		// Now that we know the device is idle, we can destroy any currently queued vulkan objects, since they're
		// guaranteed to no longer be in use
		for (int frameIndex = 0; frameIndex < mFramesInFlight.size(); ++frameIndex)
			processVulkanDestructors(frameIndex);

		// Since we know the device is idle at this point, we can destroy vulkan objects without going
		// through the queue. This is reset when beginFrame is called again.
		mCanDestroyVulkanObjectsImmediately = true;
	}


	bool RenderService::writeIni(const std::string& path, utility::ErrorState error)
	{
		// Create window caches to write to disk
		std::vector<std::unique_ptr<WindowCache>> caches;
		nap::rtti::ObjectList resources;
		caches.reserve(mWindows.size());
		resources.reserve(mWindows.size());

		for (const auto& window : mWindows)
		{
			// Create cache
			auto new_cache = std::make_unique<WindowCache>(*window);
			resources.emplace_back(new_cache.get());
			caches.emplace_back(std::move(new_cache));
		}

		// Serialize current set of parameters to json
		rtti::JSONWriter writer;
		if (!rtti::serializeObjects(resources, writer, error))
			return false;

		// Get ini file path, create directory if it doesn't exist
		std::string dir = utility::getFileDir(path);
		if (!error.check(utility::ensureDirExists(dir), "unable to write %s file(s) to directory: %s", projectinfo::iniExtension, dir.c_str()))
			return false;

		// Open output file
		std::ofstream output_stream(path, std::ios::binary | std::ios::out);
		if (!error.check(output_stream.is_open() && output_stream.good(), "Failed to open %s for writing", path.c_str()))
			return false;

		// Write to disk
		std::string json = writer.GetJSON();
		output_stream.write(json.data(), json.size());
		return true;
	}


	bool RenderService::loadIni(const std::string& path, utility::ErrorState error)
	{
		// Ensure file exists
		mCache.clear();
		if (!utility::fileExists(path))
			return true;

		// Read file
		rtti::DeserializeResult result;
		rtti::Factory& factory = getCore().getResourceManager()->getFactory();
		if (!deserializeJSONFile(
			path, rtti::EPropertyValidationMode::DisallowMissingProperties,
			rtti::EPointerPropertyMode::OnlyRawPointers,
			factory, result, error))
			return false;

		// Resolve links
		if (!rtti::DefaultLinkResolver::sResolveLinks(result.mReadObjects, result.mUnresolvedPointers, error))
			return false;

		// Move found items
		mCache.reserve(result.mReadObjects.size());
		for (auto& item : result.mReadObjects)
		{
			// Ensure it's a window cache
			if (item->get_type().is_derived_from(RTTI_OF(WindowCache)))
				mCache.emplace_back(std::move(item));
		}
		return true;
	}


	void RenderService::restoreWindow(nap::RenderWindow& window)
	{
		// Find cache associated with given window
		for (const auto& object : mCache)
		{
			// Make sure it's a window cache object
			if (!object->get_type().is_derived_from(RTTI_OF(WindowCache)))
				continue;

			// Check if IDs match
			const WindowCache* cache = static_cast<const WindowCache*>(object.get());
			if(window.mID != cache->mID)
				continue;

			// If ID matches, ensure the window doesn't fall out of display bounds.
			// If window falls within bounds, restore.
			for (const auto& display : getDisplays())
			{
				auto& min = display.getMin();
				auto& max = display.getMax();
				if (cache->mPosition.x >= min.x && cache->mPosition.x < max.x &&
					cache->mPosition.y >= min.y && cache->mPosition.y < max.y)
				{
					if(window.mRestorePosition)
						window.setPosition(cache->mPosition);

					if(window.mRestoreSize)
						window.setSize(cache->mSize);

					break;
				}
			}
			break;
		}
	}


	void RenderService::waitForFence(int frameIndex)
	{
		VkResult result = vkWaitForFences(mDevice, 1, &mFramesInFlight[frameIndex].mFence, VK_TRUE, UINT64_MAX);
		assert(result == VK_SUCCESS);
	}


	int RenderService::getRank(const nap::RenderLayer& layer) const
	{
		int layer_rank = RenderChain::invalidRank;
		for (const auto& chain : mRenderChains)
		{
			const auto it = chain->mRankMap.find(&layer);
			if (it != chain->mRankMap.end())
			{
				layer_rank = it->second;
				break;
			}
		}
		NAP_ASSERT_MSG(layer_rank != RenderChain::invalidRank,
			"Failed to fetch rank, layer not part of render chain");
		return layer_rank;
	}


	bool RenderService::isComputeAvailable() const
	{
		return (mPhysicalDevice.getQueueCapabilities() & VK_QUEUE_COMPUTE_BIT) == VK_QUEUE_COMPUTE_BIT;
	}


	RenderMask RenderService::getRenderMask(const std::string& tagName)
	{
		if (mRenderTags.empty())
			return 0;

		uint shift = 0;
		for (auto& tag : mRenderTags)
		{
			if (tag->mName == tagName)
				return 1 << shift;
			++shift;
		}
		return 0;
	}


	bool RenderService::addTag(const RenderTag& renderTag, nap::utility::ErrorState& error)
	{
		// Name missing
		if(!error.check(!renderTag.mName.empty(), "RenderTag doesn't have a name"))
			return false;

		// Duplicate
		auto it = std::find(mRenderTags.begin(), mRenderTags.end(), &renderTag);
		if (!error.check(it == mRenderTags.end(), "RenderTag with duplicate name already exists"))
			return false;

		// Out of bounds
		static constexpr int tagLimit = sizeof(nap::uint64) * 8;
		if (!error.check(mRenderTags.size() < tagLimit, "RenderTag limit of %d exceeded", tagLimit))
			return false;

		mRenderTags.emplace_back(&renderTag);
		return true;
	}


	void RenderService::removeTag(const RenderTag& renderTag)
	{
		// Ensure the tag is not yet registered
		auto it = std::find(mRenderTags.begin(), mRenderTags.end(), &renderTag);
		assert(it != mRenderTags.end());
		mRenderTags.erase(it);
	}


	void RenderService::addChain(const RenderChain& chain)
	{
		assert(std::find(mRenderChains.begin(), mRenderChains.end(), &chain) == mRenderChains.end());
		mRenderChains.emplace_back(&chain);
	}


	void RenderService::removeChain(const RenderChain& chain)
	{
		auto it = std::find(mRenderChains.begin(), mRenderChains.end(), &chain);
		assert(it != mRenderChains.end());
		mRenderChains.erase(it);
	}


	RenderMask RenderService::getRenderMask(const RenderTag& renderTag) const
	{
		auto it = std::find(mRenderTags.begin(), mRenderTags.end(), &renderTag);
		assert(it != mRenderTags.end());
		return static_cast<RenderMask>(1) << static_cast<uint>(it - mRenderTags.begin());
	}


	Material* RenderService::getOrCreateMaterial(rtti::TypeInfo shaderType, utility::ErrorState& error)
	{
		// Ensure it's a shader
		std::string shader_name = shaderType.get_name().to_string();
		if (!error.check(shaderType.is_derived_from(RTTI_OF(nap::Shader)), "Requested type: %s is not a shader", shader_name.c_str()))
			return nullptr;

		// Find it in our map
		auto it = mMaterials.find(shaderType);
		if (it != mMaterials.end())
		{		
			// Add error message if material isn't valid, ie: not initalized
			error.check(it->second->valid(), "Shader not initialized");
			return it->second->mMaterial.get();
		}

		// Create shader
		std::unique_ptr<Shader>shader(shaderType.create<Shader>({ getCore() }));
		if (!error.check(shader != nullptr, "Unable to create shader of type: %s", shader_name.c_str()))
			return nullptr;
		shader->mID = utility::stringFormat("%s_%s", shader_name.c_str(), math::generateUUID().c_str());

		// Create material
		std::unique_ptr<Material> material = std::make_unique<Material>(getCore());
		material->mID = utility::stringFormat("Material_%s_%s", shader_name.c_str(), math::generateUUID().c_str());
		material->mShader = shader.get();

		// Initialization failed, invalid entry
		if (!shader->init(error) || !material->init(error))
		{
			// Add invalid combo
			mMaterials.emplace(shaderType, std::make_unique<UniqueMaterial>());
			return nullptr;
		}

		// Initialization succeeded, valid entry
		auto inserted = mMaterials.emplace(shaderType, std::make_unique<UniqueMaterial>(std::move(shader), std::move(material)));
		return inserted.first->second->mMaterial.get();
	}


	glm::uvec3 RenderService::getMaxComputeWorkGroupSize() const
	{
		return glm::make_vec3<uint>(&getPhysicalDeviceProperties().limits.maxComputeWorkGroupSize[0]);
	}


	void RenderService::getFormatProperties(VkFormat format, VkFormatProperties& outProperties) const
	{
		vkGetPhysicalDeviceFormatProperties(mPhysicalDevice.getHandle(), format, &outProperties);
	}


	uint32 RenderService::getVulkanVersionMajor() const
	{
		return VK_API_VERSION_MAJOR(mAPIVersion);
	}


	uint32 RenderService::getVulkanVersionMinor() const
	{
		return VK_API_VERSION_MINOR(mAPIVersion);
	}


	void RenderService::preShutdown()
	{
	    if(isInitialized()) 
		    waitDeviceIdle();

		utility::ErrorState write_error;
		if (mEnableCaching && !writeIni(getIniFilePath(), write_error))
		{
			write_error.fail("Unable to write: %s", getIniFilePath().c_str());
			nap::Logger::warn(write_error.toString());
		}
	}


	void RenderService::preResourcesLoaded()
	{
	    assert(isInitialized());
		waitDeviceIdle();
	}


	void RenderService::postResourcesLoaded()
	{
		// Clear remaining texture and buffer downloads
		for (auto& frame : mFramesInFlight)
		{
			for (auto& texture : frame.mTextureDownloads)
				texture->clearDownloads();

			for (auto& buffer : frame.mBufferDownloads)
				buffer->clearDownloads();

			frame.mTextureDownloads.clear();
			frame.mBufferDownloads.clear();
		}
	}


	// Shut down renderer
	void RenderService::shutdown()
	{
		mMaterials.clear();
		for (auto kvp : mPipelineCache)
		{
			vkDestroyPipeline(mDevice, kvp.second.mPipeline, nullptr);
			vkDestroyPipelineLayout(mDevice, kvp.second.mLayout, nullptr);
		}
		mPipelineCache.clear();

		for (auto kvp : mComputePipelineCache)
		{
			vkDestroyPipeline(mDevice, kvp.second.mPipeline, nullptr);
			vkDestroyPipelineLayout(mDevice, kvp.second.mLayout, nullptr);
		}
		mPipelineCache.clear();

		for (Frame& frame : mFramesInFlight)
		{
			assert(frame.mQueuedVulkanObjectDestructors.empty());
			vkFreeCommandBuffers(mDevice, mCommandPool, 1, &frame.mHeadlessCommandBuffer);
			vkFreeCommandBuffers(mDevice, mCommandPool, 1, &frame.mUploadCommandBuffer);
			vkFreeCommandBuffers(mDevice, mCommandPool, 1, &frame.mDownloadCommandBuffer);
			vkFreeCommandBuffers(mDevice, mCommandPool, 1, &frame.mComputeCommandBuffer);

			vkDestroyFence(mDevice, frame.mFence, nullptr);
		}

		mFramesInFlight.clear();
		mEmptyTexture2D.reset();
		mEmptyTextureCube.reset();
		mErrorTexture2D.reset();
		mErrorTextureCube.reset();
		mDescriptorSetCaches.clear();
		mDescriptorSetAllocator.reset();

		if (mVulkanAllocator != VK_NULL_HANDLE)
		{
			vmaDestroyAllocator(mVulkanAllocator);
			mVulkanAllocator = VK_NULL_HANDLE;
		}

		if (mCommandPool != VK_NULL_HANDLE)
		{
			vkDestroyCommandPool(mDevice, mCommandPool, nullptr);
			mCommandPool = VK_NULL_HANDLE;
		}

		if (mDevice != VK_NULL_HANDLE)
		{
			vkDestroyDevice(mDevice, nullptr);
			mDevice = VK_NULL_HANDLE;
		}

		if (mDebugUtilsMessengerCallback != VK_NULL_HANDLE)
		{
			destroyDebugUtilsMessengerCallbackEXT(mInstance, mDebugUtilsMessengerCallback, nullptr);
			mDebugUtilsMessengerCallback = VK_NULL_HANDLE;
		}

		if (mDebugCallback != VK_NULL_HANDLE)
		{
			destroyDebugReportCallbackEXT(mInstance, mDebugCallback, nullptr);
			mDebugCallback = VK_NULL_HANDLE;
		}

		if (mInstance != VK_NULL_HANDLE)
		{
			vkDestroyInstance(mInstance, nullptr);
			mInstance = VK_NULL_HANDLE;
		}

		if (mShInitialized)
		{
			ShFinalize();
			mShInitialized = false;
		}

		if (mSDLInitialized)
		{
			SDL::shutdownVideo();
			mSDLInitialized = false;
		}

		mInitialized = false;
	}
	
	void RenderService::transferData(VkCommandBuffer commandBuffer, const std::function<void()>& transferFunction)
	{
		vkResetCommandBuffer(commandBuffer, VK_COMMAND_BUFFER_RESET_RELEASE_RESOURCES_BIT);

		VkCommandBufferBeginInfo begin_info = {};
		begin_info.sType = VK_STRUCTURE_TYPE_COMMAND_BUFFER_BEGIN_INFO;
		begin_info.flags = VK_COMMAND_BUFFER_USAGE_ONE_TIME_SUBMIT_BIT;

		// Begin recording commands
		VkResult result = vkBeginCommandBuffer(commandBuffer, &begin_info);
		assert(result == VK_SUCCESS);

		// Perform transfer
		transferFunction();

		// End recording commands
		result = vkEndCommandBuffer(commandBuffer);
		assert(result == VK_SUCCESS);

		// Submit command queue
		VkSubmitInfo submit_info = {};
		submit_info.sType = VK_STRUCTURE_TYPE_SUBMIT_INFO;
		submit_info.commandBufferCount = 1;
		submit_info.pCommandBuffers = &commandBuffer;
		result = vkQueueSubmit(mQueue, 1, &submit_info, VK_NULL_HANDLE);
	}


	void RenderService::uploadData()
	{
		// Fetch upload command buffer to use
		VkCommandBuffer commandBuffer = mFramesInFlight[mCurrentFrameIndex].mUploadCommandBuffer;

		// Transfer data to the GPU, including texture data and general purpose render buffers.
		transferData(commandBuffer, [commandBuffer, this]()
		{
			for (Texture* texture : mTexturesToClear)
				texture->clear(commandBuffer);
			mTexturesToClear.clear();

			for (Texture2D* texture : mTexturesToUpload)
				texture->upload(commandBuffer);
			mTexturesToUpload.clear();

			for (GPUBuffer* buffer : mBuffersToClear)
				buffer->clear(commandBuffer);
			mBuffersToClear.clear();

			for (GPUBuffer* buffer : mBuffersToUpload)
				buffer->upload(commandBuffer);
			mBuffersToUpload.clear();
		});
	}


	void RenderService::downloadData()
	{
		// Push the download of a texture onto the command buffer
		Frame& frame = mFramesInFlight[mCurrentFrameIndex];
		VkCommandBuffer commandBuffer = frame.mDownloadCommandBuffer;
		transferData(commandBuffer, [commandBuffer, &frame]()
		{
			for (Texture2D* texture : frame.mTextureDownloads)
				texture->download(commandBuffer);

			for (GPUBuffer* buffer : frame.mBufferDownloads)
				buffer->download(commandBuffer);
		});
	}


	void RenderService::updateDownloads()
	{
		// Here we check if any pending texture downloads are ready. We always know for sure that textures
		// for the current frame are ready (if this function is called after wait for fence). So we could just
		// call notify for all outstanding texture request for the current frame. However, this could mean that
		// we are waiting longer than necessary. For example, if we have 3 frames in flight, but the texture is 
		// ready one frame after the download started, we could already notify the texture. For this reason we
		// check the fence status of all frames. If a frame has been completed on GPU, we know for sure that the
		// upload has finished as well, and we can notify the texture that it has finished.
		for (int frame_index = 0; frame_index != mFramesInFlight.size(); ++frame_index)
		{
			Frame& frame = mFramesInFlight[frame_index];
			if (!frame.mTextureDownloads.empty() && vkGetFenceStatus(mDevice, frame.mFence) == VK_SUCCESS)
			{
				for (Texture2D* texture : frame.mTextureDownloads)
					texture->notifyDownloadReady(frame_index);

				frame.mTextureDownloads.clear();
			}
		}

		// Repeat for buffers
		for (int frame_index = 0; frame_index != mFramesInFlight.size(); ++frame_index)
		{
			Frame& frame = mFramesInFlight[frame_index];
			if (!frame.mBufferDownloads.empty() && vkGetFenceStatus(mDevice, frame.mFence) == VK_SUCCESS)
			{
				for (GPUBuffer* buffer : frame.mBufferDownloads)
					buffer->notifyDownloadReady(frame_index);

				frame.mBufferDownloads.clear();
			}
		}
	}


	void RenderService::processVulkanDestructors(int frameIndex)
	{
		for (VulkanObjectDestructor& destructor : mFramesInFlight[frameIndex].mQueuedVulkanObjectDestructors)
			destructor(*this);
		mFramesInFlight[frameIndex].mQueuedVulkanObjectDestructors.clear();
	}


	void RenderService::beginFrame()
	{
		// When we start rendering a frame, we cannot destroy vulkan objects immediately, they must be pushed on the
		// destructor queue instead. This flag is set to true for cases of real-time editing and the destruction sequence,
		// where Vulkan object must be destroyed immediately.
		mCanDestroyVulkanObjectsImmediately = false;
		mIsRenderingFrame = true;

		// Clear the queue submit operation flags for the current frame
		mFramesInFlight[mCurrentFrameIndex].mQueueSubmitOps = 0;

		// We wait for the fence for the current frame. This ensures that, when the wait completes, the command buffer
		// that the fence belongs to, and all resources referenced from it, are available for (re)use.
		// Notice that there are multiple other VkQueueSubmits that are performed by RenderWindow(s), and headless 
		// rendering. All those submits do not trigger a fence. They are all part of the same frame, so when the frame
		// fence has been signaled, we can be assured that all resources for the entire frame, including resources used 
		// by other VkQueueSubmits, are free to use.
		vkWaitForFences(mDevice, 1, &mFramesInFlight[mCurrentFrameIndex].mFence, VK_TRUE, UINT64_MAX);
		
		// We call updateDownloads after we have waited for the fence. Otherwise it may happen that we check the fence
		// status which could still not be signaled at that point, causing the notify not to be called. If we then wait for
		// the fence anyway, we missed the opportunity to notify textures/buffers that downloads were ready. Because we reset the fence
		// next, we could delay the notification for a full frame cycle. So this call is purposely put inbetween the wait and reset
		// of the fence.
		updateDownloads();

		// Release the DescriptorSets that were used for this frame index. This ensures that the DescriptorSets
		// can be re-allocated as part of this frame's rendering.
		for (auto& kvp : mDescriptorSetCaches)
			kvp.second->release(mCurrentFrameIndex);

		// Destroy all vulkan resources associated with current frame
		processVulkanDestructors(mCurrentFrameIndex);

		// Upload data before rendering new set
		uploadData();
	}


	void RenderService::endFrame()
	{
		// Acquire current frame
		Frame& frame = mFramesInFlight[mCurrentFrameIndex];

		// Get the current frame fence status
		VkResult result = vkGetFenceStatus(mDevice, frame.mFence);
		assert(result == VK_SUCCESS);

		// We reset the fences at the end of the frame to make sure that multiple waits on the same fence (using WaitForFence) complete correctly.
		vkResetFences(mDevice, 1, &frame.mFence);

		// Push any texture downloads on the command buffer
		downloadData();

		// We perform a no-op submit that will ensure that a fence will be signaled when all of the commands for all of 
		// the command buffers that we submitted will be completed. This is how we can synchronize the CPU frame to the GPU.
		vkQueueSubmit(mQueue, 0, VK_NULL_HANDLE, frame.mFence);
		
		mCurrentFrameIndex = (mCurrentFrameIndex + 1) % getMaxFramesInFlight();
		mIsRenderingFrame = false;
	}


	bool RenderService::beginHeadlessRecording()
	{
		assert(mCurrentCommandBuffer == VK_NULL_HANDLE);
		mCurrentCommandBuffer = mFramesInFlight[mCurrentFrameIndex].mHeadlessCommandBuffer;
		vkResetCommandBuffer(mCurrentCommandBuffer, VK_COMMAND_BUFFER_RESET_RELEASE_RESOURCES_BIT);

		VkCommandBufferBeginInfo begin_info = {};
		begin_info.sType = VK_STRUCTURE_TYPE_COMMAND_BUFFER_BEGIN_INFO;
		begin_info.flags = VK_COMMAND_BUFFER_USAGE_ONE_TIME_SUBMIT_BIT;
		VkResult result = vkBeginCommandBuffer(mCurrentCommandBuffer, &begin_info);
		assert(result == VK_SUCCESS);

		// Record queued headless render commands
		for (const auto& command : mHeadlessCommandQueue)
			command(*this);

		mHeadlessCommandQueue.clear();
		return true;
	}


	void RenderService::endHeadlessRecording()
	{
		assert(mCurrentCommandBuffer != VK_NULL_HANDLE);
		VkResult result = vkEndCommandBuffer(mCurrentCommandBuffer);
		assert(result == VK_SUCCESS);

		VkSubmitInfo submit_info = {};
		submit_info.sType = VK_STRUCTURE_TYPE_SUBMIT_INFO;
		submit_info.commandBufferCount = 1;
		submit_info.pCommandBuffers = &mCurrentCommandBuffer;
		result = vkQueueSubmit(mQueue, 1, &submit_info, VK_NULL_HANDLE);
		assert(result == VK_SUCCESS);

		// Set the headless bit of queue submit ops of the current frame
		mFramesInFlight[mCurrentFrameIndex].mQueueSubmitOps |= EQueueSubmitOp::HeadlessRendering;
		mCurrentCommandBuffer = VK_NULL_HANDLE;
	}


	void RenderService::queueHeadlessCommand(const RenderCommand& command)
	{
		mHeadlessCommandQueue.emplace_back(command);
	}


	void RenderService::queueComputeCommand(const RenderCommand& command)
	{
		mComputeCommandQueue.emplace_back(command);
	}


	bool RenderService::beginRecording(RenderWindow& renderWindow)
	{
		assert(mCurrentCommandBuffer == VK_NULL_HANDLE);
		assert(mCurrentRenderWindow  == nullptr);

		// Ask the window to begin recording commands.
		mCurrentCommandBuffer = renderWindow.beginRecording();
		if (mCurrentCommandBuffer == VK_NULL_HANDLE)
			return false;

		mCurrentRenderWindow = &renderWindow;
		return true;
	}


	void RenderService::endRecording()
	{
		assert(mCurrentCommandBuffer != VK_NULL_HANDLE);
		assert(mCurrentRenderWindow  != nullptr);
		
		// Stop recording, submit queue and ask for presentation
		mCurrentRenderWindow->endRecording();
		mCurrentCommandBuffer = VK_NULL_HANDLE;
		mCurrentRenderWindow  = nullptr;
	}


	bool RenderService::beginComputeRecording()
	{
		assert(mCurrentCommandBuffer == VK_NULL_HANDLE);
		NAP_ASSERT_MSG(isComputeAvailable(), "Cannot record Compute commands when Compute capability is unavailable");

		// Ensure no (headless) rendering commands have been recorded in the current frame. After vkQueueSubmit() is called
		// on any of the command buffers (rendering, headless rendering, compute), the corresponding EQueueSubmitOp bit is
		// set in mQueueSubmitOps of the current frame. This way, we keep track of what queue submissions have occurred.
		const Frame& frame = mFramesInFlight[mCurrentFrameIndex];
		NAP_ASSERT_MSG((frame.mQueueSubmitOps & EQueueSubmitOp::Rendering) == 0, "Recording compute commands after rendering within a single frame is not allowed");
		NAP_ASSERT_MSG((frame.mQueueSubmitOps & EQueueSubmitOp::HeadlessRendering) == 0, "Recording compute commands after rendering within a single frame is not allowed");

		// Reset command buffer for current frame
		VkCommandBuffer compute_command_buffer = frame.mComputeCommandBuffer;
 		if (vkResetCommandBuffer(compute_command_buffer, VK_COMMAND_BUFFER_RESET_RELEASE_RESOURCES_BIT) != VK_SUCCESS)
			return false;

		// Begin command buffe
		VkCommandBufferBeginInfo begin_info = {};
		begin_info.sType = VK_STRUCTURE_TYPE_COMMAND_BUFFER_BEGIN_INFO;
		begin_info.flags = VK_COMMAND_BUFFER_USAGE_ONE_TIME_SUBMIT_BIT;
		begin_info.pNext = nullptr;

		if (vkBeginCommandBuffer(compute_command_buffer, &begin_info) != VK_SUCCESS)
			return false;

		mCurrentCommandBuffer = compute_command_buffer;
		if (mCurrentCommandBuffer == VK_NULL_HANDLE)
			return false;

		// Record queued headless render commands
		for (const auto& command : mComputeCommandQueue)
			command(*this);

		mComputeCommandQueue.clear();

		return true;
	}


	void RenderService::endComputeRecording()
	{
		assert(mCurrentCommandBuffer != VK_NULL_HANDLE);
		NAP_ASSERT_MSG(isComputeAvailable(), "Cannot record Compute commands when Compute capability is unavailable");

		VkResult result = vkEndCommandBuffer(mCurrentCommandBuffer);
		assert(result == VK_SUCCESS);

		VkSubmitInfo submit_info = {};
		submit_info.sType = VK_STRUCTURE_TYPE_SUBMIT_INFO;
		submit_info.commandBufferCount = 1;
		submit_info.pCommandBuffers = &mCurrentCommandBuffer;
		result = vkQueueSubmit(mQueue, 1, &submit_info, VK_NULL_HANDLE);
 		assert(result == VK_SUCCESS);

		// Set the compute bit of queue submit ops of the current frame
		mFramesInFlight[mCurrentFrameIndex].mQueueSubmitOps |= EQueueSubmitOp::Compute;
		mCurrentCommandBuffer = VK_NULL_HANDLE;
	}


	void RenderService::queueVulkanObjectDestructor(const VulkanObjectDestructor& function)
	{
		// If it's possible to destroy vulkan objects immediately (i.e. when we know the device is idle during shutdown/realtime editing),
		// we call the lambda immediately.
		if (mCanDestroyVulkanObjectsImmediately)
		{
			function(*this);
			return;
		}

		// Otherwise, we queue the lamdba on the destructor queue. Note that we use the *previous* frame index to
		// add the object to. This is to ensure that objects can be queued for destruction outside of the render frame (i.e during update).	
		assert(isInitialized());
		int previousFrameIndex =  mIsRenderingFrame ? mCurrentFrameIndex : mCurrentFrameIndex - 1;
		if (previousFrameIndex < 0)
			previousFrameIndex = mFramesInFlight.size() - 1;

		mFramesInFlight[previousFrameIndex].mQueuedVulkanObjectDestructors.emplace_back(function);
	}


	void RenderService::update(double deltaTime)
	{
		for (const auto& window : mWindows)
		{
			window->processEvents();
		}
	}


	DescriptorSetCache& RenderService::getOrCreateDescriptorSetCache(VkDescriptorSetLayout layout)
	{
		DescriptorSetCacheMap::iterator pos = mDescriptorSetCaches.find(layout);
		if (pos != mDescriptorSetCaches.end())
			return *pos->second;

		std::unique_ptr<DescriptorSetCache> cache = std::make_unique<DescriptorSetCache>(*this, layout, *mDescriptorSetAllocator);
		auto inserted = mDescriptorSetCaches.insert({ layout, std::move(cache) });
		return *inserted.first->second;
	}


	void RenderService::removeTextureRequests(Texture2D& texture)
	{
		// When textures are destroyed, we also need to remove any pending texture requests
		mTexturesToClear.erase(&texture);
		mTexturesToUpload.erase(&texture);

		for (Frame& frame : mFramesInFlight)
		{
			frame.mTextureDownloads.erase(std::remove_if(frame.mTextureDownloads.begin(), frame.mTextureDownloads.end(), [&texture](Texture2D* existingTexture)
			{
				return existingTexture == &texture;
			}), frame.mTextureDownloads.end());
		}
	}


	void RenderService::requestTextureClear(Texture& texture)
	{
		// Push a texture clear for the beginning of the next frame
		mTexturesToClear.insert(&texture);
	}


	void RenderService::requestTextureUpload(Texture2D& texture)
	{
		// Push a texture upload for the beginning of the next frame
		mTexturesToUpload.insert(&texture);
	}


	void RenderService::requestTextureDownload(Texture2D& texture)
	{
		// We push a texture download specifically for this frame. When the fence for that frame is signaled,
		// we know the download has been processed by the GPU, and we can send the texture a notification that
		// transfer has completed.
		mFramesInFlight[mCurrentFrameIndex].mTextureDownloads.push_back(&texture);
	}


	void RenderService::removeBufferRequests(GPUBuffer& buffer)
	{
		// When buffers are destroyed, we also need to remove any pending upload requests
		mBuffersToClear.erase(&buffer);
		mBuffersToUpload.erase(&buffer);

		for (Frame& frame : mFramesInFlight)
		{
			frame.mBufferDownloads.erase(std::remove_if(frame.mBufferDownloads.begin(), frame.mBufferDownloads.end(), [&buffer](GPUBuffer* existingBuffer)
			{
				return existingBuffer == &buffer;
			}), frame.mBufferDownloads.end());
		}
	}


	void RenderService::requestBufferClear(GPUBuffer& buffer)
	{
		mBuffersToClear.insert(&buffer);
	}


	void RenderService::requestBufferUpload(GPUBuffer& buffer)
	{
		mBuffersToUpload.insert(&buffer);
	}


	void RenderService::requestBufferDownload(GPUBuffer& buffer)
	{
		// We push a buffer download specifically for this frame. When the fence for that frame is signaled,
		// we know the download has been processed by the GPU, and we can send the buffer a notification that
		// transfer has completed.
		mFramesInFlight[mCurrentFrameIndex].mBufferDownloads.push_back(&buffer);
	}


	VkSampleCountFlagBits RenderService::getMaxRasterizationSamples() const
	{
		return mMaxRasterizationSamples;
	}


	bool RenderService::getRasterizationSamples(ERasterizationSamples requestedSamples, VkSampleCountFlagBits& outSamples, nap::utility::ErrorState& errorState)
	{
		outSamples = requestedSamples == ERasterizationSamples::Max ? mMaxRasterizationSamples :
			(int)(requestedSamples) > (int)mMaxRasterizationSamples ? mMaxRasterizationSamples : (VkSampleCountFlagBits)(requestedSamples);

		return errorState.check((int)requestedSamples <= (int)mMaxRasterizationSamples,
			"Requested rasterization sample count of: %d exceeds hardware limit of: %d", (int)(requestedSamples), (int)mMaxRasterizationSamples);
	}


	bool RenderService::sampleShadingSupported() const
	{
		return mSampleShadingSupported;
	}


	bool RenderService::anisotropicFilteringSupported() const
	{
		return mAnisotropicFilteringSupported;
	}


	VkImageAspectFlags RenderService::getDepthAspectFlags() const
	{
		return mDepthFormat != VK_FORMAT_D32_SFLOAT ? 
			VK_IMAGE_ASPECT_DEPTH_BIT | VK_IMAGE_ASPECT_STENCIL_BIT : 
			VK_IMAGE_ASPECT_DEPTH_BIT;
	}


	bool RenderService::getMipSupport(const SurfaceDescriptor& descriptor) const
	{
		// Get format properties
		VkFormatProperties properties;
		vkGetPhysicalDeviceFormatProperties(mPhysicalDevice.getHandle(), utility::getTextureFormat(descriptor), &properties);
		return (properties.optimalTilingFeatures & VK_FORMAT_FEATURE_SAMPLED_IMAGE_FILTER_LINEAR_BIT) > 0;
	}


	std::vector<Display> RenderService::getDisplays() const
	{
		return SDL::getDisplays();
	}


	std::vector<RenderWindow*> RenderService::getWindows() const
	{
		return mWindows;
	}


	RenderService::UniqueMaterial::UniqueMaterial(std::unique_ptr<Shader> shader, std::unique_ptr<Material> material) :
		mShader(std::move(shader)), mMaterial(std::move(material))
	{ }


	bool RenderService::UniqueMaterial::valid() const
	{
		return mShader != nullptr && mMaterial != nullptr;
	}


	PhysicalDevice::PhysicalDevice(VkPhysicalDevice device, const VkPhysicalDeviceProperties& properties, const VkQueueFlags& queueCapabilities, int queueIndex) :
		mDevice(device), mProperties(properties), mQueueCapabilities(queueCapabilities), mQueueIndex(queueIndex)
	{
		vkGetPhysicalDeviceFeatures(mDevice, &mFeatures);
	}
}<|MERGE_RESOLUTION|>--- conflicted
+++ resolved
@@ -1789,11 +1789,7 @@
 #endif // NDEBUG
 
 		// Create Vulkan Instance together with required extensions and layers
-<<<<<<< HEAD
-		mAPIVersion = VK_MAKE_API_VERSION(0, 1, 2, 0);
-=======
 		mAPIVersion = VK_MAKE_API_VERSION(0,render_config->mVulkanVersionMajor,render_config->mVulkanVersionMinor,0);
->>>>>>> 143fb93b
 		if (!createVulkanInstance(found_layers, required_instance_extensions, mAPIVersion, mInstance, error))
 			return false;
 
