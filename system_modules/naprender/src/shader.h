--- conflicted
+++ resolved
@@ -255,11 +255,8 @@
 	private:
 		glm::u32vec3									mWorkGroupSize;							///< Workgroup size dimensions (x, y, z)
 		VkShaderModule									mComputeModule = VK_NULL_HANDLE;		///< Loaded compute module
-<<<<<<< HEAD
 
 		SpecializationConstantMap						mComputeSpecConstants;					///< Specialization constants
-=======
->>>>>>> 11a0be52
 		std::vector<int>								mWorkGroupSizeConstantIds;				///< Workgroup size specialization constant IDs
 	};
 
