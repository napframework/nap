/* This Source Code Form is subject to the terms of the Mozilla Public
 * License, v. 2.0. If a copy of the MPL was not distributed with this
 * file, You can obtain one at https://mozilla.org/MPL/2.0/. */

// Local Includes
#include "imagefromfile.h"

// External Includes
#include <nap/logger.h>
#include <nap/core.h>
#include <renderservice.h>

RTTI_BEGIN_CLASS_NO_DEFAULT_CONSTRUCTOR(nap::ImageFromFile, "2D image that is loaded from disk and uploaded to the GPU. Holds the CPU (bitmap) and GPU (texture) data")
	RTTI_CONSTRUCTOR(nap::Core&)
	RTTI_PROPERTY("Usage",					&nap::ImageFromFile::mUsage,			nap::rtti::EPropertyMetaData::Default, "How the texture is used at runtime (static, updated etc..)")
	RTTI_PROPERTY_FILELINK("ImagePath",		&nap::ImageFromFile::mImagePath, 		nap::rtti::EPropertyMetaData::Required, nap::rtti::EPropertyFileType::Image, "Path to the image on disk")
	RTTI_PROPERTY("GenerateLods",			&nap::ImageFromFile::mGenerateLods,		nap::rtti::EPropertyMetaData::Default, "If lower levels of detail (LODs) are auto-generated for the image")
RTTI_END_CLASS

namespace nap
{
	ImageFromFile::ImageFromFile(Core& core) :
		Image(core)
	{ }


	// Constructor
	ImageFromFile::ImageFromFile(Core& core, const std::string& imgPath) :
		Image(core),
		mImagePath(imgPath)
	{ }


	bool ImageFromFile::init(utility::ErrorState& errorState)
	{
		// Load pixel data in to bitmap
		if (!getBitmap().initFromFile(mImagePath, errorState))
			return false;

<<<<<<< HEAD
		// Create 2D texture
		return Texture2D::init(getBitmap().mSurfaceDescriptor,
			mGenerateLods, getBitmap().getData(), 0, errorState);
=======
		// Ensure hardware mip-mapping is supported
		if(!errorState.check(!mGenerateLods || mRenderService.getMipSupport(getBitmap().mSurfaceDescriptor),
			"%s: hardware mipmap generation not supported, consider disabling 'GenerateLods'", mID.c_str()))
			return false;

		// Initialize
		int lvl = mGenerateLods ? utility::computeMipLevel(getBitmap().mSurfaceDescriptor) : 1;
		return Texture2D::init(getBitmap().mSurfaceDescriptor, mUsage, lvl, getBitmap().getData(), 0, errorState);
>>>>>>> 97e2f55a
	}
}<|MERGE_RESOLUTION|>--- conflicted
+++ resolved
@@ -37,11 +37,6 @@
 		if (!getBitmap().initFromFile(mImagePath, errorState))
 			return false;
 
-<<<<<<< HEAD
-		// Create 2D texture
-		return Texture2D::init(getBitmap().mSurfaceDescriptor,
-			mGenerateLods, getBitmap().getData(), 0, errorState);
-=======
 		// Ensure hardware mip-mapping is supported
 		if(!errorState.check(!mGenerateLods || mRenderService.getMipSupport(getBitmap().mSurfaceDescriptor),
 			"%s: hardware mipmap generation not supported, consider disabling 'GenerateLods'", mID.c_str()))
@@ -50,6 +45,5 @@
 		// Initialize
 		int lvl = mGenerateLods ? utility::computeMipLevel(getBitmap().mSurfaceDescriptor) : 1;
 		return Texture2D::init(getBitmap().mSurfaceDescriptor, mUsage, lvl, getBitmap().getData(), 0, errorState);
->>>>>>> 97e2f55a
 	}
 }