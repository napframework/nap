--- conflicted
+++ resolved
@@ -9,14 +9,8 @@
 #include "pipelinekey.h"
 #include "renderutils.h"
 #include "imagedata.h"
-<<<<<<< HEAD
-#include "rendermask.h"
-#include "renderlayer.h"
-#include "rendercommand.h"
-=======
 #include "rendercommand.h"
 #include "rendertag.h"
->>>>>>> 3cef445e
 
 // External Includes
 #include <nap/service.h>
@@ -43,11 +37,8 @@
 	class ComputeComponentInstance;
 	class Texture;
 	class Texture2D;
-<<<<<<< HEAD
-=======
 	class RenderLayer;
 	class RenderChain;
->>>>>>> 3cef445e
 
 	//////////////////////////////////////////////////////////////////////////
 	// Render Service Configuration
@@ -289,11 +280,8 @@
 		friend class GPUBuffer;
 		friend class RenderWindow;
 		friend class RenderTag;
-<<<<<<< HEAD
-=======
 		friend class RenderChain;
 
->>>>>>> 3cef445e
 		RTTI_ENABLE(Service)
 	public:
 		using SortFunction = std::function<void(std::vector<RenderableComponentInstance*>&, const glm::mat4& viewMatrix)>;
@@ -590,24 +578,6 @@
 		const DisplayList& getDisplays() const;
 
 		/**
-		 * Registers a new render tag to the render service. Called by RenderTag::start.
-		 * @param the render tag to register. Asserts if already registered.
-		 */
-		void addTag(const RenderTag& renderTag);
-
-		/**
-		 * Removes a render tag from the render service. Called by RenderTag::stop.
-		 * @param the render tag to remove. Asserts if not found.
-		 */
-		void removeTag(const RenderTag& renderTag);
-
-		/**
-		 * Returns the render tag index in the render tag registry. Asserts if unavailable.
-		 * @return the render tag index in the render tag registry.
-		 */
-		uint getTagIndex(const RenderTag& renderTag) const;
-
-		/**
 		 * Add a window event that is processed later, ownership is transferred here.
 		 * The window number in the event is used to find the right render window to forward the event to.
 		 * @param windowEvent the window event to add.
@@ -925,20 +895,6 @@
 		TextureCube& getErrorTextureCube() const									{ return *mErrorTextureCube; }
 
 		/**
-<<<<<<< HEAD
-		 * Returns the render mask denoting the render tag with the name of the tagName argument or 0 if no match is found.
-		 * @return a render mask of the tag to be found or 0 if there is no match.
-		 */
-		RenderMask findRenderMask(const std::string& tagName);
-
-		/**
-		 * Returns the layer index of the layer with the name of the layerName argument or 0 if no match or registry is found.
-		 * Queries the resource manager for `nap::RenderLayerRegistry` objects and selects the first occurrence.
-		 * Logs a warning when more than one layer registry is found.
-		 * @return the layer index of the layer to be found or 0 if no match or registry is found.
-		 */
-		LayerIndex findLayerIndex(const std::string& layerName);
-=======
 		 * Returns the render mask for the given tag.
 		 * @return The render mask associated with the given tag.
 		 */
@@ -950,7 +906,6 @@
 		 * @return The render mask for the associated tag name, 0 if there is no match.
 		 */
 		RenderMask getRenderMask(const std::string& tagName);
->>>>>>> 3cef445e
 
 		/**
 		 * Returns an existing or new material for the given type of shader that can be shared.
@@ -1390,15 +1345,7 @@
 		std::vector<const ComputeCommand*>		mComputeCommandQueue;
 
 		// The registered render tag and layer registries
-<<<<<<< HEAD
-		std::vector<const RenderTag*>			mRenderTagRegistry;
-		bool									mTagsChecked = false;
-
-		rtti::ObjectPtr<RenderLayerRegistry>	mRenderLayerRegistry;
-		bool									mLayersChecked = false;
-=======
 		std::vector<const RenderTag*>			mRenderTags;
->>>>>>> 3cef445e
 
 		// Cache read from ini file, contains saved settings
 		std::vector<std::unique_ptr<rtti::Object>> mCache;
