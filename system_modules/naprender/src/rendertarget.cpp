/* This Source Code Form is subject to the terms of the Mozilla Public
 * License, v. 2.0. If a copy of the MPL was not distributed with this
 * file, You can obtain one at https://mozilla.org/MPL/2.0/. */

// Local Includes
#include "rendertarget.h"
#include "renderservice.h"
#include "textureutils.h"

// External Includes
#include <nap/core.h>
#include <nap/logger.h>


RTTI_BEGIN_CLASS_NO_DEFAULT_CONSTRUCTOR(nap::RenderTarget, "Color and Depth texture target for render operations")
	RTTI_CONSTRUCTOR(nap::Core&)
	RTTI_PROPERTY("ColorTexture",			&nap::RenderTarget::mColorTexture,			nap::rtti::EPropertyMetaData::Required, "The storage color texture")
	RTTI_PROPERTY("DepthTexture",			&nap::RenderTarget::mDepthTexture,			nap::rtti::EPropertyMetaData::Default,  "The storage depth texture")
	RTTI_PROPERTY("SampleShading",			&nap::RenderTarget::mSampleShading,			nap::rtti::EPropertyMetaData::Default,	"Reduces texture aliasing at higher computational cost")
	RTTI_PROPERTY("Samples",				&nap::RenderTarget::mRequestedSamples,		nap::rtti::EPropertyMetaData::Default,	"Number of MSAA samples to use")
	RTTI_PROPERTY("ClearColor",				&nap::RenderTarget::mClearColor,			nap::rtti::EPropertyMetaData::Default,	"Initial clear value")
	RTTI_PROPERTY("Clear",					&nap::RenderTarget::mClear,					nap::rtti::EPropertyMetaData::Default,	"Whether to clear the render target, currently works for single-sample targets only")
RTTI_END_CLASS

namespace nap
{
    //////////////////////////////////////////////////////////////////////////
    // Static functions
    //////////////////////////////////////////////////////////////////////////

	// Creates the color image and view
	static bool createColorResource(const RenderService& renderer, VkExtent2D targetSize, VkFormat colorFormat, VkSampleCountFlagBits sampleCount, ImageData& outData, utility::ErrorState& errorState)
	{
		if (!create2DImage(renderer.getVulkanAllocator(), targetSize.width, targetSize.height, colorFormat, 1, sampleCount, VK_IMAGE_TILING_OPTIMAL, VK_IMAGE_USAGE_TRANSIENT_ATTACHMENT_BIT | VK_IMAGE_USAGE_COLOR_ATTACHMENT_BIT, VMA_MEMORY_USAGE_GPU_ONLY, outData.mImage, outData.mAllocation, outData.mAllocationInfo, errorState))
			return false;

		if (!create2DImageView(renderer.getDevice(), outData.getImage(), colorFormat, 1, VK_IMAGE_ASPECT_COLOR_BIT, outData.mView, errorState))
			return false;

		return true;
	}


	// Create the depth image and view
	static bool createDepthResource(const RenderService& renderer, VkExtent2D targetSize, VkSampleCountFlagBits sampleCount, ImageData& outImage, utility::ErrorState& errorState)
	{
		if (!create2DImage(renderer.getVulkanAllocator(), targetSize.width, targetSize.height, renderer.getDepthFormat(), 1, sampleCount, VK_IMAGE_TILING_OPTIMAL, VK_IMAGE_USAGE_DEPTH_STENCIL_ATTACHMENT_BIT, VMA_MEMORY_USAGE_GPU_ONLY, outImage.mImage, outImage.mAllocation, outImage.mAllocationInfo, errorState))
			return false;

		if (!create2DImageView(renderer.getDevice(), outImage.getImage(), renderer.getDepthFormat(), 1, VK_IMAGE_ASPECT_DEPTH_BIT, outImage.mView, errorState))
			return false;

		return true;
	}


	//////////////////////////////////////////////////////////////////////////
	// RenderTarget
	//////////////////////////////////////////////////////////////////////////

	RenderTarget::RenderTarget(Core& core) :
		mRenderService(core.getService<RenderService>())
	{}


	RenderTarget::~RenderTarget()
	{
		if (mFramebuffer != VK_NULL_HANDLE)
			vkDestroyFramebuffer(mRenderService->getDevice(), mFramebuffer, nullptr);
	
		if (mRenderPass != VK_NULL_HANDLE)
			vkDestroyRenderPass(mRenderService->getDevice(), mRenderPass, nullptr);

		utility::destroyImageAndView(mDepthImage, mRenderService->getDevice(), mRenderService->getVulkanAllocator());
		utility::destroyImageAndView(mColorImage, mRenderService->getDevice(), mRenderService->getVulkanAllocator());
	}


	bool RenderTarget::init(utility::ErrorState& errorState)
	{
		// Warn if requested number of samples is not matched by hardware
		if (!mRenderService->getRasterizationSamples(mRequestedSamples, mRasterizationSamples, errorState))
			nap::Logger::warn(errorState.toString().c_str());

		// Check if sample rate shading is enabled
		if (mSampleShading && !(mRenderService->sampleShadingSupported()))
		{
			nap::Logger::warn("Sample shading requested but not supported");
			mSampleShading = false;
		}


		// Store whether a depth texture resource is set
		mHasDepthTexture = mDepthTexture != nullptr;

		// Set framebuffer size
		const auto size = mColorTexture->getSize();
		VkExtent2D framebuffer_size = { (uint32)size.x, (uint32)size.y };

		// Store as attachments
		std::array<VkImageView, 3> attachments { VK_NULL_HANDLE, VK_NULL_HANDLE, VK_NULL_HANDLE };

		// Create render pass based on number of multi samples
		// When there's only 1 there's no need for a resolve step
		if (hasDepthTexture())
		{
			// Ensure the sample count is 1 when a depth texture resource is used
			if (!errorState.check(mRasterizationSamples == VK_SAMPLE_COUNT_1_BIT, "Depth resolve attachments are not supported. Set the sample count to one if a depth texture resource is desired."))
				return false;

			if (!createRenderPass(mRenderService->getDevice(), mColorTexture->getFormat(), mDepthTexture->getFormat(), mRasterizationSamples, mColorTexture->getTargetLayout(), mClear, true, mRenderPass, errorState))
				return false;
		}
		else
		{
			if (!createRenderPass(mRenderService->getDevice(), mColorTexture->getFormat(), mRenderService->getDepthFormat(), mRasterizationSamples, mColorTexture->getTargetLayout(), mClear, false, mRenderPass, errorState))
				return false;
		}

		if (mRasterizationSamples == VK_SAMPLE_COUNT_1_BIT)
		{
			// Bind textures as attachments
			if (hasDepthTexture())
			{
				attachments[0] = std::as_const(*mColorTexture).getHandle().getView();
				attachments[1] = std::as_const(*mDepthTexture).getHandle().getView();
				attachments[2] = VK_NULL_HANDLE;
			}
			else
			{
				// Create depth image data and hook up to depth attachment
				if (!createDepthResource(*mRenderService, framebuffer_size, mRasterizationSamples, mDepthImage, errorState))
					return false;

				attachments[0] = std::as_const(*mColorTexture).getHandle().getView();
				attachments[1] = mDepthImage.getView();
				attachments[2] = VK_NULL_HANDLE;
			}
		}
		else
		{
			// Create multi-sampled color attachment
			if (!createColorResource(*mRenderService, framebuffer_size, mColorTexture->getFormat(), mRasterizationSamples, mColorImage, errorState))
				return false;

			// Create multi-sampled depth attachment
			if (!createDepthResource(*mRenderService, framebuffer_size, mRasterizationSamples, mDepthImage, errorState))
				return false;

			// Bind textures as attachments
			attachments[0] = mColorImage.getView();
			attachments[1] = mDepthImage.getView();
			attachments[2] = std::as_const(*mColorTexture).getHandle().getView();
		}

		// Create framebuffer
		VkFramebufferCreateInfo framebufferInfo = {};
		framebufferInfo.sType = VK_STRUCTURE_TYPE_FRAMEBUFFER_CREATE_INFO;
		framebufferInfo.renderPass = mRenderPass;
		framebufferInfo.attachmentCount = mRasterizationSamples == VK_SAMPLE_COUNT_1_BIT ? 2 : 3;
		framebufferInfo.pAttachments = attachments.data();
		framebufferInfo.width = framebuffer_size.width;
		framebufferInfo.height = framebuffer_size.height;
		framebufferInfo.layers = 1;

		if (!errorState.check(vkCreateFramebuffer(mRenderService->getDevice(), &framebufferInfo, nullptr, &mFramebuffer) == VK_SUCCESS, "Failed to create framebuffer"))
			return false;
		return true;
	}


	void RenderTarget::beginRendering()
	{
<<<<<<< HEAD
=======
        // Transition image layout to color attachment optimal only when clear is disabled
        if (!mClear)
        {
            // This operation requires a non-const image data handle
            // The image layout must be updated to color attachment as not to violate the Vulkan spec when using LOAD_OP_LOAD in the render pass
            auto& image_data = mColorTexture->getHandle();
            utility::transitionImageLayout(mRenderService->getCurrentCommandBuffer(),
                image_data, VK_IMAGE_LAYOUT_COLOR_ATTACHMENT_OPTIMAL,
                0, VK_ACCESS_COLOR_ATTACHMENT_WRITE_BIT,
                VK_PIPELINE_STAGE_FRAGMENT_SHADER_BIT, VK_PIPELINE_STAGE_COLOR_ATTACHMENT_OUTPUT_BIT,
                0, mColorTexture->getMipLevels(),
                VK_IMAGE_ASPECT_COLOR_BIT);
        }

>>>>>>> 68223031
		const auto size = mColorTexture->getSize();
		std::array<VkClearValue, 3> clear_values = {};
		clear_values[0].color = { mClearColor[0], mClearColor[1], mClearColor[2], mClearColor[3] };
		clear_values[1].depthStencil = { 1.0f, 0 };
		clear_values[2].color = { mClearColor[0], mClearColor[1], mClearColor[2], mClearColor[3] };

		// Setup render pass
		VkRenderPassBeginInfo renderPassInfo = {};
		renderPassInfo.sType = VK_STRUCTURE_TYPE_RENDER_PASS_BEGIN_INFO;
		renderPassInfo.renderPass = mRenderPass;
		renderPassInfo.framebuffer = mFramebuffer;
		renderPassInfo.renderArea.offset = { 0, 0 };
<<<<<<< HEAD
		renderPassInfo.renderArea.extent = { static_cast<uint>(size.x), static_cast<uint>(size.y) };
		renderPassInfo.clearValueCount = static_cast<uint>(clear_values.size());
=======
		renderPassInfo.renderArea.extent = { static_cast<uint>(size.x), static_cast<uint>(size.y) };;
		renderPassInfo.clearValueCount = static_cast<uint32_t>(clear_values.size());
>>>>>>> 68223031
		renderPassInfo.pClearValues = clear_values.data();

		// Begin render pass
		vkCmdBeginRenderPass(mRenderService->getCurrentCommandBuffer(), &renderPassInfo, VK_SUBPASS_CONTENTS_INLINE);

		// Ensure scissor and viewport are covering complete area
		VkRect2D rect;
		rect.offset.x = 0;
		rect.offset.y = 0;
		rect.extent.width = size.x;
		rect.extent.height = size.y;
		vkCmdSetScissor(mRenderService->getCurrentCommandBuffer(), 0, 1, &rect);

		VkViewport viewport = {};
		viewport.x = 0.0f;
		viewport.y = size.y;
		viewport.width = size.x;
		viewport.height = -size.y;
		viewport.minDepth = 0.0f;
		viewport.maxDepth = 1.0f;
		vkCmdSetViewport(mRenderService->getCurrentCommandBuffer(), 0, 1, &viewport);
	}


	void RenderTarget::endRendering()
	{
		vkCmdEndRenderPass(mRenderService->getCurrentCommandBuffer());

        // Sync image data with render pass final layout
        mColorTexture->syncLayout();
	}


	const glm::ivec2 RenderTarget::getBufferSize() const
	{
		return mColorTexture->getSize();
	}


	RenderTexture2D& RenderTarget::getColorTexture()
	{
		return *mColorTexture;
	}


	DepthRenderTexture2D& RenderTarget::getDepthTexture()
	{
		assert(mHasDepthTexture);
		assert(mDepthTexture != nullptr);
		return *mDepthTexture;
	}


	VkFormat RenderTarget::getColorFormat() const
	{
		return mColorTexture->getFormat();
	}


	VkFormat RenderTarget::getDepthFormat() const
	{
		return mRenderService->getDepthFormat();
	}


	VkSampleCountFlagBits RenderTarget::getSampleCount() const
	{
		return mRasterizationSamples;
	}


	bool RenderTarget::getSampleShadingEnabled() const
	{
		return mSampleShading;
	}

} // nap<|MERGE_RESOLUTION|>--- conflicted
+++ resolved
@@ -171,8 +171,6 @@
 
 	void RenderTarget::beginRendering()
 	{
-<<<<<<< HEAD
-=======
         // Transition image layout to color attachment optimal only when clear is disabled
         if (!mClear)
         {
@@ -187,7 +185,6 @@
                 VK_IMAGE_ASPECT_COLOR_BIT);
         }
 
->>>>>>> 68223031
 		const auto size = mColorTexture->getSize();
 		std::array<VkClearValue, 3> clear_values = {};
 		clear_values[0].color = { mClearColor[0], mClearColor[1], mClearColor[2], mClearColor[3] };
@@ -200,13 +197,8 @@
 		renderPassInfo.renderPass = mRenderPass;
 		renderPassInfo.framebuffer = mFramebuffer;
 		renderPassInfo.renderArea.offset = { 0, 0 };
-<<<<<<< HEAD
-		renderPassInfo.renderArea.extent = { static_cast<uint>(size.x), static_cast<uint>(size.y) };
-		renderPassInfo.clearValueCount = static_cast<uint>(clear_values.size());
-=======
 		renderPassInfo.renderArea.extent = { static_cast<uint>(size.x), static_cast<uint>(size.y) };;
 		renderPassInfo.clearValueCount = static_cast<uint32_t>(clear_values.size());
->>>>>>> 68223031
 		renderPassInfo.pClearValues = clear_values.data();
 
 		// Begin render pass
