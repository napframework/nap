--- conflicted
+++ resolved
@@ -101,15 +101,7 @@
 		// When there's only 1 there's no need for a resolve step
 		if (hasDepthTexture())
 		{
-<<<<<<< HEAD
 			if (!createConsumeRenderPass(mRenderService->getDevice(), mColorTexture->getFormat(), mDepthTexture->getFormat(), mRasterizationSamples, mColorTexture->getTargetLayout(), mClear, mRenderPass, errorState))
-=======
-			// Ensure the sample count is 1 when a depth texture resource is used
-			if (!errorState.check(mRasterizationSamples == VK_SAMPLE_COUNT_1_BIT, "Depth resolve attachments are not supported. Set the sample count to one if a depth texture resource is desired."))
-				return false;
-
-			if (!createRenderPass(mRenderService->getDevice(), mColorTexture->getFormat(), mDepthTexture->getFormat(), mRasterizationSamples, getFinalLayout(), mClear, true, mRenderPass, errorState))
->>>>>>> 7e971013
 				return false;
 		}
 		else
