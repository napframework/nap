/* This Source Code Form is subject to the terms of the Mozilla Public
 * License, v. 2.0. If a copy of the MPL was not distributed with this
 * file, You can obtain one at https://mozilla.org/MPL/2.0/. */

#pragma once

// External includes
#include <nap/resourceptr.h>
#include <utility/dllexport.h>
#include <nap/resource.h>
#include <nap/signalslot.h>
#include <rtti/typeinfo.h>

// Local includes
#include "uniformcontainer.h"
#include "descriptorsetcache.h"
#include "material.h"

namespace nap
{
	class Material;
	class Renderer;
	struct DescriptorSet;
	class DescriptorSetCache;

	// Common property names
	namespace materialinstanceresource
	{
		constexpr const char* materialr	= "Material";
		constexpr const char* materialc	= "ComputeMaterial";
	}

	/**
	 * Base class of MaterialInstanceResource and ComputeMaterialInstanceResource
	 */
	class NAPAPI BaseMaterialInstanceResource
	{
		RTTI_ENABLE()
	public:
		std::vector<ResourcePtr<UniformStruct>>		mUniforms;										///< Property: "Uniforms" uniform structs to override
		std::vector<ResourcePtr<Sampler>>			mSamplers;										///< Property: "Samplers" samplers that you're overriding
		std::vector<ResourcePtr<BufferBinding>>		mBuffers;										///< Property: "Buffers" buffer bindings to override

		/**
		 * @return material property
		 */
		rttr::property getMaterialProperty() const;

		/**
		 * @return material property name
		 */
		const std::string& getMaterialPropertyName() const;

	protected:
		BaseMaterialInstanceResource(std::string&& materialPropertyName);

	protected:
		std::string mMaterialPropertyName;
	};

	/**
	 * MaterialInstanceResource is the 'resource' or 'data' counterpart of MaterialInstance, intended to be used
	 * as fields in ComponentResources. The object must be passed to MaterialInstance's init() function.
	 */
	class NAPAPI MaterialInstanceResource : public BaseMaterialInstanceResource
	{
		RTTI_ENABLE(BaseMaterialInstanceResource)
	public:
<<<<<<< HEAD
		ResourcePtr<Material>						mMaterial;										///< Property: "Material" source material
		EBlendMode									mBlendMode = EBlendMode::NotSet;				///< Property: "BlendMode" Blend mode override. Uses source material blend mode by default
		EDepthMode									mDepthMode = EDepthMode::NotSet;				///< Property: "DepthMode" Depth mode override. Uses source material depth mode by default
		EDepthCompareMode							mDepthCompareMode = EDepthCompareMode::LessOrEqual;	///< Property: 'DepthCompareMode' ...
		bool										mEnableDepthCompare = false;						///< Property: 'EnableDepthCompare' ...
=======
		MaterialInstanceResource() :
			BaseMaterialInstanceResource(materialinstanceresource::materialr)	{}

		ResourcePtr<Material>							mMaterial;										///< Property: "Material" source material
		EBlendMode										mBlendMode = EBlendMode::NotSet;				///< Property: "BlendMode" Blend mode override. Uses source material blend mode by default
		EDepthMode										mDepthMode = EDepthMode::NotSet;				///< Property: "DepthMode" Depth mode override. Uses source material depth mode by default
>>>>>>> 11a0be52
	};

	/**
	 * ComputeMaterialInstanceResource is the 'resource' or 'data' counterpart of ComputeMaterialInstance, intended to be
	 * used as fields in ComponentResources. The object must be passed to ComputeMaterialInstance's init() function.
	 */
	class NAPAPI ComputeMaterialInstanceResource : public BaseMaterialInstanceResource
	{
		RTTI_ENABLE(BaseMaterialInstanceResource)
	public:
		ComputeMaterialInstanceResource() :
			BaseMaterialInstanceResource(materialinstanceresource::materialc)	{}

		ResourcePtr<ComputeMaterial>				mComputeMaterial;								///< Property: "ComputeMaterial" source material
	};

	/**
	 * Base class of MaterialInstance and ComputeMaterialInstance
	 */
	class NAPAPI BaseMaterialInstance : public UniformContainer
	{
		RTTI_ENABLE(UniformContainer)
	public:
		/**
		 * Gets or creates a uniform struct (ubo) for this material instance.
		 * This means that the uniform returned is only applicable to this instance.
		 * In order to change a uniform so that its value is shared among MaterialInstances, use getMaterial().getUniform().
		 *
		 * @param name: the name of the uniform struct (ubo) as declared in the shader.
		 * @return uniform that was found or created, nullptr if not available.
		 */
		virtual UniformStructInstance* getOrCreateUniform(const std::string& name);

		/**
		 * Gets or creates a nap::BufferBindingInstance of type T for this material instance.
		 * This means that the buffer binding returned is only applicable to this instance.
		 * In order to change a buffer binding so that its value is shared among MaterialInstances, use getMaterial().getBinding().
		 * This function will assert if the name of the binding does not match the type that you are trying to create.
		 *
		 * ~~~~~{.cpp}
		 * material_instance->getOrCreateBinding<nap::BufferBindingVec4Instance>("inBinding");
		 * ~~~~~
		 *
		 * @param name: the name of the buffer binding as declared in the shader.
		 * @return buffer binding that was found or created, nullptr if not available.
		 */
		template<class T>
		T* getOrCreateBuffer(const std::string& name);

		/**
		 * Gets or creates a buffer binding isntance for this material instance.
		 * This means that the buffer binding returned is only applicable to this instance.
		 * In order to change a buffer binding so that its value is shared among MaterialInstances, use getMaterial().getBinding().
		 *
		 * @param name: the name of the buffer binding as declared in the shader.
		 * @return buffer binding that was found or created, nullptr if not available.
		 */
		BufferBindingInstance* getOrCreateBuffer(const std::string& name) { return getOrCreateBufferInternal(name); }

		/**
		 * Gets or creates a nap::SamplerInstance of type T for this material instance.
		 * This means that the sampler returned is only applicable to this instance.
		 * In order to change a sampler so that its value is shared among MaterialInstances, use getMaterial().findSampler().
		 * This function will assert if the name of the sampler does not match the type that you are trying to create.
		 *
		 * ~~~~~{.cpp}
		 * material_instance->getOrCreateSampler<nap::Sampler2DInstance>("inTexture");
		 * ~~~~~
		 *
		 * @param name: the name of the sampler declared in the shader.
		 * @return nap::SamplerInstance of type T, nullptr if not available.
		 */
		template<class T>
		T* getOrCreateSampler(const std::string& name);

		/**
		 * Gets or creates a nap::SamplerInstance for this material instance.
		 * This means that the sampler returned is only applicable to this instance.
		 * In order to change a sampler so that its value is shared among MaterialInstances, use getMaterial().findSampler().
		 * This function will assert if the name of the uniform does not match the type that you are trying to create.
		 *
		 * @param name: the name of the sampler declared in the shader.
		 * @return nap::SamplerInstance of type T, nullptr if not available.
		 */
		SamplerInstance* getOrCreateSampler(const std::string& name)		{ return getOrCreateSamplerInternal(name); }

		/**
		 * Creates a nap::SamplerInstance for this material instance from a resource.
		 * The sampler returned is only applicable to this instance.
		 *
		 * @param name: the name of the sampler declared in the shader.
		 * @return nap::SamplerInstance, nullptr if not available.
		 */
		SamplerInstance* getOrCreateSamplerFromResource(const Sampler& resource, utility::ErrorState& errorState);

		/**
		 * @return base material that this instance is overriding
		 */
		BaseMaterial* getMaterial()											{ assert(mMaterial != nullptr); return mMaterial; }

		/**
		 * @return base material that this instance is overriding
		 */
		const BaseMaterial* getMaterial() const								{ assert(mMaterial != nullptr); return mMaterial; }

		/**
		 * This must be called before each draw. It will push the current uniform and sampler data into memory
		 * that is accessible for the GPU. A descriptor set will be returned that must be used in VkCmdBindDescriptorSets
		 * before the Vulkan draw call is issued.
		 *
		 * ~~~~~{.cpp}
		 *	VkDescriptorSet descriptor_set = mat_instance.update();
		 *	vkCmdBindDescriptorSets(cmd_buffer, VK_PIPELINE_BIND_POINT_GRAPHICS, pipeline.mLayout, 0, 1, &descriptor_set, 0, nullptr);
		 * ~~~~~
		 *
		 * @return Descriptor to be used in vkCmdBindDescriptorSets.
		 */
		virtual const DescriptorSet& update();
		
	protected:
		friend class RenderableMesh;	// For responding to pipeline state events

		bool initInternal(RenderService& renderService, BaseMaterial& material, BaseMaterialInstanceResource& instanceResource, utility::ErrorState& errorState);
		void rebuildUBO(UniformBufferObject& ubo, UniformStructInstance* overrideStruct);

		void onUniformCreated();
		void onSamplerChanged(int imageStartIndex, SamplerInstance& samplerInstance, int imageArrayIndex);
		void onBufferChanged(int storageBufferIndex, BufferBindingInstance& bindingInstance);

		void updateBuffers(const DescriptorSet& descriptorSet);
		bool initBuffers(BaseMaterialInstanceResource& resource, utility::ErrorState& errorState);

		void updateSamplers(const DescriptorSet& descriptorSet);
		bool initSamplers(BaseMaterialInstanceResource& resource, utility::ErrorState& errorState);
		void addImageInfo(const Texture& texture, VkSampler sampler);

		BufferBindingInstance* getOrCreateBufferInternal(const std::string& name);
		SamplerInstance* getOrCreateSamplerInternal(const std::string& name);

	protected:
		VkDevice								mDevice = nullptr;						// Vulkan device
		RenderService*							mRenderService = nullptr;				// RenderService
		BaseMaterial*							mMaterial = nullptr;					// Material
		BaseMaterialInstanceResource*			mResource = nullptr;					// Material Instance Resource

		DescriptorSetCache*						mDescriptorSetCache;					// Cache used to acquire Vulkan DescriptorSets on each update
		std::vector<UniformBufferObject>		mUniformBufferObjects;					// List of all UBO instances

		std::vector<VkWriteDescriptorSet>		mStorageWriteDescriptorSets;			// List of storage storage descriptors, used to update Descriptor Sets
		std::vector<VkDescriptorBufferInfo>		mStorageDescriptors;					// List of storage buffers, used to update Descriptor Sets.

		std::vector<VkWriteDescriptorSet>		mSamplerWriteDescriptorSets;			// List of sampler descriptors, used to update Descriptor Sets
		std::vector<VkDescriptorImageInfo>		mSamplerDescriptors;					// List of sampler images, used to update Descriptor Sets.

		bool									mUniformsCreated = false;				// Set when a uniform instance is created in between draws
	};

	/**
	 * To draw an object with a Material, you must use a MaterialInstance. MaterialInstance contains the
	 * runtime data for drawing a Material. MaterialInstance is intended to be used as a property in Components. 
	 * It must be initialized based on a MaterialInstanceResource object to fill its runtime data. 
	 * init() must be called from the ComponentInstance's init() function. Before drawing, make sure to call 
	 * update() to update the uniforms and samplers. A descriptorset will be returned that can be used to issue
	 * the Vulkan draw call.
	 *
	 * Multiple MaterialInstances can share a single Material and a single MaterialInstance can override Material 
	 * properties on a per-instance basis. This means that you can set uniform or texture data on Material level, 
	 * which means that, as long as the property isn't overridden, you will set it for all MaterialInstances in one
	 * go. If you set a property on MaterialInstance level, you will set it only for that MaterialInstance.
	 * 
	 * It is also possible to set uniform or texture state on a single MaterialInstance multiple times per frame. 
	 * When multiple draws are performed with the frame, the state at the point of draw will be used.
	 *
	 * Note that there is no implicit synchronization of access to shader resources bound to storage and regular uniforms
	 * between render passes. Therefore, it is currently not recommended to write to storage buffers inside vertex
	 * and/or fragment shaders over consecutive render passes within a single frame.
	 *
	 * Performance note: changing the Depth mode or Blend mode frequently on a single MaterialInstance is not recommended,
	 * as it requires a rebuild of the entire GPU pipeline. If changing it per frame is required, consider using multiple
	 * MaterialInstance objects and switch between them instead.
	 */
	class NAPAPI MaterialInstance : public BaseMaterialInstance
	{
		RTTI_ENABLE(BaseMaterialInstance)
	public:

		/**
		 * Initializes all runtime structures for MaterialInstance.
		 */
		bool init(RenderService& renderService, MaterialInstanceResource& resource, utility::ErrorState& errorState);

		/**
		 * @return material that this instance is overriding.
		 */
		Material& getMaterial()																{ return static_cast<Material&>(*BaseMaterialInstance::getMaterial()); }

		/**
		 * @return material that this instance is overriding
		 */
		const Material& getMaterial() const													{ return static_cast<const Material&>(*BaseMaterialInstance::getMaterial()); }

		/**
		 * @return If blend mode was overridden for this material, returns blend mode, otherwise material's blendmode.
		 */
		EBlendMode getBlendMode() const;

		/**
		 * Sets the blend mode that is used when rendering an object with this material. Note that frequently changing
		 * the blend mode on the same MaterialInstance requires a rebuild of the underlying GPU pipeline. When frequent 
		 * changes are required, it is recommended to use multiple MaterialInstance objects instead.
		 * @param blendMode the new blend mode
		 */
		void setBlendMode(EBlendMode blendMode);

		 /**
		 * Sets the depth mode that is used when rendering an object with this material. Note that frequently changing
		 * the depth mode on the same MaterialInstance requires a rebuild of the underlying GPU pipeline. When frequent
		 * changes are required, it is recommended to use multiple MaterialInstance objects instead.
		 * @param depthMode the new depth mode
		 */
		void setDepthMode(EDepthMode depthMode);

		/**
		 * @return If depth mode was overridden for this material, returns depth mode, otherwise material's depthmode.
		 */
		EDepthMode getDepthMode() const;

	private:
		MaterialInstanceResource*				mResource;								// Resource this instance is associated with
	};

	/**
	 * To run a compute shader, you must use a ComputeMaterialInstance. This material contains the runtime resources that
	 * are bound to shader variable inputs in your compute shader. ComputeMaterialInstance is intended to be used as a
	 * property in ComputeComponents. It must be initialized based on a ComputeMaterialInstanceResource object to fill
	 * its runtime data. init() must be called from the ComponentInstance's init() function. Before drawing, make sure
	 * to call update() to update the uniforms and samplers. A descriptorset will be returned that can be used to issue
	 * the Vulkan draw call.
	 *
	 * Multiple ComputeMaterialInstances can share a single ComputeMaterial and a single ComputeMaterialInstance can
	 * override ComputeMaterial properties on a per-instance basis. This means that you can set uniform, buffer or
	 * texture data on ComputeMaterial level, which means that, as long as the property isn't overridden, you will set
	 * it for all ComputeMaterialInstances in one go. If you set a property on ComputeMaterialInstance level, you will
	 * set it only for that ComputeMaterialInstance.
	 *
	 * It is also possible to set uniform, buffer or texture state on a single MaterialInstance multiple times per frame.
	 * When multiple draws are performed with the frame, the state at the point of draw will be used.
	 */
	class NAPAPI ComputeMaterialInstance : public BaseMaterialInstance
	{
		RTTI_ENABLE(BaseMaterialInstance)
	public:

		/**
		 * Initializes all runtime structures for ComputeMaterialInstance.
		 */
		bool init(RenderService& renderService, ComputeMaterialInstanceResource& resource, utility::ErrorState& errorState);

		/**
		* @return material that this instance is overriding.
		*/
		ComputeMaterial& getMaterial()													{ return static_cast<ComputeMaterial&>(*BaseMaterialInstance::getMaterial()); }

		/**
		 * @return material that this instance is overriding
		 */
		const ComputeMaterial& getMaterial() const										{ return static_cast<const ComputeMaterial&>(*BaseMaterialInstance::getMaterial()); }

	private:
		ComputeMaterialInstanceResource*		mResource;								// Resource this instance is associated with
	};


	//////////////////////////////////////////////////////////////////////////
	// Template definitions
	//////////////////////////////////////////////////////////////////////////

	template<class T>
	T* BaseMaterialInstance::getOrCreateBuffer(const std::string& name)
	{
		return rtti_cast<T>(getOrCreateBufferInternal(name));
	}
	
	template<class T>
	T* BaseMaterialInstance::getOrCreateSampler(const std::string& name)
	{
		return rtti_cast<T>(getOrCreateSamplerInternal(name));
	}
}<|MERGE_RESOLUTION|>--- conflicted
+++ resolved
@@ -66,20 +66,14 @@
 	{
 		RTTI_ENABLE(BaseMaterialInstanceResource)
 	public:
-<<<<<<< HEAD
-		ResourcePtr<Material>						mMaterial;										///< Property: "Material" source material
-		EBlendMode									mBlendMode = EBlendMode::NotSet;				///< Property: "BlendMode" Blend mode override. Uses source material blend mode by default
-		EDepthMode									mDepthMode = EDepthMode::NotSet;				///< Property: "DepthMode" Depth mode override. Uses source material depth mode by default
-		EDepthCompareMode							mDepthCompareMode = EDepthCompareMode::LessOrEqual;	///< Property: 'DepthCompareMode' ...
-		bool										mEnableDepthCompare = false;						///< Property: 'EnableDepthCompare' ...
-=======
 		MaterialInstanceResource() :
 			BaseMaterialInstanceResource(materialinstanceresource::materialr)	{}
 
 		ResourcePtr<Material>							mMaterial;										///< Property: "Material" source material
 		EBlendMode										mBlendMode = EBlendMode::NotSet;				///< Property: "BlendMode" Blend mode override. Uses source material blend mode by default
 		EDepthMode										mDepthMode = EDepthMode::NotSet;				///< Property: "DepthMode" Depth mode override. Uses source material depth mode by default
->>>>>>> 11a0be52
+		EDepthCompareMode								mDepthCompareMode = EDepthCompareMode::LessOrEqual;	///< Property: 'DepthCompareMode' ...
+		bool											mEnableDepthCompare = false;						///< Property: 'EnableDepthCompare' ...
 	};
 
 	/**
