--- conflicted
+++ resolved
@@ -5,11 +5,7 @@
 // Local Includes
 #include "rendercomponent.h"
 #include "renderservice.h"
-<<<<<<< HEAD
-#include "rendermask.h"
-=======
 #include "rendertag.h"
->>>>>>> 3cef445e
 
 // NAP Includes
 #include <entity.h>
@@ -18,10 +14,6 @@
 RTTI_BEGIN_CLASS_NO_DEFAULT_CONSTRUCTOR(nap::RenderableComponent)
 	RTTI_PROPERTY("Visible", &nap::RenderableComponent::mVisible, nap::rtti::EPropertyMetaData::Default)
 	RTTI_PROPERTY("Tags", &nap::RenderableComponent::mTags, nap::rtti::EPropertyMetaData::Default)
-<<<<<<< HEAD
-	RTTI_PROPERTY("LayerRegistry", &nap::RenderableComponent::mLayerRegistry, nap::rtti::EPropertyMetaData::Default)
-=======
->>>>>>> 3cef445e
 	RTTI_PROPERTY("Layer", &nap::RenderableComponent::mLayer, nap::rtti::EPropertyMetaData::Default)
 RTTI_END_CLASS
 
@@ -40,32 +32,11 @@
 	{
 		const auto& resource = getComponent<RenderableComponent>();
 		mVisible = resource->mVisible;
-<<<<<<< HEAD
-
-		// Check if this component is assigned to a layer
-		if (resource->mLayer != nullptr)
-		{
-			// Bail early if there is no layer registry
-			if (!errorState.check(resource->mLayerRegistry != nullptr, "%s: Layer specified without registry. Please provide a registry to ensure it is initialized before the layer.", resource->mID.c_str()))
-				return false;
-
-			// Store the layer index
-			mRenderLayer = resource->mLayer->getIndex();
-		}
-=======
 		mRenderLayer = resource->mLayer.get();
->>>>>>> 3cef445e
 
 		// Ensure there are no tag entries that are nullptrs
 		for (const auto& tag : resource->mTags)
 		{
-<<<<<<< HEAD
-			if (!errorState.check(tag != nullptr, "%s: Empty tag entry encountered", resource->mID.c_str()))
-				return false;
-		}
-		mRenderMask = createRenderMask(resource->mTags);
-
-=======
 			// Ensure tag is present
 			if (!errorState.check(tag != nullptr, "%s: Empty tag entry encountered", resource->mID.c_str()))
 				return false;
@@ -73,7 +44,6 @@
 			// Add to render mask
 			mRenderMask |= tag->getMask();
 		}
->>>>>>> 3cef445e
 		return true;
 	}
 
