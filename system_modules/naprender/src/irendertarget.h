/* This Source Code Form is subject to the terms of the Mozilla Public
 * License, v. 2.0. If a copy of the MPL was not distributed with this
 * file, You can obtain one at https://mozilla.org/MPL/2.0/. */

#pragma once

// Local Includes
#include "materialcommon.h"

// External Includes
#include <utility/dllexport.h>
#include <glm/glm.hpp>
#include <vulkan/vulkan_core.h>
#include <color.h>

namespace nap
{
	/**
	 * Interface for all render targets, including nap::RenderWindow and nap::RenderTarget.
	 */
	class NAPAPI IRenderTarget
	{
	public:
		/**
		 * Should start the render pass
		 */
		virtual void beginRendering() = 0;

		/**
		 * Should end the render pass
		 */
		virtual void endRendering() = 0;

		/**
		 * @return the size of the buffer in pixels
		 */
		virtual const glm::ivec2 getBufferSize() const = 0;

		/**
		 * Allows for setting the clear color
		 */
		virtual void setClearColor(const RGBAColorFloat& color) = 0;

		/**
		 * @return the clear color
		 */
		virtual const RGBAColorFloat& getClearColor() const = 0;

		/**
		 * @return triangle winding order
		 */
		virtual ECullWindingOrder getWindingOrder() const = 0;

		/**
		 * @return used color format
		 */
		virtual VkFormat getColorFormat() const = 0;

		/**
		 * @return used depth format
		 */
		virtual VkFormat getDepthFormat() const = 0;

		/**
		 * @return the render pass
		 */
		virtual VkRenderPass getRenderPass() const = 0;

		/**
		 * @return number of samples
		 */
		virtual VkSampleCountFlagBits getSampleCount() const = 0;

		/**
		 * @return if sample based shading is enabled
		 */
		virtual bool getSampleShadingEnabled() const = 0;

		/**
<<<<<<< HEAD
		 * Returns buffer ratio, height over width 
		 * @return the buffer ratio, height over width
		 */
		inline float getRatio()	{ return static_cast<float>(getBufferSize().y) / static_cast<float>(getBufferSize().x); }
=======
		 * @return image layout when render pass ends
		 */
		virtual VkImageLayout getFinalLayout() const = 0;
>>>>>>> 97e2f55a
	};
}
<|MERGE_RESOLUTION|>--- conflicted
+++ resolved
@@ -77,15 +77,8 @@
 		virtual bool getSampleShadingEnabled() const = 0;
 
 		/**
-<<<<<<< HEAD
-		 * Returns buffer ratio, height over width 
-		 * @return the buffer ratio, height over width
-		 */
-		inline float getRatio()	{ return static_cast<float>(getBufferSize().y) / static_cast<float>(getBufferSize().x); }
-=======
 		 * @return image layout when render pass ends
 		 */
 		virtual VkImageLayout getFinalLayout() const = 0;
->>>>>>> 97e2f55a
 	};
 }
