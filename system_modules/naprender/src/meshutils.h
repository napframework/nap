/* This Source Code Form is subject to the terms of the Mozilla Public
 * License, v. 2.0. If a copy of the MPL was not distributed with this
 * file, You can obtain one at https://mozilla.org/MPL/2.0/. */

#pragma once

// Local Includes
#include "mesh.h"
#include "box.h"
#include "triangleiterator.h"
#include "renderglobals.h"

// External Includes
#include <utility/dllexport.h>

namespace nap
{
	namespace utility
	{
		// Binds all the points to a set of triangular faces
		using MeshConnectivityMap = std::vector<std::vector<Triangle>>;

		/**
		 * Returns if the mesh is of type: TRIANGLES, TRIANGLE_STRIP or TRIANGLE_FAN
		 * @param meshInstance the mesh to check
		 * @return if the mesh is of type: TRIANGLES, TRIANGLE_STRIP or TRIANGLE_FAN
		 */
		bool NAPAPI isTriangleMesh(const nap::MeshInstance& meshInstance);

		/**
		 * Returns the total number of triangles associated with a mesh.
		 * @param meshInstance the mesh to inspect.
		 * @return the total number of triangles associated with a mesh
		 */
		int NAPAPI getTriangleCount(const MeshInstance& meshInstance);

		/**
		* Computes the normal that is associated with a triangular face. The normal is weighted (not normalized)
		* This call asserts when the index is out of bounds.
		* @param vertices mesh vertices
		* @return the weighted (not normalized) normal associated with a face
		*/
		glm::vec3 NAPAPI computeTriangleNormal(const TriangleData<glm::vec3>& vertices);

		/**
		* Sets the vertex indices associated with a triangle.
		* Note that this function only works for meshes that are of type: TRIANGLES, TRIANGLE_STRIP or TRIANGLE_FAN
		* This call asserts when the triangle number is out of bounds, the mesh has no indices or the draw mode is not of type triangle
		* @param mesh the mesh to get the indices from
		* @param number the triangle number to get the for
		* @param indices the new indices
		* @return if the triangle indices are valid
		*/
		void NAPAPI setTriangleIndices(nap::MeshShape& mesh, EDrawMode drawMode, int number, const std::array<int, 3>& indices);

		/**
		* Computes the bounding box of a mesh using its associated position data.
		* Note that indices are not considered. This call loops over all available
		* points regardless of whether if they're drawn or not
		* @tparam the data type of the position attribute
		* @param mesh the mesh to get the bounding box for
		* @param outBox the computed bounding box
		*/
		template <typename T>
<<<<<<< HEAD
		void NAPAPI computeBoundingBox(const MeshInstance& mesh, math::Box& outBox);
=======
		void computeBoundingBox(const MeshInstance& mesh, math::Box& outBox);
>>>>>>> 1ac90127

		/**
		* Computes the bounding box of a single shape within a mesh using its associated position data.
		* Note that the given shape must be part of the mesh.
		* @tparam the data type of the position attribute
		* @param mesh the mesh that contains position data
		* @param shape the shape to compute the bounding box for
		* @param outBox the computed bounding box
		*/
		template <typename T>
<<<<<<< HEAD
		void NAPAPI computeBoundingBox(const nap::MeshInstance& mesh, const nap::MeshShape& shape, math::Box& outBox);
=======
		void computeBoundingBox(const nap::MeshInstance& mesh, const nap::MeshShape& shape, math::Box& outBox);
>>>>>>> 1ac90127

		/**
		* Automatically re-computes all the normals of a mesh
		* When the mesh has indices the normal is computed based on connectivity
		* Meshes without indices receive the triangular face normal
		* @param mesh the triangular mesh
		* @param vertices the vertex position attribute
		* @param outNormals the recomputed normals, the normals have to be initialized and of the same length as the vertices
		*/
		void NAPAPI computeNormals(const nap::MeshInstance& mesh, const nap::VertexAttribute<glm::vec3>& vertices, nap::VertexAttribute<glm::vec3>& outNormals);

		/**
		* Reverses the winding order of all the triangle vertices in a mesh
		* When a triangle has vertices A, B, C the new order will be C, B, A
		* This call only works for triangle meshes that have indices associated with it
		* This call asserts when the mesh is not a triangular mesh or the mesh has no indices
		* @param mesh the mesh to reverse the index winding order for
		*/
		void NAPAPI reverseWindingOrder(nap::MeshInstance& mesh);

		/**
		* Generates a list of sequential indices from offset up to vertexCount + offset.
		* @param shape The shape to generate indices for.
		* @param vertexCount number of indices to generate.
		* @param loop an extra index is added at the end, pointing to the the first one. Useful when creating a line loop.
		* @param offset The first index value.
		*/
		void NAPAPI generateIndices(nap::MeshShape& shape, int vertexCount, bool loop = false, int offset = 0);

		/**
		* Builds a 'map' that binds points (mesh index values) to faces
		* The index in the array corresponds to a mesh vertex index (point).
		* This call only works for meshes that have indices. When the mesh does not have indices this call asserts
		* Try to avoid building the map regularly, it's a heavy operation
		* This call asserts when the mesh is not a triangular mesh or has no indices associated with it
		* @param mesh the mesh to get build the array from
		* @param outConnectivityMap the array that is populated with the triangles associated with a single index
		*/
		void NAPAPI computeConnectivity(const nap::MeshInstance& mesh, MeshConnectivityMap& outConnectivityMap);

		/**
		 * @param vertices the triangle vertex position data
		 * @return the area of a triangle
		 */
		float NAPAPI computeTriangleArea(const TriangleData<glm::vec3>& vertices);

		/**
		 * Computes the area of every triangle in the mesh and stores the results in outList. The total is returned
		 * This call assumes the mesh has position vertex attribute data!
		 * @param mesh the mesh that contains the triangles
		 * @param vertices the mesh vertex positions
		 * @param outList a vector that contains the individual area of every triangle in the mesh
		 * @return the total area of the mesh
		 */
		float NAPAPI computeArea(nap::MeshInstance& mesh, const nap::VertexAttribute<glm::vec3>& vertices, std::vector<float>& outList);

		/**
		 * Calculates the intersection of a ray and a triangle in 3 dimensions
		 * Based on the Moller Trumbore intersection algorithm: https://en.wikipedia.org/wiki/M%C3%B6ller%E2%80%93Trumbore_intersection_algorithm
		 * Back-facing triangles relative to the ray direction are not considered
		 * @param rayOrigin the origin of the ray, often the world space position of a camera
		 * @param rayDirection the direction of the ray from it's origin
		 * @param vertices the triangle vertex positions
		 * @param outCoordinates barycentric coordinates of point of intersection, where z is the scalar factor for the ray.
		 * @return if the ray intersects the triangle
		 */
		bool NAPAPI intersect(const glm::vec3& rayOrigin, const glm::vec3& rayDirection, const TriangleData<glm::vec3>& vertices, glm::vec3& outCoordinates);

		/**
		* Computes the barycentric coordinates for a point with respect to a triangle
		* @param point the position of the point in respect to the triangle
		* @param triangle the vertices of the triangle
		*/
		glm::vec3 NAPAPI computeBarycentric(const glm::vec3& point, const TriangleData<glm::vec3>& triangle);

		/**
		* Interpolates triangle vertex values based on barycentric u and v coordinates
		* @param vertexValues the values associated with the triangle vertices
		* @param barycentricCoordinates the triangle barycentric coordinates (u,v,w)
		* @return the interpolated vertex attribute value
		*/
		template<typename T>
		T NAPAPI interpolateVertexAttr(const TriangleData<T>& vertexValues, const glm::vec3& barycentricCoordinates);


		//////////////////////////////////////////////////////////////////////////
		// Template Definitions
		//////////////////////////////////////////////////////////////////////////

		template<typename T>
		T interpolateVertexAttr(const TriangleData<T>& vertexValues, const glm::vec3& coords)
		{
			return (vertexValues.first() * (1.0f - coords.x - coords.y)) + (vertexValues.second() * coords.x) + (vertexValues.third() * coords.y);
		}

		template <typename T>
		void computeBoundingBox(const MeshInstance& mesh, math::Box& outBox)
		{
			glm::vec3 min(math::max<float>());
			glm::vec3 max(math::min<float>());

			const nap::VertexAttribute<T>& positions = mesh.getAttribute<T>(vertexid::position);
			for (const auto& point : positions.getData())
			{
				if (point.x < min.x) { min.x = point.x; }
				if (point.x > max.x) { max.x = point.x; }
				if (point.y < min.y) { min.y = point.y; }
				if (point.y > max.y) { max.y = point.y; }
				if (point.z < min.z) { min.z = point.z; }
				if (point.z > max.z) { max.z = point.z; }
			}
			outBox.mMinCoordinates = min;
			outBox.mMaxCoordinates = max;
		}

		template <typename T>
		void computeBoundingBox(const nap::MeshInstance& mesh, const nap::MeshShape& shape, math::Box& outBox)
		{
			glm::vec3 min(math::max<float>());
			glm::vec3 max(math::min<float>());

			const nap::VertexAttribute<T>& positions = mesh.getAttribute<T>(vertexid::position);
			for (unsigned int i : shape.getIndices())
			{
				const auto& point = positions[i];
				if (point.x < min.x) { min.x = point.x; }
				if (point.x > max.x) { max.x = point.x; }
				if (point.y < min.y) { min.y = point.y; }
				if (point.y > max.y) { max.y = point.y; }
				if (point.z < min.z) { min.z = point.z; }
				if (point.z > max.z) { max.z = point.z; }
			}
			outBox.mMinCoordinates = min;
			outBox.mMaxCoordinates = max;
		}
	}
}<|MERGE_RESOLUTION|>--- conflicted
+++ resolved
@@ -62,11 +62,7 @@
 		* @param outBox the computed bounding box
 		*/
 		template <typename T>
-<<<<<<< HEAD
-		void NAPAPI computeBoundingBox(const MeshInstance& mesh, math::Box& outBox);
-=======
 		void computeBoundingBox(const MeshInstance& mesh, math::Box& outBox);
->>>>>>> 1ac90127
 
 		/**
 		* Computes the bounding box of a single shape within a mesh using its associated position data.
@@ -77,11 +73,7 @@
 		* @param outBox the computed bounding box
 		*/
 		template <typename T>
-<<<<<<< HEAD
-		void NAPAPI computeBoundingBox(const nap::MeshInstance& mesh, const nap::MeshShape& shape, math::Box& outBox);
-=======
 		void computeBoundingBox(const nap::MeshInstance& mesh, const nap::MeshShape& shape, math::Box& outBox);
->>>>>>> 1ac90127
 
 		/**
 		* Automatically re-computes all the normals of a mesh
@@ -164,7 +156,7 @@
 		* @return the interpolated vertex attribute value
 		*/
 		template<typename T>
-		T NAPAPI interpolateVertexAttr(const TriangleData<T>& vertexValues, const glm::vec3& barycentricCoordinates);
+		T interpolateVertexAttr(const TriangleData<T>& vertexValues, const glm::vec3& barycentricCoordinates);
 
 
 		//////////////////////////////////////////////////////////////////////////
