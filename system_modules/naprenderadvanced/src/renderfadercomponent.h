--- conflicted
+++ resolved
@@ -89,27 +89,6 @@
 		/**
 		 * Starts a fade-in transition.
 		 */
-<<<<<<< HEAD
-		void startFade();
-
-		ComponentInstancePtr<PerspCameraComponent> mCamera = { this, &RenderFaderComponent::mCamera };
-
-		nap::Signal<> mFadedToBlackSignal;						///< Triggered when a fade transition has just finished fading to black.
-		nap::Signal<> mFadedOutSignal;							///< Triggered when a fade transition has just finished fading out.
-
-	protected:
-		/**
-		 * @return current material used when drawing the mesh.
-		 */
-		MaterialInstance& getMaterialInstance()					{ return mRenderableMesh.getMaterialInstance(); }
-
-		/**
-		 * Switches the mesh and/or the material that is rendered. The renderable mesh should be created through createRenderableMesh, and must
-		 * be created from an init() function.
-		 * @param mesh The mesh that was retrieved through createRenderableMesh.
-		 */
-		void setMesh(const RenderableMesh& mesh);
-=======
 		void fadeIn()								{ mFadeState = EFadeState::FadingIn; mTimer.reset(); }
 
 		/**
@@ -119,7 +98,6 @@
 
 		nap::Signal<> mFadedIn;						///< Triggered when a fade transition finished fading from 'FadeColor'
 		nap::Signal<> mFadedOut;					///< Triggered when a fade transition finished fading to 'FadeColor'
->>>>>>> 4ef12695
 
 	protected:
 		/**
