{
<<<<<<< HEAD
    "Type": "nap::ProjectInfo", 
    "mID": "ProjectInfo", 
    "Title": "BlobTrace", 
    "Version": "1.0.0", 
    "RequiredModules": [
        "mod_napapp", 
        "mod_napcameracontrol", 
=======
    "Type": "nap::ProjectInfo",
    "mID": "ProjectInfo",
    "Title": "BlobTrace",
    "Version": "1.0.0",
    "DataFile": "data/blobtrace.json",
    "PathMapping": "pathmapping.json",
    "Modules": [
        "mod_napapp",
        "mod_napcameracontrol",
>>>>>>> c10759d9
        "mod_napimgui"
    ], 
    "Data": "", 
    "ServiceConfig": "", 
    "PathMapping": "./cache/path_mapping.json"
}<|MERGE_RESOLUTION|>--- conflicted
+++ resolved
@@ -1,26 +1,15 @@
 {
-<<<<<<< HEAD
-    "Type": "nap::ProjectInfo", 
-    "mID": "ProjectInfo", 
-    "Title": "BlobTrace", 
-    "Version": "1.0.0", 
-    "RequiredModules": [
-        "mod_napapp", 
-        "mod_napcameracontrol", 
-=======
     "Type": "nap::ProjectInfo",
     "mID": "ProjectInfo",
     "Title": "BlobTrace",
     "Version": "1.0.0",
     "DataFile": "data/blobtrace.json",
-    "PathMapping": "pathmapping.json",
-    "Modules": [
+    "PathMapping": "./cache/path_mapping.json",
+    "RequiredModules": [
         "mod_napapp",
         "mod_napcameracontrol",
->>>>>>> c10759d9
         "mod_napimgui"
-    ], 
-    "Data": "", 
-    "ServiceConfig": "", 
-    "PathMapping": "./cache/path_mapping.json"
+    ],
+    "ServiceConfig": "",
+    "ServiceConfigurations": []
 }