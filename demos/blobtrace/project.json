--- conflicted
+++ resolved
@@ -1,11 +1,7 @@
 {
     "title": "BlobTrace",
-<<<<<<< HEAD
-    "version": "0.3.0",
+    "version": "1.0.0",
     "default_data": "data/blobtrace.json",
-=======
-    "version": "1.0.0",
->>>>>>> 8b30110a
     "modules": [
         "mod_napapp",
         "mod_napcameracontrol",
