{
    "Objects": [
        {
            "Type": "nap::Sequence",
            "mID": "Generated_3",
            "Sequence Tracks": [
                {
<<<<<<< HEAD
=======
                    "Type": "nap::SequenceTrackAudio",
                    "mID": "Generated_10",
                    "Segments": [
                        {
                            "Type": "nap::SequenceTrackSegmentAudio",
                            "mID": "Generated_11",
                            "Start Time": 0.0,
                            "Duration": 136.71832275390626,
                            "BufferID": "AudioFileResource",
                            "Start Time In Segment": 0.0059645287692546848
                        }
                    ],
                    "Output ID": "SequencePlayerAudioOutput",
                    "Name": "AudioTrack"
                },
                {
>>>>>>> 36e6f01d
                    "Type": "nap::SequenceTrackEvent",
                    "mID": "Generated_10",
                    "Segments": [
                        {
                            "Type": "nap::SequenceTrackSegmentEventString",
                            "mID": "Generated_12",
                            "Start Time": 2.253333330154419,
                            "Duration": 0.0,
                            "Value": "Hello world"
                        }
                    ],
                    "Output ID": "",
                    "Name": "Generated_10"
                },
                {
                    "Type": "nap::SequenceTrackCurveFloat",
                    "mID": "Generated_13",
                    "Segments": [
                        {
                            "Type": "nap::SequenceTrackSegmentCurveFloat",
                            "mID": "Generated_17",
                            "Start Time": 0.0,
                            "Duration": 3.9733333587646486,
                            "Curves": [
                                "Generated_16"
                            ],
                            "Curve Types": [
                                "Bezier"
                            ]
                        }
                    ],
                    "Output ID": "Float Output",
                    "Name": "Generated_13",
                    "Minimum": 0.0,
                    "Maximum": 1.0
                },
                {
                    "Type": "nap::SequenceTrackAudio",
                    "mID": "Generated_18",
                    "Segments": [
                        {
                            "Type": "nap::SequenceTrackSegmentAudio",
                            "mID": "Generated_20",
                            "Start Time": 1.1200000047683716,
                            "Duration": 271.0465393066406,
                            "BufferID": "Test Audio",
                            "Start Time In Segment": 0.0
                        }
                    ],
                    "Output ID": "SequencePlayerAudioOutput",
                    "Name": "Generated_18"
                }
            ],
            "Sequence Markers": [
                {
                    "Type": "nap::SequenceMarker",
<<<<<<< HEAD
                    "mID": "Generated_21",
                    "Message": "part one",
                    "Time": 1.2199999764046817
=======
                    "mID": "Generated_9",
                    "Message": "hello world!",
                    "Time": 28.240001094714985
>>>>>>> 36e6f01d
                }
            ],
            "Duration": 272.33987259864809
        },
        {
            "Type": "nap::math::FloatFCurve",
            "mID": "Generated_16",
            "Points": [
                {
                    "Position": {
                        "Time": 0.0,
                        "Value": 0.0
                    },
                    "InTangent": {
                        "Time": -0.10000000149011612,
                        "Value": 0.0
                    },
                    "OutTangent": {
                        "Time": 0.10000000149011612,
                        "Value": 0.0
                    },
                    "InterpolationType": "Bezier",
                    "AlignedTangents": true
                },
                {
                    "Position": {
                        "Time": 0.34563758969306948,
                        "Value": 0.44334569573402407
                    },
                    "InTangent": {
                        "Time": -0.27333322167396548,
                        "Value": 0.0555555559694767
                    },
                    "OutTangent": {
                        "Time": 0.27333322167396548,
                        "Value": -0.0555555559694767
                    },
                    "InterpolationType": "Bezier",
                    "AlignedTangents": true
                },
                {
                    "Position": {
                        "Time": 1.0,
                        "Value": 1.0
                    },
                    "InTangent": {
                        "Time": -0.4000000059604645,
                        "Value": 0.0
                    },
                    "OutTangent": {
                        "Time": 0.4000000059604645,
                        "Value": 0.0
                    },
                    "InterpolationType": "Bezier",
                    "AlignedTangents": true
                }
            ]
        }
    ]
}<|MERGE_RESOLUTION|>--- conflicted
+++ resolved
@@ -5,8 +5,6 @@
             "mID": "Generated_3",
             "Sequence Tracks": [
                 {
-<<<<<<< HEAD
-=======
                     "Type": "nap::SequenceTrackAudio",
                     "mID": "Generated_10",
                     "Segments": [
@@ -23,32 +21,49 @@
                     "Name": "AudioTrack"
                 },
                 {
->>>>>>> 36e6f01d
                     "Type": "nap::SequenceTrackEvent",
-                    "mID": "Generated_10",
+                    "mID": "Generated_47",
                     "Segments": [
                         {
                             "Type": "nap::SequenceTrackSegmentEventString",
-                            "mID": "Generated_12",
-                            "Start Time": 2.253333330154419,
+                            "mID": "Generated_2",
+                            "Start Time": 3.669999122619629,
                             "Duration": 0.0,
-                            "Value": "Hello world"
+                            "Value": "Hello There!"
+                        },
+                        {
+                            "Type": "nap::SequenceTrackSegmentEventInt",
+                            "mID": "Generated",
+                            "Start Time": 6.314285755157471,
+                            "Duration": 0.0,
+                            "Value": 42
+                        },
+                        {
+                            "Type": "nap::SequenceTrackSegmentEventVec3",
+                            "mID": "Generated_8",
+                            "Start Time": 8.171428680419922,
+                            "Duration": 0.0,
+                            "Value": {
+                                "x": 1.0,
+                                "y": 2.0,
+                                "z": 3.0
+                            }
                         }
                     ],
-                    "Output ID": "",
-                    "Name": "Generated_10"
+                    "Output ID": "SequencePlayerEventOutput",
+                    "Name": "Event Track"
                 },
                 {
                     "Type": "nap::SequenceTrackCurveFloat",
-                    "mID": "Generated_13",
+                    "mID": "Generated_48",
                     "Segments": [
                         {
                             "Type": "nap::SequenceTrackSegmentCurveFloat",
-                            "mID": "Generated_17",
+                            "mID": "Generated_7",
                             "Start Time": 0.0,
-                            "Duration": 3.9733333587646486,
+                            "Duration": 10.0,
                             "Curves": [
-                                "Generated_16"
+                                "Generated_6"
                             ],
                             "Curve Types": [
                                 "Bezier"
@@ -56,82 +71,126 @@
                         }
                     ],
                     "Output ID": "Float Output",
-                    "Name": "Generated_13",
+                    "Name": "Float Track",
                     "Minimum": 0.0,
                     "Maximum": 1.0
                 },
                 {
-                    "Type": "nap::SequenceTrackAudio",
-                    "mID": "Generated_18",
+                    "Type": "nap::SequenceTrackCurveVec3",
+                    "mID": "Generated_49",
                     "Segments": [
                         {
-                            "Type": "nap::SequenceTrackSegmentAudio",
-                            "mID": "Generated_20",
-                            "Start Time": 1.1200000047683716,
-                            "Duration": 271.0465393066406,
-                            "BufferID": "Test Audio",
-                            "Start Time In Segment": 0.0
+                            "Type": "nap::SequenceTrackSegmentCurveVec3",
+                            "mID": "Generated_57",
+                            "Start Time": 0.0,
+                            "Duration": 10.000015258789065,
+                            "Curves": [
+                                "Generated_52",
+                                "Generated_55",
+                                "Generated_56"
+                            ],
+                            "Curve Types": [
+                                "Bezier",
+                                "Bezier",
+                                "Bezier"
+                            ]
                         }
                     ],
-                    "Output ID": "SequencePlayerAudioOutput",
-                    "Name": "Generated_18"
+                    "Output ID": "Vec3 Output",
+                    "Name": "Vec3 Track",
+                    "Minimum": {
+                        "x": 0.0,
+                        "y": 0.0,
+                        "z": 0.0
+                    },
+                    "Maximum": {
+                        "x": 1.0,
+                        "y": 1.0,
+                        "z": 1.0
+                    }
+                },
+                {
+                    "Type": "nap::SequenceTrackCurveVec2",
+                    "mID": "Generated_50",
+                    "Segments": [
+                        {
+                            "Type": "nap::SequenceTrackSegmentCurveVec2",
+                            "mID": "Generated_60",
+                            "Start Time": 0.0,
+                            "Duration": 10.0,
+                            "Curves": [
+                                "Generated_58",
+                                "Generated_59"
+                            ],
+                            "Curve Types": [
+                                "Bezier",
+                                "Bezier"
+                            ]
+                        }
+                    ],
+                    "Output ID": "Vec2 Output",
+                    "Name": "Vec2 Track",
+                    "Minimum": {
+                        "x": 0.0,
+                        "y": 0.0
+                    },
+                    "Maximum": {
+                        "x": 1.0,
+                        "y": 1.0
+                    }
+                },
+                {
+                    "Type": "nap::SequenceTrackCurveFloat",
+                    "mID": "Generated_51",
+                    "Segments": [
+                        {
+                            "Type": "nap::SequenceTrackSegmentCurveFloat",
+                            "mID": "Generated_62",
+                            "Start Time": 0.0,
+                            "Duration": 2.8442811965942385,
+                            "Curves": [
+                                "Generated_61"
+                            ],
+                            "Curve Types": [
+                                "Bezier"
+                            ]
+                        },
+                        {
+                            "Type": "nap::SequenceTrackSegmentCurveFloat",
+                            "mID": "Generated_5",
+                            "Start Time": 2.8442811965942385,
+                            "Duration": 3.0299954414367677,
+                            "Curves": [
+                                "Generated_4"
+                            ],
+                            "Curve Types": [
+                                "Bezier"
+                            ]
+                        }
+                    ],
+                    "Output ID": "Int Output",
+                    "Name": "Float to Int Parameter",
+                    "Minimum": 0.0,
+                    "Maximum": 20.0
                 }
             ],
             "Sequence Markers": [
                 {
                     "Type": "nap::SequenceMarker",
-<<<<<<< HEAD
-                    "mID": "Generated_21",
-                    "Message": "part one",
-                    "Time": 1.2199999764046817
-=======
                     "mID": "Generated_9",
                     "Message": "hello world!",
                     "Time": 28.240001094714985
->>>>>>> 36e6f01d
                 }
             ],
-            "Duration": 272.33987259864809
-        },
-        {
-            "Type": "nap::math::FloatFCurve",
-            "mID": "Generated_16",
-            "Points": [
-                {
-                    "Position": {
-                        "Time": 0.0,
-                        "Value": 0.0
-                    },
-                    "InTangent": {
-                        "Time": -0.10000000149011612,
-                        "Value": 0.0
-                    },
-                    "OutTangent": {
-                        "Time": 0.10000000149011612,
-                        "Value": 0.0
-                    },
-                    "InterpolationType": "Bezier",
-                    "AlignedTangents": true
-                },
-                {
-                    "Position": {
-                        "Time": 0.34563758969306948,
-                        "Value": 0.44334569573402407
-                    },
-                    "InTangent": {
-                        "Time": -0.27333322167396548,
-                        "Value": 0.0555555559694767
-                    },
-                    "OutTangent": {
-                        "Time": 0.27333322167396548,
-                        "Value": -0.0555555559694767
-                    },
-                    "InterpolationType": "Bezier",
-                    "AlignedTangents": true
-                },
-                {
-                    "Position": {
-                        "Time": 1.0,
+            "Duration": 272.25734639167788
+        },
+        {
+            "Type": "nap::math::FloatFCurve",
+            "mID": "Generated_4",
+            "Points": [
+                {
+                    "Position": {
+                        "Time": 0.0,
                         "Value": 1.0
                     },
                     "InTangent": {
@@ -140,7 +199,305 @@
                     },
                     "OutTangent": {
                         "Time": 0.4000000059604645,
-                        "Value": 0.0
+                        "Value": -0.0
+                    },
+                    "InterpolationType": "Bezier",
+                    "AlignedTangents": true
+                },
+                {
+                    "Position": {
+                        "Time": 0.4629920721054077,
+                        "Value": 0.5333337783813477
+                    },
+                    "InTangent": {
+                        "Time": -0.4142856299877167,
+                        "Value": -4.6566128730773929e-9
+                    },
+                    "OutTangent": {
+                        "Time": 0.4142856299877167,
+                        "Value": 4.6566128730773929e-9
+                    },
+                    "InterpolationType": "Bezier",
+                    "AlignedTangents": true
+                },
+                {
+                    "Position": {
+                        "Time": 1.0,
+                        "Value": 1.0
+                    },
+                    "InTangent": {
+                        "Time": -0.4000000059604645,
+                        "Value": 0.0
+                    },
+                    "OutTangent": {
+                        "Time": 0.4000000059604645,
+                        "Value": 0.0
+                    },
+                    "InterpolationType": "Bezier",
+                    "AlignedTangents": true
+                }
+            ]
+        },
+        {
+            "Type": "nap::math::FloatFCurve",
+            "mID": "Generated_52",
+            "Points": [
+                {
+                    "Position": {
+                        "Time": 0.0,
+                        "Value": 0.9999996423721314
+                    },
+                    "InTangent": {
+                        "Time": -0.10000000149011612,
+                        "Value": 0.0
+                    },
+                    "OutTangent": {
+                        "Time": 0.10000000149011612,
+                        "Value": 0.0
+                    },
+                    "InterpolationType": "Bezier",
+                    "AlignedTangents": true
+                },
+                {
+                    "Position": {
+                        "Time": 1.0,
+                        "Value": 0.013333333656191826
+                    },
+                    "InTangent": {
+                        "Time": -0.10000000149011612,
+                        "Value": 0.0
+                    },
+                    "OutTangent": {
+                        "Time": 0.10000000149011612,
+                        "Value": 0.0
+                    },
+                    "InterpolationType": "Bezier",
+                    "AlignedTangents": true
+                }
+            ]
+        },
+        {
+            "Type": "nap::math::FloatFCurve",
+            "mID": "Generated_55",
+            "Points": [
+                {
+                    "Position": {
+                        "Time": 0.0,
+                        "Value": 0.0021488030906766655
+                    },
+                    "InTangent": {
+                        "Time": -1.5185712575912476,
+                        "Value": 0.31999969482421877
+                    },
+                    "OutTangent": {
+                        "Time": 1.5185712575912476,
+                        "Value": -0.31999969482421877
+                    },
+                    "InterpolationType": "Bezier",
+                    "AlignedTangents": true
+                },
+                {
+                    "Position": {
+                        "Time": 1.0,
+                        "Value": 1.0
+                    },
+                    "InTangent": {
+                        "Time": -0.11481481045484543,
+                        "Value": -0.10000000894069672
+                    },
+                    "OutTangent": {
+                        "Time": 0.11481481045484543,
+                        "Value": 0.10000000894069672
+                    },
+                    "InterpolationType": "Bezier",
+                    "AlignedTangents": true
+                }
+            ]
+        },
+        {
+            "Type": "nap::math::FloatFCurve",
+            "mID": "Generated_56",
+            "Points": [
+                {
+                    "Position": {
+                        "Time": 0.0,
+                        "Value": 0.0
+                    },
+                    "InTangent": {
+                        "Time": -0.23142871260643006,
+                        "Value": -0.07333339005708695
+                    },
+                    "OutTangent": {
+                        "Time": 0.23142871260643006,
+                        "Value": 0.07333339005708695
+                    },
+                    "InterpolationType": "Bezier",
+                    "AlignedTangents": true
+                },
+                {
+                    "Position": {
+                        "Time": 1.0,
+                        "Value": 1.0
+                    },
+                    "InTangent": {
+                        "Time": -0.040740761905908588,
+                        "Value": -0.19999995827674867
+                    },
+                    "OutTangent": {
+                        "Time": 0.040740761905908588,
+                        "Value": 0.19999995827674867
+                    },
+                    "InterpolationType": "Bezier",
+                    "AlignedTangents": true
+                }
+            ]
+        },
+        {
+            "Type": "nap::math::FloatFCurve",
+            "mID": "Generated_58",
+            "Points": [
+                {
+                    "Position": {
+                        "Time": 0.0,
+                        "Value": 0.9999969601631165
+                    },
+                    "InTangent": {
+                        "Time": -0.10000000149011612,
+                        "Value": 0.0
+                    },
+                    "OutTangent": {
+                        "Time": 0.10000000149011612,
+                        "Value": 0.0
+                    },
+                    "InterpolationType": "Bezier",
+                    "AlignedTangents": true
+                },
+                {
+                    "Position": {
+                        "Time": 1.0,
+                        "Value": 0.0
+                    },
+                    "InTangent": {
+                        "Time": -0.10000000149011612,
+                        "Value": 0.0
+                    },
+                    "OutTangent": {
+                        "Time": 0.10000000149011612,
+                        "Value": 0.0
+                    },
+                    "InterpolationType": "Bezier",
+                    "AlignedTangents": true
+                }
+            ]
+        },
+        {
+            "Type": "nap::math::FloatFCurve",
+            "mID": "Generated_59",
+            "Points": [
+                {
+                    "Position": {
+                        "Time": 0.0,
+                        "Value": 0.0
+                    },
+                    "InTangent": {
+                        "Time": -0.10000000149011612,
+                        "Value": 0.0
+                    },
+                    "OutTangent": {
+                        "Time": 0.10000000149011612,
+                        "Value": 0.0
+                    },
+                    "InterpolationType": "Bezier",
+                    "AlignedTangents": true
+                },
+                {
+                    "Position": {
+                        "Time": 1.0,
+                        "Value": 1.0
+                    },
+                    "InTangent": {
+                        "Time": -0.10000000149011612,
+                        "Value": 0.0
+                    },
+                    "OutTangent": {
+                        "Time": 0.10000000149011612,
+                        "Value": 0.0
+                    },
+                    "InterpolationType": "Bezier",
+                    "AlignedTangents": true
+                }
+            ]
+        },
+        {
+            "Type": "nap::math::FloatFCurve",
+            "mID": "Generated_6",
+            "Points": [
+                {
+                    "Position": {
+                        "Time": 0.0,
+                        "Value": 0.0
+                    },
+                    "InTangent": {
+                        "Time": -0.10000000149011612,
+                        "Value": 0.0
+                    },
+                    "OutTangent": {
+                        "Time": 0.10000000149011612,
+                        "Value": 0.0
+                    },
+                    "InterpolationType": "Bezier",
+                    "AlignedTangents": true
+                },
+                {
+                    "Position": {
+                        "Time": 1.0,
+                        "Value": 1.0
+                    },
+                    "InTangent": {
+                        "Time": -0.07857118546962738,
+                        "Value": -0.1733333021402359
+                    },
+                    "OutTangent": {
+                        "Time": 0.07857118546962738,
+                        "Value": 0.1733333021402359
+                    },
+                    "InterpolationType": "Bezier",
+                    "AlignedTangents": true
+                }
+            ]
+        },
+        {
+            "Type": "nap::math::FloatFCurve",
+            "mID": "Generated_61",
+            "Points": [
+                {
+                    "Position": {
+                        "Time": 0.0,
+                        "Value": 0.0
+                    },
+                    "InTangent": {
+                        "Time": -0.10000000149011612,
+                        "Value": 0.0
+                    },
+                    "OutTangent": {
+                        "Time": 0.10000000149011612,
+                        "Value": -0.0
+                    },
+                    "InterpolationType": "Bezier",
+                    "AlignedTangents": true
+                },
+                {
+                    "Position": {
+                        "Time": 1.0,
+                        "Value": 1.0
+                    },
+                    "InTangent": {
+                        "Time": -0.4000000059604645,
+                        "Value": 0.0
+                    },
+                    "OutTangent": {
+                        "Time": 0.4000000059604645,
+                        "Value": -0.0
                     },
                     "InterpolationType": "Bezier",
                     "AlignedTangents": true
