--- conflicted
+++ resolved
@@ -1,15 +1,8 @@
 {
-<<<<<<< HEAD
-    "Type": "nap::ProjectInfo",
-    "mID": "LicenseDemo",
-    "Title": "LicenseDemo",
-    "Version": "1.0.0",
-=======
     "Type": "nap::ProjectInfo", 
     "mID": "LicenseCheck", 
     "Title": "licensecheck", 
     "Version": "1.0.0", 
->>>>>>> d4e9ae4e
     "RequiredModules": [
         "mod_napapp",
         "mod_napimgui",
