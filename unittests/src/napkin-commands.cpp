#include "utils/include.h"

#include <appcontext.h>
#include <commands.h>

using namespace napkin;


TEST_CASE("Commands", "napkin-commands")
{
	RUN_Q_APPLICATION

	auto& ctx = AppContext::get();
	ctx.newDocument(); // First clear, previous test might have a document

	SigCapture sigDocChanged(&ctx, &AppContext::documentChanged);
	int sigDocCount = 0;
	REQUIRE(sigDocChanged.count() == sigDocCount);

	auto loadeddoc = ctx.loadDocument("unit_tests_data/objects.json");
	{
		REQUIRE(loadeddoc);
		REQUIRE(sigDocChanged.count() == ++sigDocCount);
		auto object = loadeddoc->getObject("material");

	}

	auto doc = ctx.newDocument();
	REQUIRE(sigDocChanged.count() == ++sigDocCount);

	// Add an object and verify
	ctx.executeCommand(new AddObjectCommand(RTTI_OF(nap::Entity)));
	REQUIRE(sigDocChanged.count() == ++sigDocCount);
	REQUIRE(doc->getObjects().size() == 1);
	{
		doc->undo();
		REQUIRE(sigDocChanged.count() == ++sigDocCount);
		REQUIRE(doc->getObjects().size() == 0);
		doc->redo();
		REQUIRE(sigDocChanged.count() == ++sigDocCount);
		REQUIRE(doc->getObjects().size() == 1);
	}

	nap::rtti::Object* entity1 = doc->getObjects()[0].get();
	nap::Entity* e1 = rtti_cast<nap::Entity>(entity1);
	REQUIRE(e1 != nullptr);

	// Add another one and verify
	ctx.executeCommand(new AddObjectCommand(RTTI_OF(nap::Entity), entity1));
	REQUIRE(sigDocChanged.count() == ++sigDocCount);
	REQUIRE(doc->getObjects().size() == 2);
	{
		doc->undo();
		REQUIRE(sigDocChanged.count() == ++sigDocCount);
		REQUIRE(doc->getObjects().size() == 1);
		doc->redo();
		REQUIRE(sigDocChanged.count() == ++sigDocCount);
		REQUIRE(doc->getObjects().size() == 2);
	}

	nap::rtti::Object* entity2 = doc->getObjects()[1].get();
	nap::Entity* e2 = rtti_cast<nap::Entity>(entity2);
	REQUIRE(e2 != nullptr);
	REQUIRE(doc->getParent(*e2) == e1);

	PropertyPath nameProp1(entity1->mID, nap::rtti::sIDPropertyName);
	std::string namepropType(nameProp1.getType().get_name().data());
	REQUIRE(nameProp1.getType().is_derived_from<std::string>());
	REQUIRE(nameProp1.isValid());
	PropertyPath nameProp2(entity2->mID, nap::rtti::sIDPropertyName);
	REQUIRE(nameProp2.isValid());
	REQUIRE(nameProp2.getType().is_derived_from<std::string>());

	auto nameproppath = nameProp1.toString();

	ctx.executeCommand(new SetValueCommand(nameProp1, "Loco"));
	REQUIRE(sigDocChanged.count() == ++sigDocCount);
	REQUIRE(entity1->mID == "Loco");

<<<<<<< HEAD
=======
	assert(nameProp1.getObject());

>>>>>>> bd6a9f79
	// Name may not be empty, should have been reverted to previous value
	ctx.executeCommand(new SetValueCommand(nameProp1, ""));
	REQUIRE(sigDocChanged.count() == ++sigDocCount);
	REQUIRE(entity1->mID == "Loco");

	// No duplicate names
	ctx.executeCommand(new SetValueCommand(nameProp2, "Loco"));
	REQUIRE(sigDocChanged.count() == ++sigDocCount);
	REQUIRE(entity2->mID != "Loco");

	// Setting a unique name should succeed
	ctx.executeCommand(new SetValueCommand(nameProp2, "Motion"));
	REQUIRE(sigDocChanged.count() == ++sigDocCount);
	REQUIRE(entity2->mID == "Motion");

	// Remove object and verify
	ctx.executeCommand(new DeleteObjectCommand(*entity1));
	REQUIRE(sigDocChanged.count() == ++sigDocCount);
	REQUIRE(doc->getObjects().size() == 1);

	// Remove next and verify
	ctx.executeCommand(new DeleteObjectCommand(*entity2));
	REQUIRE(sigDocChanged.count() == ++sigDocCount);
	REQUIRE(doc->getObjects().size() == 0);

	// Add a component (crashes OSX?)
	auto& entity = doc->addEntity(nullptr);
	ctx.executeCommand(new AddComponentCommand(entity, RTTI_OF(TestComponent)));
	REQUIRE(entity.hasComponent<TestComponent>());
	auto component = doc->getComponent(entity, RTTI_OF(TestComponent));
	REQUIRE(component != nullptr);
	ctx.executeCommand(new RemoveComponentCommand(*component));
	REQUIRE(!entity.hasComponent<TestComponent>());
}<|MERGE_RESOLUTION|>--- conflicted
+++ resolved
@@ -77,11 +77,8 @@
 	REQUIRE(sigDocChanged.count() == ++sigDocCount);
 	REQUIRE(entity1->mID == "Loco");
 
-<<<<<<< HEAD
-=======
 	assert(nameProp1.getObject());
 
->>>>>>> bd6a9f79
 	// Name may not be empty, should have been reverted to previous value
 	ctx.executeCommand(new SetValueCommand(nameProp1, ""));
 	REQUIRE(sigDocChanged.count() == ++sigDocCount);
