--- conflicted
+++ resolved
@@ -7,13 +7,9 @@
 #include <generic/propertypath.h>
 #include <utility/fileutils.h>
 #include <utility/datetimeutils.h>
-<<<<<<< HEAD
 #include <nap/logger.h>
 
 using namespace nap;
-=======
-#include <nap/signalslot.h>
->>>>>>> c13ba8db
 
 TEST_CASE("File path transformations", "[fileutils]")
 {
@@ -169,15 +165,15 @@
 {
     int x = 0;
     nap::Signal<int&> signal;
-    
+
     nap::Slot<int&> slot = {
         [](int& x){ x++; }
     };
-    
+
     signal.connect(slot);
     signal(x);
     REQUIRE(x == 1);
-    
+
     signal.disconnect(slot);
     signal(x);
     REQUIRE(x == 1);
