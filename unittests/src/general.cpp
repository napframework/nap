--- conflicted
+++ resolved
@@ -1,18 +1,12 @@
 #define CATCH_CONFIG_MAIN // This tells Catch to provide a main() - only do this in one cpp file
 #include "catch.hpp"
 
-<<<<<<< HEAD
+#include <material.h>
+#include <nap/logger.h>
+#include <audio/utility/safeptr.h>
 #include <generic/propertypath.h>
-#include <material.h>
-=======
 #include <utility/fileutils.h>
 #include <utility/datetimeutils.h>
-#include <audio/utility/safeptr.h>
->>>>>>> ff75bef5
-#include <nap/logger.h>
-#include <utility/datetimeutils.h>
-#include <utility/fileutils.h>
-
 
 TEST_CASE("File path transformations", "[fileutils]")
 {
@@ -91,9 +85,6 @@
 	REQUIRE(nap::utility::timeFormat(flc1_launch) == flc1_launch_str);
 }
 
-<<<<<<< HEAD
-
-=======
 TEST_CASE("Safe pointers", "[safepointer]")
 {
     using namespace nap::audio;
@@ -150,4 +141,3 @@
     REQUIRE(safePtr == nullptr);
     REQUIRE(safePtrCopy == nullptr);
 }
->>>>>>> ff75bef5
