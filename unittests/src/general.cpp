#define CATCH_CONFIG_MAIN // This tells Catch to provide a main() - only do this in one cpp file
#include "catch.hpp"

#include <material.h>
#include <nap/logger.h>
#include <audio/utility/safeptr.h>
#include <generic/propertypath.h>
#include <utility/fileutils.h>
#include <utility/datetimeutils.h>
<<<<<<< HEAD
#include <nap/logger.h>

using namespace nap;
=======
>>>>>>> c6cab1e8

TEST_CASE("File path transformations", "[fileutils]")
{
	// Extensions
	REQUIRE(utility::getFileExtension("/home/test/one.ext") != ".ext");
	REQUIRE(utility::getFileExtension("/home/test/one.ext") == "ext");
	REQUIRE(utility::getFileExtension("poekie.poes.png") == "png");
	REQUIRE(utility::getFileExtension("tommy.toedel.") == "");
	REQUIRE(utility::getFileExtension("file-name.longextension") == "longextension");

<<<<<<< HEAD
//	REQUIRE(utility::getFileDir("/home/someone//filename.ext") == "/home/someone");
	REQUIRE(utility::getFileDir("/home/someone/filename.ext") == "/home/someone");
=======
	//	REQUIRE(nap::utility::getFileDir("/home/someone//filename.ext") == "/home/someone");
	REQUIRE(nap::utility::getFileDir("/home/someone/filename.ext") == "/home/someone");
>>>>>>> c6cab1e8

	REQUIRE(utility::getFileName("/home/someone/filename.ext") == "filename.ext");
	REQUIRE(utility::stripFileExtension("/home/someone/filename.ext") == "/home/someone/filename");
	REQUIRE(utility::getFileNameWithoutExtension("/home/someone/filename.ext") == "filename");

	REQUIRE(utility::appendFileExtension("/cash/cow", "png") == "/cash/cow.png");
	REQUIRE(utility::hasExtension("foo.bar", "bar"));
	REQUIRE(!utility::hasExtension("foo.bar", "ar"));
	REQUIRE(utility::hasExtension("foo.foo.bar", "bar"));
	REQUIRE(!utility::hasExtension("foo.foo.bar", "foo.bar"));

	// TODO: Make more of this sweet stuff
}


TEST_CASE("String utilities", "[stringutils]")
{
	SECTION("splitString")
	{
		{
			auto split = utility::splitString("souffleur", '.');
			REQUIRE(split.size() == 1);
			REQUIRE(split[0] == "souffleur");
		}
		{
			auto split = utility::splitString("one.two.three", '.');
			REQUIRE(split.size() == 3);
			REQUIRE(split[0] == "one");
			REQUIRE(split[1] == "two");
			REQUIRE(split[2] == "three");
		}
		{
			auto split = utility::splitString("one/", '/');
			REQUIRE(split.size() == 1);
			REQUIRE(split[0] == "one");
		}
		{
			auto split = utility::splitString("/", '/');
			REQUIRE(split.size() == 1);
			REQUIRE(split[0] == "");
		}
		{
			auto split = utility::splitString("double//slash", '/');
			REQUIRE(split.size() == 3);
			REQUIRE(split[0] == "double");
			REQUIRE(split[1] == "");
			REQUIRE(split[2] == "slash");
		}
	}
	SECTION("joinString")
	{
		std::vector<std::string> vec;
		REQUIRE(utility::joinString(vec, "?") == "");

		vec = {"one"};
		REQUIRE(utility::joinString(vec, "!?!?") == "one");

		vec = {"the", "highway", "to", "hell"};
		REQUIRE(utility::joinString(vec, "/") == "the/highway/to/hell");
		REQUIRE(utility::joinString(vec, ", ") == "the, highway, to, hell");
		REQUIRE(utility::joinString(vec, "") == "thehighwaytohell");
	}
}

TEST_CASE("DateTime Utilities", "[datetime]")
{
<<<<<<< HEAD
	auto currenttime = utility::getCurrentTime();
	auto flc1_launch_str = "2006-03-24 22:30:01.123";
	auto flc1_launch = utility::createTimestamp(2006, 03, 24, 22, 30, 01, 123);
=======
	auto currenttime	 = nap::utility::getCurrentTime();
	auto flc1_launch_str = "2006-03-24 22:30:01.123";
	auto flc1_launch	 = nap::utility::createTimestamp(2006, 03, 24, 22, 30, 01, 123);
>>>>>>> c6cab1e8

	utility::DateTime flc1_launch_date(flc1_launch);
	REQUIRE(flc1_launch_date.getYear() == 2006);
	REQUIRE(flc1_launch_date.getMonth() == utility::EMonth::March);
	REQUIRE(flc1_launch_date.getDayInTheMonth() == 24);
	REQUIRE(flc1_launch_date.getHour() == 22);
	REQUIRE(flc1_launch_date.getMinute() == 30);
	REQUIRE(flc1_launch_date.getSecond() == 01);
	REQUIRE(flc1_launch_date.getMilliSecond() == 123);

<<<<<<< HEAD
	REQUIRE(utility::timeFormat(flc1_launch) == flc1_launch_str);
}
=======
	REQUIRE(nap::utility::timeFormat(flc1_launch) == flc1_launch_str);
}

TEST_CASE("Safe pointers", "[safepointer]")
{
    using namespace nap::audio;
    
    class TestBase {
    public:
        virtual ~TestBase() = default;
        virtual int getX() = 0;
    };
    
    // Test object that increments a counter when it's constructed and decrements it on destruction
    class Test : public TestBase {
    public:
        Test(int x, int& destructed) : mX(x), mCounter(destructed) { mCounter++; }
        ~Test() { mCounter--; }
        int getX() override { return mX; }
        int mX = 0;
        int& mCounter;
    };
    
    int counter = 0; // The counter to count the number of existing objects
    DeletionQueue deletionQueue; // The DeletionQueue used
    SafePtr<Test> safePtr = nullptr;
    SafePtr<TestBase> safePtrCopy = nullptr;

    {
        // Constructing a new SafeOwner, should increment the counter
        SafeOwner<Test> safeOwnerOld(deletionQueue, new Test(10, counter));
        REQUIRE(counter == 1);
        
        // Constructing another SafeOwner, should increment the counter
        auto safeOwner = SafeOwner<Test>(deletionQueue, new Test(5, counter));
        REQUIRE(counter == 2);
        
        // Moving the old owner to the new one, this should not change the counter, but move the previous content of the new one to the DeletionQueue
        safeOwner = std::move(safeOwnerOld);
        REQUIRE(counter == 2);
        REQUIRE(safeOwner->mX == 10);

        // Construct a SafePtr pointing to safeOwner's content
        safePtr = safeOwner.get();
        // Make a copy of the SafePtr using polymorhpism
        safePtrCopy = safePtr;
    }
    
    // The owner goes out of scope, however the object should still be in the DeletionQueue and the SafePtr's should be valid
    REQUIRE(counter == 2);
    REQUIRE(safePtr->mX == 10);
    REQUIRE(safePtrCopy->getX() == 10);
    
    // We clear the DeletionQueue, the objects should be destroyed, the counter should be zero and the SafePtr's set to nullptr
    deletionQueue.clear();
    REQUIRE(counter == 0);
    REQUIRE(safePtr == nullptr);
    REQUIRE(safePtrCopy == nullptr);
}
>>>>>>> c6cab1e8
<|MERGE_RESOLUTION|>--- conflicted
+++ resolved
@@ -7,12 +7,9 @@
 #include <generic/propertypath.h>
 #include <utility/fileutils.h>
 #include <utility/datetimeutils.h>
-<<<<<<< HEAD
 #include <nap/logger.h>
 
 using namespace nap;
-=======
->>>>>>> c6cab1e8
 
 TEST_CASE("File path transformations", "[fileutils]")
 {
@@ -23,13 +20,8 @@
 	REQUIRE(utility::getFileExtension("tommy.toedel.") == "");
 	REQUIRE(utility::getFileExtension("file-name.longextension") == "longextension");
 
-<<<<<<< HEAD
 //	REQUIRE(utility::getFileDir("/home/someone//filename.ext") == "/home/someone");
 	REQUIRE(utility::getFileDir("/home/someone/filename.ext") == "/home/someone");
-=======
-	//	REQUIRE(nap::utility::getFileDir("/home/someone//filename.ext") == "/home/someone");
-	REQUIRE(nap::utility::getFileDir("/home/someone/filename.ext") == "/home/someone");
->>>>>>> c6cab1e8
 
 	REQUIRE(utility::getFileName("/home/someone/filename.ext") == "filename.ext");
 	REQUIRE(utility::stripFileExtension("/home/someone/filename.ext") == "/home/someone/filename");
@@ -96,15 +88,9 @@
 
 TEST_CASE("DateTime Utilities", "[datetime]")
 {
-<<<<<<< HEAD
 	auto currenttime = utility::getCurrentTime();
 	auto flc1_launch_str = "2006-03-24 22:30:01.123";
 	auto flc1_launch = utility::createTimestamp(2006, 03, 24, 22, 30, 01, 123);
-=======
-	auto currenttime	 = nap::utility::getCurrentTime();
-	auto flc1_launch_str = "2006-03-24 22:30:01.123";
-	auto flc1_launch	 = nap::utility::createTimestamp(2006, 03, 24, 22, 30, 01, 123);
->>>>>>> c6cab1e8
 
 	utility::DateTime flc1_launch_date(flc1_launch);
 	REQUIRE(flc1_launch_date.getYear() == 2006);
@@ -115,23 +101,19 @@
 	REQUIRE(flc1_launch_date.getSecond() == 01);
 	REQUIRE(flc1_launch_date.getMilliSecond() == 123);
 
-<<<<<<< HEAD
 	REQUIRE(utility::timeFormat(flc1_launch) == flc1_launch_str);
-}
-=======
-	REQUIRE(nap::utility::timeFormat(flc1_launch) == flc1_launch_str);
 }
 
 TEST_CASE("Safe pointers", "[safepointer]")
 {
     using namespace nap::audio;
-    
+
     class TestBase {
     public:
         virtual ~TestBase() = default;
         virtual int getX() = 0;
     };
-    
+
     // Test object that increments a counter when it's constructed and decrements it on destruction
     class Test : public TestBase {
     public:
@@ -141,7 +123,7 @@
         int mX = 0;
         int& mCounter;
     };
-    
+
     int counter = 0; // The counter to count the number of existing objects
     DeletionQueue deletionQueue; // The DeletionQueue used
     SafePtr<Test> safePtr = nullptr;
@@ -151,11 +133,11 @@
         // Constructing a new SafeOwner, should increment the counter
         SafeOwner<Test> safeOwnerOld(deletionQueue, new Test(10, counter));
         REQUIRE(counter == 1);
-        
+
         // Constructing another SafeOwner, should increment the counter
         auto safeOwner = SafeOwner<Test>(deletionQueue, new Test(5, counter));
         REQUIRE(counter == 2);
-        
+
         // Moving the old owner to the new one, this should not change the counter, but move the previous content of the new one to the DeletionQueue
         safeOwner = std::move(safeOwnerOld);
         REQUIRE(counter == 2);
@@ -166,16 +148,15 @@
         // Make a copy of the SafePtr using polymorhpism
         safePtrCopy = safePtr;
     }
-    
+
     // The owner goes out of scope, however the object should still be in the DeletionQueue and the SafePtr's should be valid
     REQUIRE(counter == 2);
     REQUIRE(safePtr->mX == 10);
     REQUIRE(safePtrCopy->getX() == 10);
-    
+
     // We clear the DeletionQueue, the objects should be destroyed, the counter should be zero and the SafePtr's set to nullptr
     deletionQueue.clear();
     REQUIRE(counter == 0);
     REQUIRE(safePtr == nullptr);
     REQUIRE(safePtrCopy == nullptr);
 }
->>>>>>> c6cab1e8
