--- conflicted
+++ resolved
@@ -166,7 +166,6 @@
 {
     int x = 0;
     nap::Signal<int&> signal;
-<<<<<<< HEAD
 
     nap::Slot<int&> slot = {
         [](int& x){ x++; }
@@ -176,17 +175,6 @@
     signal(x);
     REQUIRE(x == 1);
 
-=======
-    
-    nap::Slot<int&> slot = {
-        [](int& x){ x++; }
-    };
-    
-    signal.connect(slot);
-    signal(x);
-    REQUIRE(x == 1);
-    
->>>>>>> 1e4812b6
     signal.disconnect(slot);
     signal(x);
     REQUIRE(x == 1);
