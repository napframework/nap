--- conflicted
+++ resolved
@@ -2,10 +2,7 @@
 
 #include <appcontext.h>
 #include <QtDebug>
-<<<<<<< HEAD
-=======
 #include <utility/fileutils.h>
->>>>>>> 268bc5a5
 
 using namespace napkin;
 
@@ -129,12 +126,8 @@
 {
 	RUN_Q_APPLICATION
 
-<<<<<<< HEAD
-	auto doc = AppContext::get().newDocument();
-=======
 	auto& ctx = AppContext::get();
 	auto doc = ctx.newDocument();
->>>>>>> 268bc5a5
 	auto entity = doc->addObject<nap::Entity>();
 	auto comp = doc->addComponent<TestComponent>(*entity);
 	auto scene = doc->addObject<nap::Scene>();
@@ -147,10 +140,7 @@
 	REQUIRE(!regularPath.isInstance());
 	REQUIRE(regularPath.isValid());
 
-<<<<<<< HEAD
-=======
 	// The path is an instance path if a root entity is provided
->>>>>>> 268bc5a5
 	PropertyPath instancePath(*rootEntity, *comp, "Float");
 	REQUIRE(instancePath.isInstance());
 	REQUIRE(instancePath.isValid());
@@ -167,15 +157,12 @@
 
 	PropertyPath instancePath2(*rootEntity, *comp, "Float");
 	REQUIRE(instancePath2.getValue() == val2);
-<<<<<<< HEAD
-=======
 
 	QString tempFilename = "__TEMP_NAPKIN_PROP_PATH_TEST.json";
 	doc->setFilename(tempFilename);
 	nap::Logger::info(nap::utility::getAbsolutePath(doc->getCurrentFilename().toStdString()));
 	REQUIRE(ctx.saveDocument());
 
->>>>>>> 268bc5a5
 }
 
 TEST_CASE("PropertyIteration", "[napkinpropertypath]")
