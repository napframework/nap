#!/usr/bin/env python3

import argparse
import datetime
import json
from multiprocessing import cpu_count
import os
from subprocess import call
from sys import platform
import sys
import shutil
import xml.etree.cElementTree as et
import json

from nap_shared import find_project, call_except_on_failure, get_cmake_path

WORKING_DIR = '.'
PACKAGING_DIR = 'packaging'
ARCHIVING_DIR = 'archiving'
BUILDINFO_FILE = 'build_info.json'
PROJECT_INFO_FILE = 'project.json'
PACKAGED_BUILD_TYPE = 'Release'

# Exit codes
ERROR_BAD_INPUT = 1
ERROR_MISSING_PROJECT = 2
ERROR_INVALID_PROJECT_JSON = 3

def package_project(project_name, show_created_package, include_napkin, zip_package, bundle, codesign):
    # Find the project
    project_path = find_project(project_name)
    if project_path is None:
        return ERROR_MISSING_PROJECT

    # Process the project info to get project full name and version
    (project_version, project_full_name) = process_project_info(project_path)
    if project_version is None:
        return ERROR_INVALID_PROJECT_JSON

    print("Packaging %s v%s" % (project_full_name, project_version))

    project_name_lower = project_name.lower()

    # Build directory names
    script_path = os.path.realpath(__file__)
    nap_root = os.path.abspath(os.path.join(os.path.dirname(script_path), os.pardir))
    timestamp = datetime.datetime.now().strftime('%Y.%m.%dT%H.%M')
    local_bin_dir_name = 'bin_package'
    bin_dir = os.path.join(project_path, local_bin_dir_name)
    build_dir_name = os.path.join(project_path, 'build_package')
    cmake = get_cmake_path()

    # Remove old packaging path if it exists
    if os.path.exists(bin_dir):
        shutil.rmtree(bin_dir, True)
    if os.path.exists(build_dir_name):
        shutil.rmtree(build_dir_name, True)

    if platform.startswith('linux'):
        # Generate makefiles
        call_except_on_failure(WORKING_DIR, [cmake,
                                             '-H%s' % project_path,
                                             '-B%s' % build_dir_name,
                                             '-DNAP_PACKAGED_APP_BUILD=1',
                                             '-DCMAKE_BUILD_TYPE=%s' % PACKAGED_BUILD_TYPE,
                                             '-DPACKAGE_NAPKIN=%s' % int(include_napkin)])

        # Build & install to packaging dir
        call_except_on_failure(build_dir_name, ['make', 'all', 'install', '-j%s' % cpu_count()])

        # Create archive
        if zip_package:
            packaged_to = archive_to_linux_tar_bz2(timestamp, bin_dir, project_full_name, project_version)
        else:
            packaged_to = archive_to_timestamped_dir(timestamp, bin_dir, project_full_name, project_version, 'Linux')

        # Running from X/Wayland session
        gui_session = ('DISPLAY' or 'WAYLAND_DISPLAY') in os.environ

        # Show in Nautilus
        if show_created_package and gui_session:
            # Configurable command to show resulting file
            show_command = os.getenv('NAP_SHOW_FILE_COMMAND', 'nautilus -s %PACKAGE_PATH%')
            show_command = '%s > /dev/null 2>&1 &' % show_command.replace('%PACKAGE_PATH%', packaged_to)

            call([show_command], shell=True)
            # call(["nautilus -s %s > /dev/null 2>&1 &" % packaged_to], shell=True)

    elif platform == 'darwin':
        # Generate project
        call_except_on_failure(WORKING_DIR, [cmake,
                                             '-H%s' % project_path,
                                             '-B%s' % build_dir_name,
                                             '-G', 'Xcode',
                                             '-DNAP_PACKAGED_APP_BUILD=1',
                                             '-DPACKAGE_NAPKIN=%s' % int(include_napkin)])

        # Build & install to packaging dir
        call_except_on_failure(build_dir_name, ['xcodebuild', '-configuration', PACKAGED_BUILD_TYPE, '-target', 'install'])

        if bundle:
            # Create app bundle
            packaged_to = create_macos_bundle(bin_dir, project_full_name, project_name_lower, project_version, codesign)
        else:
            if zip_package:
                # Create archive
                packaged_to = archive_to_macos_zip(timestamp, bin_dir, project_full_name, project_name_lower, project_version)
            else:
                packaged_to = archive_to_timestamped_dir(timestamp, bin_dir, project_full_name, project_version, 'macOS')

        # Show in Finder
        if show_created_package:
            call(["open", "-R", packaged_to])
    else:
        # Generate project
<<<<<<< HEAD
        call_except_on_failure(WORKING_DIR, [cmake,
                                             '-H%s' % project_path,
                                             '-B%s' % build_dir_name,
                                             '-G', 'Visual Studio 16 2019',
                                             '-DNAP_PACKAGED_APP_BUILD=1',
                                             '-DPYBIND11_PYTHON_VERSION=3.5',
                                             '-DPROJECT_PACKAGE_BIN_DIR=%s' % local_bin_dir_name,
                                             '-DPACKAGE_NAPKIN=%s' % int(include_napkin)])
=======
        call_except_on_failure(WORKING_DIR, [cmake, 
                           '-H%s' % project_path, 
                           '-B%s' % build_dir_name, 
                           '-G', 'Visual Studio 16 2019', 
                           '-DNAP_PACKAGED_APP_BUILD=1',
                           '-DPROJECT_PACKAGE_BIN_DIR=%s' % local_bin_dir_name,
                           '-DPACKAGE_NAPKIN=%s' % int(include_napkin)])
>>>>>>> e968034d

        # Build & install to packaging dir
        call_except_on_failure(build_dir_name, [cmake, '--build', '.', '--target', 'install', '--config', PACKAGED_BUILD_TYPE])

        # Create archive
        if zip_package:
            packaged_to = archive_to_win64_zip(timestamp, bin_dir, project_full_name, project_version)
        else:
            packaged_to = archive_to_timestamped_dir(timestamp, bin_dir, project_full_name, project_version, 'Win64')

        # Show in Explorer
        if show_created_package:
            call(r'explorer /select,"%s"' % packaged_to)

    # Cleanup
    shutil.rmtree(build_dir_name, True)

    # Clean exit code
    return 0

# Create build archive to bzipped tarball on Linux
def archive_to_linux_tar_bz2(timestamp, bin_dir, project_full_name, project_version):
    package_filename = build_package_filename(project_full_name, project_version, 'Linux', timestamp)
    package_filename_with_ext = '%s.%s' % (package_filename, 'tar.bz2')

    # Populate build info into the project
    populate_build_info_into_project(bin_dir, timestamp)

    project_dir = os.path.abspath(os.path.join(bin_dir, os.pardir))
    archive_dir = os.path.join(project_dir, package_filename)

    shutil.move(bin_dir, archive_dir)

    # Archive
    print("Archiving to %s.." % package_filename_with_ext)
    call_except_on_failure(project_dir, ['tar', '-cjvf', package_filename_with_ext, package_filename])

    # Cleanup
    shutil.rmtree(archive_dir)

    # Cleanup
    packaged_to_relpath = os.path.relpath(os.path.join(project_dir, package_filename_with_ext))
    print("Packaged to %s" % packaged_to_relpath)
    return packaged_to_relpath

def create_macos_bundle(bin_dir, project_full_name, project_name_lower, project_version, codesign):
    # Populate build info into the project
    project_dir = os.path.abspath(os.path.join(bin_dir, os.pardir))

    projectJsonPath = os.path.join(project_dir, "project.json")
    projectJsonFile = open(projectJsonPath)
    projectJson = json.load(projectJsonFile)
    dataFilePath = projectJson["Data"]
    dataDirectory = os.path.dirname(dataFilePath)
    dataFileName = os.path.basename(dataFilePath)
    projectJsonFile.close()

    # Create app bundle
    app_bundle_dir = os.path.join(project_dir, project_full_name + " " + project_version + ".app")
    if os.path.exists(app_bundle_dir):
        shutil.rmtree(app_bundle_dir)
    os.mkdir(app_bundle_dir)
    app_contents_dir = os.path.join(app_bundle_dir, "Contents")
    os.mkdir(app_contents_dir)
    app_macos_dir = os.path.join(app_contents_dir, "MacOS")
    os.mkdir(app_macos_dir)
    app_resources_dir = os.path.join(app_contents_dir, "Resources")
    os.mkdir(app_resources_dir)
    app_resources_lib_dir = os.path.join(app_resources_dir, "lib")
    os.mkdir(app_resources_lib_dir)
    shutil.copy(os.path.join(bin_dir, project_name_lower), os.path.join(app_macos_dir, project_name_lower)) # copy executable
    shutil.copytree(os.path.join(bin_dir, "cache"), os.path.join(app_macos_dir, "cache"))                   # copy cache
    shutil.copytree(os.path.join(bin_dir, "lib"), os.path.join(app_macos_dir, "lib"))                       # copy libraries
    shutil.copytree(os.path.join(bin_dir, dataDirectory), os.path.join(app_resources_dir, dataDirectory))                 # copy data folder
    shutil.copy(os.path.join(bin_dir, "project.json"), os.path.join(app_macos_dir, "project.json"))         # copy project.json
    shutil.copytree(os.path.join(bin_dir, "licenses"), os.path.join(app_resources_dir, "licenses"))         # copy licenses
    shutil.copy(os.path.join(bin_dir, "NAP.txt"), os.path.join(app_resources_dir, "NAP.txt"))               # copy NAP.txt
    shutil.copytree(os.path.join(bin_dir, "modules"), os.path.join(app_resources_dir, "modules"))           # copy module data
    shutil.move(os.path.join(app_macos_dir, "lib/python3.6"), os.path.join(app_resources_lib_dir, "python3.6")) # copy python modules

    # Change the path to the data json file in project.json
    projectJson["Data"] = os.path.join("../Resources", dataFilePath)
    projectJsonFile = open(os.path.join(app_macos_dir, "project.json"), "w")
    json.dump(projectJson, projectJsonFile, indent = 4)
    projectJsonFile.close()

    # Cleanup
    shutil.rmtree(bin_dir)

    # Try to import plist data from macos folder
    input_keys = []
    input_strings = []
    input_plist_path = os.path.join(project_dir, "macos/Info.plist")
    if os.path.isfile(input_plist_path):
        input_plist = et.parse(input_plist_path)
        if input_plist is not None:
            input_root = input_plist.getroot()
            for key in input_root.iter('key'):
                input_keys.append(key.text)
            for str in input_root.iter('string'):
                input_strings.append(str.text)

    # Create plist tree
    plist = et.Element('plist', {'version': '1.0'})
    dict = et.SubElement(plist, 'dict')
    addPlistValue(dict, "CFBundleGetInfoString", project_name_lower)
    addPlistValue(dict, "CFBundleExecutable", project_name_lower)
    bundle_identifier = "com." + project_name_lower + ".napframework.www"
    addPlistValue(dict, "CFBundleIdentifier", bundle_identifier)
    addPlistValue(dict, "CFBundleName", project_name_lower)
    addPlistValue(dict, "CFBundleInfoDictionaryVersion", "6.0")
    addPlistValue(dict, "CFBundlePackageType", "APPL")
    addPlistValue(dict, "CFBundleVersion", project_version)
    addPlistValue(dict, "NSHighResolutionCapable", "True")

    # Merge input plist data
    for i in range(len(input_keys)):
        addPlistValue(dict, input_keys[i], input_strings[i])

    # Write plist to file
    with open(os.path.join(app_contents_dir, "Info.plist"), "wb") as f:
        et.ElementTree(plist).write(f, encoding='utf-8', xml_declaration=True, default_namespace=None, method='xml', short_empty_elements=False)

    print("Packaged to %s" % app_bundle_dir)

    # Codesign the app bundle
    if not codesign is None:
        print("Codesigning app bundle with signature %s" % codesign)
        cmd = ['codesign', '--deep', '-s', codesign, '-f', '--timestamp', '--signature-size=12000', '-i', bundle_identifier, app_bundle_dir]
        call(cmd)

    # make disk image
    # print("Create disk image")
    # diskimage_source_dir = "DiskImageSource"
    # os.mkdir(diskimage_source_dir)
    # shutil.move(app_bundle_dir, diskimage_source_dir)
    # disk_image_name = project_full_name + " " + project_version
    # disk_image_path = os.path.join(project_dir, disk_image_name  + ".dmg")
    # cmd = ['hdiutil', 'create', '-srcFolder', diskimage_source_dir, '-o', disk_image_name]
    # call(cmd)
    # shutil.rmtree(diskimage_source_dir)

    return app_bundle_dir


# Create build archive to zip on macOS
def archive_to_macos_zip(timestamp, bin_dir, project_full_name, project_name_lower, project_version):
    package_filename = build_package_filename(project_full_name, project_version, 'macOS', timestamp)
    package_filename_with_ext = '%s.%s' % (package_filename, 'zip')

    # Populate build info into the project
    populate_build_info_into_project(bin_dir, timestamp)

    project_dir = os.path.abspath(os.path.join(bin_dir, os.pardir))
    archive_dir = os.path.join(project_dir, package_filename)

    shutil.move(bin_dir, archive_dir)

    # Remove unwanted files (eg. .DS_Store)
    call_except_on_failure(archive_dir, ['find', '.', '-name', '.DS_Store', '-type', 'f', '-delete'])

    # Archive
    print("Archiving to %s.." % package_filename_with_ext)
    call_except_on_failure(project_dir, ['zip', '-yr', package_filename_with_ext, package_filename])

    # Cleanup
    shutil.rmtree(archive_dir)

    packaged_to_relpath = os.path.relpath(os.path.join(project_dir, package_filename_with_ext))
    print("Packaged to %s" % packaged_to_relpath)
    return packaged_to_relpath

# Create build archive to zip on Win64
def archive_to_win64_zip(timestamp, bin_dir, project_full_name, project_version):
    package_filename = build_package_filename(project_full_name, project_version, 'Win64', timestamp)
    package_filename_with_ext = '%s.%s' % (package_filename, 'zip')

    # Populate build info into the project
    populate_build_info_into_project(bin_dir, timestamp)

    project_dir = os.path.abspath(os.path.join(bin_dir, os.pardir))

    # Create our archive dir, used to create a copy level folder within the archive
    archiving_parent_path = os.path.join(project_dir, ARCHIVING_DIR)
    if os.path.exists(archiving_parent_path):
        shutil.rmtree(archiving_parent_path, True)
    os.makedirs(archiving_parent_path)
    archive_path = os.path.join(archiving_parent_path, package_filename)
    shutil.move(bin_dir, archive_path)

    # Create archive
    print("Archiving to %s.." % package_filename_with_ext)
    shutil.make_archive(os.path.join(project_dir, package_filename), 'zip', archiving_parent_path)

    # Cleanup
    shutil.rmtree(archiving_parent_path)

    packaged_to = os.path.join(project_dir, package_filename_with_ext)
    print("Packaged to %s" % os.path.relpath(packaged_to))
    return packaged_to

# Just package to a directory
def archive_to_timestamped_dir(timestamp, bin_dir, project_full_name, project_version, platform):
    package_filename = build_package_filename(project_full_name, project_version, platform, timestamp)

    # Populate build info into the project
    populate_build_info_into_project(bin_dir, timestamp)

    project_dir = os.path.abspath(os.path.join(bin_dir, os.pardir))
    archive_dir = os.path.join(project_dir, package_filename)

    shutil.move(bin_dir, archive_dir)

    # Cleanup
    packaged_to = os.path.join(project_dir, package_filename)
    print("Packaged to directory %s" % os.path.relpath(packaged_to))
    return packaged_to

# Build the name of our package and populate our JSON build info file
def build_package_filename(project_name, project_version, platform, timestamp):
    package_filename = "%s-%s-%s-%s" % (project_name, project_version, platform, timestamp)
    return package_filename

# Process our JSON project info: Fetch our version and full project name
def process_project_info(project_path):
    with open(os.path.join(project_path, PROJECT_INFO_FILE)) as json_file:
        try:
            project_info = json.load(json_file)
        except ValueError as e:
            print("Invalid project.json: %s" % e)
            return (None, None)

    # Some simple validation on loaded JSON
    if not 'Version' in project_info:
        print("Missing 'Version' in %s" % PROJECT_INFO_FILE)
        return (None, None)
    if not 'Title' in project_info:
        print("Missing 'Title' in %s" % PROJECT_INFO_FILE)
        return (None, None)

    # Read our version
    version = project_info['Version']
    full_project_name = project_info['Title']

    # Return version for population into package name
    return (version, full_project_name)

# Populate build information into our packaged project JSON
def populate_build_info_into_project(project_package_path, timestamp):
    # Read our project info
    project_info_file = os.path.join(project_package_path, PROJECT_INFO_FILE)
    with open(project_info_file) as json_file:
        project_info = json.load(json_file)

    # Populate NAP release info into project into, for now
    nap_root = os.path.join(project_package_path, os.pardir, os.pardir, os.pardir)
    nap_release_info_file = os.path.join(nap_root, 'cmake', BUILDINFO_FILE)
    with open(nap_release_info_file) as json_file:
        project_info['napReleaseInfo'] = json.load(json_file)

    # Add project timestamp and write back out
    project_info['buildTimestamp'] = timestamp
    with open(project_info_file, 'w') as outfile:
        json.dump(project_info, outfile, sort_keys=True, indent=2)

# Add a key/value pair to an OSX plist xml element
def addPlistValue(element, key, value):
    keyElement = et.SubElement(element, "key")
    keyElement.text = key
    valueElement = et.SubElement(element, "string")
    valueElement.text = value

# Main
if __name__ == '__main__':
    parser = argparse.ArgumentParser()
    parser.add_argument("PROJECT_NAME", type=str,
                        help="The project to package")
    parser.add_argument("-ns", "--no-show", action="store_true",
                        help="Don't show the generated package")
    parser.add_argument("-nn", "--no-napkin", action="store_true",
                        help="Don't include napkin")
    parser.add_argument("-nz", "--no-zip", action="store_true",
                        help="Don't zip package")
    parser.add_argument("-b", "--bundle", action="store_true",
                        help="Create MacOS bundle")
    parser.add_argument("-cs", "--codesign", type=str, required=False,
                        help="Codesign app bundle")
    args = parser.parse_args()

    # Package our build
    exit_code = package_project(args.PROJECT_NAME, not args.no_show, not args.no_napkin, not args.no_zip, args.bundle, args.codesign)
    sys.exit(exit_code)<|MERGE_RESOLUTION|>--- conflicted
+++ resolved
@@ -113,24 +113,13 @@
             call(["open", "-R", packaged_to])
     else:
         # Generate project
-<<<<<<< HEAD
         call_except_on_failure(WORKING_DIR, [cmake,
-                                             '-H%s' % project_path,
-                                             '-B%s' % build_dir_name,
-                                             '-G', 'Visual Studio 16 2019',
-                                             '-DNAP_PACKAGED_APP_BUILD=1',
-                                             '-DPYBIND11_PYTHON_VERSION=3.5',
-                                             '-DPROJECT_PACKAGE_BIN_DIR=%s' % local_bin_dir_name,
-                                             '-DPACKAGE_NAPKIN=%s' % int(include_napkin)])
-=======
-        call_except_on_failure(WORKING_DIR, [cmake, 
-                           '-H%s' % project_path, 
-                           '-B%s' % build_dir_name, 
-                           '-G', 'Visual Studio 16 2019', 
+                           '-H%s' % project_path,
+                           '-B%s' % build_dir_name,
+                           '-G', 'Visual Studio 16 2019',
                            '-DNAP_PACKAGED_APP_BUILD=1',
-                           '-DPROJECT_PACKAGE_BIN_DIR=%s' % local_bin_dir_name,
+#                           '-DPROJECT_PACKAGE_BIN_DIR=%s' % local_bin_dir_name,
                            '-DPACKAGE_NAPKIN=%s' % int(include_napkin)])
->>>>>>> e968034d
 
         # Build & install to packaging dir
         call_except_on_failure(build_dir_name, [cmake, '--build', '.', '--target', 'install', '--config', PACKAGED_BUILD_TYPE])
