--- conflicted
+++ resolved
@@ -6,10 +6,7 @@
         "mod_napvideo",
         "mod_napscene",
         "mod_napcameracontrol",
-<<<<<<< HEAD
-        "mod_napyoctopuce"
-=======
+        "mod_napyoctopuce",
 		"mod_napparameter"
->>>>>>> 67921243
     ]
 }