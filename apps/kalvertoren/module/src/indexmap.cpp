--- conflicted
+++ resolved
@@ -80,11 +80,7 @@
 			// Get color value at pixel and compare
 			RGBColor8 current_color = mPixmap.getColor<RGBColor8>(i, 0);
 
-<<<<<<< HEAD
 			const auto& it = unique_index_colors.find(current_color);
-=======
-			auto it = unique_index_colors.find(current_color);
->>>>>>> 915aaa06
 			if (it != unique_index_colors.end())
 				continue;
 
