{
	"Objects":
	[
		{
			"Type" : "nap::RenderWindow",
			"mID" : "Window",
			"Width" : 512,
			"Height" : 512,
			"Title" : "ArtnetColor",
			"Sync" : "false"
		},
		
		{
			"Type" 		: "nap::ArtNetController",
			"mID" 		: "Universe0",
			"Subnet" 	: 0,
<<<<<<< HEAD
			"Universe" 	: 0,
			"Frequency" : 44,
			"WaitTime"	: 2.0

=======
			"Universe" 	: 0
>>>>>>> 6c7ce753
		},

		{
			"Type" : "nap::Shader",
			"mID": "PlaneShader",
			"mVertShader": "shaders/artnetcolor/plane.vert",
			"mFragShader": "shaders/artnetcolor/plane.frag"
		},

		{
			"Type" : "nap::Material",
			"mID": "PlaneMaterial",
			"Shader": "PlaneShader",
			"VertexAttributeBindings" : 
			[
				{
					"MeshAttributeID": "Position",
					"ShaderAttributeID": "in_Position"
				}
			]
		},

		{
			"Type"		: "nap::PlaneMesh",
			"mID" 		: "PlaneMesh",
			"Size"		: 
			{
				"x" : 1.0,
				"y" : 1.0
			}
		},

		{
			"Type" : "nap::Entity",
			"mID"  : "PlaneEntity",
			"Components" : 
			[
				{
					"Type" : "nap::TransformComponent",
					"Properties": 
					{
						"Translate": 
						{
							"x": 256.0,
							"y": 256.0,
							"z": 0.0
						},
						"Rotate": 
						{
							"x": 0.0,
							"y": 0.0,
							"z": 0.0,
							"w": 1.0
						},
						"Scale": 
						{
							"x": 512.0,
							"y": 512.0,
							"z": 1.0
						},
						"UniformScale": 1.0						
					}			
				},
				{
					"Type" : "nap::RenderableMeshComponent",
					"mID" : "RenderPlane",
					"Mesh" : "PlaneMesh",
					"MaterialInstance" : 
					{
						"Material": "PlaneMaterial"
					}
				},
				{
					"Type" : "nap::SelectColorComponent",
					"Controller" : "Universe0",
					"Mesh" : "RenderPlane",
					"Channel" : 0,
					"Red" : 128,
					"Green" : 64,
					"Blue" : 255,
					"White" : 64
				}
			]
		},
		
		{
			"Type" : "nap::Entity",
			"mID": "CameraEntity",
			"Components" : 
			[
				{
					"Type" : "nap::OrthoCameraComponent",
					"Properties": 
					{
						"NearClippingPlane" : 1.0,
						"FarClippingPlane" : 10000.0
					}
				},
				{
					"Type" : "nap::TransformComponent",
					"Properties": 
					{
						"Translate": 
						{
							"x": 0.0,
							"y": 0.0,
							"z": 2.0
						},
						"Rotate": 
						{
							"x": 0.0,
							"y": 0.0,
							"z": 0.0,
							"w": 1.0
						},
						"Scale": 
						{
							"x": 1.0,
							"y": 1.0,
							"z": 1.0
						},
						"UniformScale": 1.0						
					}			
				}
			]
		}
	]
}<|MERGE_RESOLUTION|>--- conflicted
+++ resolved
@@ -14,14 +14,9 @@
 			"Type" 		: "nap::ArtNetController",
 			"mID" 		: "Universe0",
 			"Subnet" 	: 0,
-<<<<<<< HEAD
 			"Universe" 	: 0,
 			"Frequency" : 44,
 			"WaitTime"	: 2.0
-
-=======
-			"Universe" 	: 0
->>>>>>> 6c7ce753
 		},
 
 		{
