--- conflicted
+++ resolved
@@ -86,16 +86,6 @@
 		float getWhite() const;
 
 	private:
-<<<<<<< HEAD
-		int					mStartChannel = 0;
-		ArtNetController*	mArtnetController = nullptr;
-		MaterialInstance*	mMaterial = nullptr;
-		nap::uint8			mRed = 0;
-		nap::uint8			mGreen = 0;
-		nap::uint8			mBlue = 0;
-		nap::uint8			mWhite = 0;
-		bool				mDirty = true;
-=======
 		ComponentInstancePtr<RenderableMeshComponent>	mRenderableMeshComponent = { this, &SelectColorComponent::mMesh };
 		int												mStartChannel = 0;
 		ArtNetController*								mArtnetController = nullptr;
@@ -104,6 +94,6 @@
 		nap::uint8										mGreen = 0;
 		nap::uint8										mBlue = 0;
 		nap::uint8										mWhite = 0;
->>>>>>> 6c7ce753
+		bool											mDirty = true;
 	};
 }