#include "datamodel.h"
#include "emographyreading.h"

namespace nap
{
	namespace emography
	{
		/**
		 * Runtime state for ReadingProcessor. This is separated in an object so that it can be serialized to a database table.
		 */
		class ReadingProcessorState : public rtti::Object
		{
			RTTI_ENABLE(rtti::Object)
		public:

		public:
			TimeStamp	mLastReadingTime;
		};

		/**
		 * Runtime state for ReadingProcessorLOD. This is separated in an object so that it can be serialized to a database table.
		 */
		class ReadingProcessorLODState : public rtti::Object
		{
			RTTI_ENABLE(rtti::Object)
		public:

		public:
			uint64_t	mCurrentChunkIndex = -1;
		};
	}
}

RTTI_BEGIN_CLASS(nap::emography::ReadingProcessorState)
	RTTI_PROPERTY("LastReadingTime", &nap::emography::ReadingProcessorState::mLastReadingTime, nap::rtti::EPropertyMetaData::Default)
RTTI_END_STRUCT

RTTI_BEGIN_CLASS(nap::emography::ReadingProcessorLODState)
	RTTI_PROPERTY("CurrentChunkIndex", &nap::emography::ReadingProcessorLODState::mCurrentChunkIndex, nap::rtti::EPropertyMetaData::Default)
RTTI_END_STRUCT

namespace nap
{
	namespace emography
	{
		/**
		 * Internally the database works with seconds, this converts whatever unit was used in TimeStamp into seconds.
		 */
		static TimeStamp sSecondsToTimeStamp(uint64_t seconds)
		{
			return TimeStamp(SystemTimeStamp(Seconds(seconds)));
		}


		/**
		 * Internally the database works with seconds, this converts whatever unit was used in TimeStamp to seconds.
		 */
		static uint64_t sTimeStampToSeconds(TimeStamp timeStamp)
		{
			return std::chrono::time_point_cast<Seconds>(timeStamp.toSystemTime()).time_since_epoch().count();
		}


		/**
		 * Represents a single Level Of Detail in a ReadingProcessor.
		 */
		class ReadingProcessorLOD final
		{
		public:
			ReadingProcessorLOD() = default;

			ReadingProcessorLOD(const ReadingProcessorLOD&) = delete;
			ReadingProcessorLOD& operator=(const ReadingProcessorLOD&) = delete;


			ReadingProcessorLOD(ReadingProcessorLOD&& rhs)
			{
				mMaxNumSeconds = rhs.mMaxNumSeconds;
				mState = std::move(rhs.mState);
				mTable = rhs.mTable;
				mStateTable = rhs.mStateTable;

				rhs.mTable = nullptr;
				rhs.mStateTable = nullptr;
				rhs.mMaxNumSeconds = 0;
			}


			ReadingProcessorLOD& operator=(ReadingProcessorLOD&& rhs)
			{
				if (&rhs != this)
				{
					mMaxNumSeconds = rhs.mMaxNumSeconds;
					mState = std::move(rhs.mState);
					mTable = rhs.mTable;
					mStateTable = rhs.mStateTable;

					rhs.mTable = nullptr;
					rhs.mStateTable = nullptr;
					rhs.mMaxNumSeconds = 0;
				}
				return *this;
			}

		public:
			int											mMaxNumSeconds = 0;			///< The amount of seconds stored in a single bucket for this LOD
			std::unique_ptr<ReadingProcessorLODState>	mState;						///< Runtime state for this LOD
			DatabaseTable*								mTable = nullptr;			///< Database table for this LOD's reading summaries
			DatabaseTable*								mStateTable = nullptr;		///< Database table for runtime state
		};

		/**
		 * Internal class for processing a reading of a certain type. Converts data from input to output using the summary function and stores the result in LODs in the database.
		 */
		class ReadingProcessor final
		{
		public:
			ReadingProcessor(Database& database, const rtti::TypeInfo& readingType, const rtti::TypeInfo& summaryType, DataModel::EKeepRawReadings keepRawReadings, const DataModel::SummaryFunction& summaryFunction) :
				mDatabase(&database),
				mReadingType(readingType),
				mSummaryType(summaryType),
				mKeepRawReadings(keepRawReadings),
				mSummaryFunction(summaryFunction)
			{
			}


			bool init(utility::ErrorState& errorState)
			{
				rtti::Path timestamp_path;
				timestamp_path.pushAttribute("TimeStamp");
				timestamp_path.pushAttribute("Time");

				rtti::Path id_path;
				id_path.pushAttribute(rtti::sIDPropertyName);

				// Create a path to the timestamp field for the Reading type for creating the index on the timestamp field
				mRawTimeStampPath = DatabasePropertyPath::sCreate(mReadingType, timestamp_path, errorState);
				if (mRawTimeStampPath == nullptr)
					return false;

				// Create a path to the timestamp field for the ReadingSummary type for creating the index on the timestamp field
				mLODTimeStampPath = DatabasePropertyPath::sCreate(mSummaryType, timestamp_path, errorState);
				if (mLODTimeStampPath == nullptr)
					return false;

				// Create a path to the ID field of Reading type for ignoring the property when serializing
				std::unique_ptr<DatabasePropertyPath> raw_id_path = DatabasePropertyPath::sCreate(mReadingType, id_path, errorState);
				if (raw_id_path == nullptr)
					return false;

				// Create raw table and index
				std::string raw_table_name(mReadingType.get_name());
				mRawTable = mDatabase->getOrCreateTable(raw_table_name, mReadingType, { *raw_id_path }, errorState);
				if (mRawTable == nullptr)
					return false;

				// Create index for the raw table on the timestamp
				if (!mRawTable->getOrCreateIndex(*mRawTimeStampPath, errorState))
					return false;

				// Create processor state table
				{
					// Create a path to the ID field of ReadingProcessorState type for ignoring the property when serializing
					std::unique_ptr<DatabasePropertyPath> processor_id_path = DatabasePropertyPath::sCreate(RTTI_OF(ReadingProcessorState), id_path, errorState);
					if (processor_id_path == nullptr)
						return false;

					// Get/create the state table for the processor
					std::string state_table_name = utility::stringFormat("%s_state", mReadingType.get_name().data());
					mStateTable = mDatabase->getOrCreateTable(state_table_name, RTTI_OF(ReadingProcessorState), { *processor_id_path }, errorState);
					if (mStateTable == nullptr)
						return false;

					// Retrieve the state object from the state table
					std::vector<std::unique_ptr<rtti::Object>> state_object;
					if (!mStateTable->query("", state_object, errorState))
						return false;

					if (!errorState.check(state_object.size() <= 1, "Found invalid number of state objects"))
						return false;

					// If the object does not exist, create a default one. Otherwise, use the one from the table
					if (state_object.empty())
						mState = std::make_unique<ReadingProcessorState>();
					else
						mState = rtti_cast<ReadingProcessorState>(state_object[0]);
				}

				if (!addLOD(utility::stringFormat("%s_%s", raw_table_name.c_str(), "Seconds"), 1, errorState))
					return false;

				if (!addLOD(utility::stringFormat("%s_%s", raw_table_name.c_str(), "Minutes"), 60, errorState))
					return false;

				if (!addLOD(utility::stringFormat("%s_%s", raw_table_name.c_str(), "Hours"), 3600, errorState))
					return false;

				if (!addLOD(utility::stringFormat("%s_%s", raw_table_name.c_str(), "Days"), 86400, errorState))
					return false;

				if (!addLOD(utility::stringFormat("%s_%s", raw_table_name.c_str(), "Weeks"), 604800, errorState))
					return false;

				return true;
			}


			bool add(const ReadingBase& object, utility::ErrorState& errorState)
			{
				// Make sure that the LODs are updated up until this timestamp that we just received
				if (!flush(object.mTimeStamp, errorState))
					return false;

				// Add raw reading if enabled
				if (mKeepRawReadings == DataModel::EKeepRawReadings::Enabled)
				{
					if (!mRawTable->add(object, errorState))
						return false;
				}

				// We maintain a small window of raw data for creating the first LOD level. We only want to convert from 
				// summary to summary objects in the summary function, so we create an initial summary object based on the
				// raw reading here through the summary constructor.
				std::unique_ptr<rtti::Object> raw_summary(mSummaryType.create<ReadingSummaryBase>({ object }));
				mRawReadingCache.emplace_back(std::move(raw_summary));

				// Store the last reading time. This means we have updated up until this point. This state is used when flushing
				// manually using flush(): we will then update all LODs up until the last known processed timestamp.
				mState->mLastReadingTime = object.mTimeStamp;

				return true;
			}


			bool flush(utility::ErrorState& errorState)
			{
				if (!mState->mLastReadingTime.isValid())
					return true;

				// We take the last processed reading time and add a single second to it. We do this to ensure that a second is guaranteed
				// to pass it's bucket size. This will flush the second LOD and any higher LODs that are aligned to that second LOD as well. 
				// Because we artificially progress in time a little bit to ensure the LOD is flushed, this does mean that one could, in theory,
				// call flush again within that same second, causing the data to go back in time. To solve this, the flush ignores any data
				// that goes back in time.
				auto nextTimeStamp = mState->mLastReadingTime.toSystemTime() + Seconds(1);
				return flush(nextTimeStamp, errorState);
			}


			/** 
			 * This is the main 'LOD generation' routine. Each LOD is separated into chunks of a certain length, indicated by mMaxNumSeconds.
			 * The chunk 'index' is an ID that represent a single chunk in the LOD. It is calculated by:
			 *
			 *			floor(TimeStampSecs / mMaxNumSeconds)
			 *
			 * For each LOD we store the current chunk index, and when a new flush is called, we check whether we transitioned from the 
			 * previous to a new chunk. This means we need to update the LOD level. 
			 *
			 * Updating is performed by gathering data from the lower LOD for the timerange that we need, and summarizing that data into
			 * a new, single value. That value is then stored in the database. If there is no lower LOD, the raw cache is used to gather
			 * data, otherwise, a database query is performed on the lower LOD.
			 */
			bool flush(TimeStamp timestamp, utility::ErrorState& errorState)
			{
				bool any_lod_flushed = false;

				uint64_t timestamp_seconds = sTimeStampToSeconds(timestamp);

				std::vector<std::unique_ptr<rtti::Object>> objects;
				std::vector<DataModel::WeightedObject> weighted_objects;

				DatabaseTable* prevTable = nullptr;
				for (int lod_index = 0; lod_index < mLODs.size(); ++lod_index)
				{
					ReadingProcessorLOD& lod = mLODs[lod_index];

					// Calculate what chunk this lod is currently in
					uint64_t chunk_index = timestamp_seconds / lod.mMaxNumSeconds;

					// If we are still in the same chunk, we don't need to continue processing. Notice that this is a break and not a continue, because
					// we know for sure that when this chunk didn't transition, that any higher LODs will also not transition, because its hierarchical nature.
					if (chunk_index == lod.mState->mCurrentChunkIndex)
						break;

					// If this is not the first chunk, process it
					if (lod.mState->mCurrentChunkIndex != -1)
					{
						// If we went back in time, ignore data (this is theoretically possible when flush is called manually, see comments in flush()).
						if (chunk_index < lod.mState->mCurrentChunkIndex)
							break;

						// We have to convert from seconds to Timestamp's time format, as this is the format that was written to the database
						TimeStamp prev_chunk_start_timestamp = sSecondsToTimeStamp(lod.mState->mCurrentChunkIndex * lod.mMaxNumSeconds);

						objects.clear();
						weighted_objects.clear();

						if (prevTable == nullptr)
						{
							// If this is the lowest LOD, grab data from the raw cache
							objects = std::move(mRawReadingCache);
						}
						else
						{
<<<<<<< HEAD
							const std::string timestamp_column_name = prevTable->getColumnName(*mRawTimeStampPath, errorState);
							if (timestamp_column_name.empty())
								return false;

=======
							// For any non-zero LOD, query the 'parent' LOD for data on this LOD's timerange
							const std::string timestamp_column_name = mRawTimeStampPath->toString();
>>>>>>> e4ce1c06
							if (!prevTable->query(utility::stringFormat("%s >= %llu", timestamp_column_name.c_str(), prev_chunk_start_timestamp.mTimeStamp), objects, errorState))
								return false;
						}

						// Here we are going to convert the data from the parent LOD into a list of weighted objects. Although weighting (as described in
						// the DataModel header) is only relevant when querying from multiple LOD levels (as is performed in getRange), we still perform
						// the same procedure here because we use the same Summary function for generating the LOD as we do for querying the LODs.
						// The weight that is calculated here is simply an even distribution of the amount of values we received from the parent LOD:
						// which is 1 / numvalues.
						// The numSecondsActive field is processed here as well. We simply add all the NumSecondsActive from the higher LOD together, making
						// the value a summary of the higher LODs. Notice though that we always reset the value to 1 for the lowest LOD in the collapsed object.
						int num_active_seconds = 0;
						weighted_objects.reserve(objects.size());
						float weight = 1.0f / objects.size();
						for (auto& object : objects)
						{
							ReadingSummaryBase* reading = rtti_cast<ReadingSummaryBase>(object.get());
							num_active_seconds += reading->mNumSecondsActive;

							DataModel::WeightedObject weighted_object{ weight, std::move(object) };
							weighted_objects.emplace_back(std::move(weighted_object));
						}

						// Create the new summarized object by calling the Summarize function with the weighted objects
						std::unique_ptr<ReadingSummaryBase> collapsedObject = mSummaryFunction(weighted_objects);
						assert(collapsedObject->get_type() == mSummaryType);

						// Set timestamp to start of the chunk and update seconds active. Notice that we reset the seconds active for the lowest LOD.
						collapsedObject->mTimeStamp = prev_chunk_start_timestamp;
						collapsedObject->mNumSecondsActive = lod_index == 0 ? 1 : num_active_seconds;

						if (!lod.mTable->add(*collapsedObject, errorState))
							return false;
					}

					// Always store the last processed chunk
					lod.mState->mCurrentChunkIndex = chunk_index;

					// We replace the state object in the state table by clearing the entire table and re-adding the value. A more elegant and possibly
					// faster way would be to update the row in the database table.
					if (!lod.mStateTable->clear(errorState))
						return false;

					if (!lod.mStateTable->add(*lod.mState, errorState))
						return false;

					any_lod_flushed = true;

					prevTable = lod.mTable;
				}

				// To avoid flushing the generic processor state for each reading, we only update it when any of the LODs is updated.
				if (any_lod_flushed)
				{
					if (!mStateTable->clear(errorState))
						return false;

					if (!mStateTable->add(*mState, errorState))
						return false;
				}

				return true;
			}


			bool getRange(uint64_t startTime, uint64_t endTime, std::vector<std::unique_ptr<ReadingSummaryBase>>& readings, utility::ErrorState& errorState)
			{
				uint64_t cur_time_seconds = startTime;
				int total_active_seconds = 0;

				std::vector<DataModel::WeightedObject> weighted_objects;

				int lod_index = 0;
				for (; lod_index < mLODs.size() - 1; ++lod_index)
				{
					uint64_t next_lod_duration = mLODs[lod_index + 1].mMaxNumSeconds;
					uint64_t next_lod_start_time = (cur_time_seconds / next_lod_duration) * next_lod_duration;
					if (next_lod_start_time < cur_time_seconds) 
						next_lod_start_time += next_lod_duration;
					uint64_t next_lod_end_time = next_lod_start_time + next_lod_duration;

					if (next_lod_end_time < endTime)
					{
						uint64_t delta = next_lod_start_time - cur_time_seconds;
						if (delta <= 0)
							continue;

						if (!getWeightedObjects(mLODs[lod_index], cur_time_seconds, next_lod_start_time, total_active_seconds, weighted_objects, errorState))
							return false;

						cur_time_seconds = next_lod_start_time;
					}
					else
					{
						uint64_t current_lod_end_time = endTime / mLODs[lod_index].mMaxNumSeconds * mLODs[lod_index].mMaxNumSeconds;

						if (!getWeightedObjects(mLODs[lod_index], cur_time_seconds, current_lod_end_time, total_active_seconds, weighted_objects, errorState))
							return false;

						cur_time_seconds = current_lod_end_time;
						break;
					}
				}

				for (lod_index = lod_index - 1; lod_index >= 0; --lod_index)
				{
					uint64_t current_lod_end_time = endTime / mLODs[lod_index].mMaxNumSeconds * mLODs[lod_index].mMaxNumSeconds;

					if (!getWeightedObjects(mLODs[lod_index], cur_time_seconds, current_lod_end_time, total_active_seconds, weighted_objects, errorState))
						return false;

					cur_time_seconds = current_lod_end_time;
				}

				for (DataModel::WeightedObject& weighted_object : weighted_objects)
				{
					ReadingSummaryBase* summary_base = rtti_cast<ReadingSummaryBase>(weighted_object.mObject.get());
					weighted_object.mWeight = (float)summary_base->mNumSecondsActive / (float)total_active_seconds;
				}

				std::unique_ptr<ReadingSummaryBase> collapsedObject = mSummaryFunction(weighted_objects);
				assert(collapsedObject->get_type() == mSummaryType);
				collapsedObject->mTimeStamp = sSecondsToTimeStamp(startTime);
				collapsedObject->mNumSecondsActive = total_active_seconds;

				readings.emplace_back(std::move(collapsedObject));
				return true;
			}

			bool getRange(TimeStamp startTime, TimeStamp endTime, int numValues, std::vector<std::unique_ptr<ReadingSummaryBase>>& readings, utility::ErrorState& errorState)
			{
				uint64_t start_seconds = sTimeStampToSeconds(startTime);
				uint64_t end_seconds = sTimeStampToSeconds(endTime);
				uint64_t full_range = end_seconds - start_seconds;
				double step = (double)full_range / numValues;
				double curOffset = (double)start_seconds;

				for (int i = 0; i != numValues; ++i)
				{
					uint64_t start_time = std::round(curOffset);
					uint64_t end_time = std::round(curOffset + step);
					if (!getRange(start_time, end_time, readings, errorState))
						return false;

					curOffset += step;
				}

				return true;
			}

			TimeStamp getLastReadingTime() const
			{
				return mState->mLastReadingTime;
			}

			bool clearData(utility::ErrorState& errorState)
			{
				if (!mRawTable->clear(errorState))
					return false;

				if (!mStateTable->clear(errorState))
					return false;

				mState = std::make_unique<ReadingProcessorState>();
				mRawReadingCache.clear();

				for (ReadingProcessorLOD& lod : mLODs)
				{
					if (!lod.mTable->clear(errorState))
						return false;

					if (!lod.mStateTable->clear(errorState))
						return false;

					lod.mState = std::make_unique<ReadingProcessorLODState>();
				}

				return true;
			}

		private:
			bool addLOD(const std::string& id, int maxNumSeconds, utility::ErrorState& errorState)
			{
				std::string state_table_name = id + "_state";

				rtti::Path id_path;
				id_path.pushAttribute(rtti::sIDPropertyName);

				std::unique_ptr<DatabasePropertyPath> lod_id_path = DatabasePropertyPath::sCreate(mSummaryType, id_path, errorState);
				if (lod_id_path == nullptr)
					return false;

				ReadingProcessorLOD lod;
				lod.mMaxNumSeconds = maxNumSeconds;
				lod.mTable = mDatabase->getOrCreateTable(id, mSummaryType, { *lod_id_path }, errorState);
				if (lod.mTable == nullptr)
					return false;

				if (!lod.mTable->getOrCreateIndex(*mLODTimeStampPath, errorState))
					return false;

				std::unique_ptr<DatabasePropertyPath> state_id_path = DatabasePropertyPath::sCreate(RTTI_OF(ReadingProcessorLODState), id_path, errorState);
				if (state_id_path == nullptr)
					return false;

				lod.mStateTable = mDatabase->getOrCreateTable(state_table_name, RTTI_OF(ReadingProcessorLODState), { *state_id_path }, errorState);
				if (lod.mStateTable == nullptr)
					return false;

				std::vector<std::unique_ptr<rtti::Object>> state_object;
				if (!lod.mStateTable->query("", state_object, errorState))
					return false;

				if (!errorState.check(state_object.size() <= 1, "Found invalid number of state objects"))
					return false;

				if (state_object.empty())
					lod.mState = std::make_unique<ReadingProcessorLODState>();
				else
					lod.mState = rtti_cast<ReadingProcessorLODState>(state_object[0]);

				mLODs.emplace_back(std::move(lod));
				return true;
			}

			bool getWeightedObjects(ReadingProcessorLOD& lod, uint64_t startTime, uint64_t endTime, int& totalActiveSeconds, std::vector<DataModel::WeightedObject>& weightedObjects, utility::ErrorState& errorState)
			{
				std::vector<std::unique_ptr<rtti::Object>> objects;
				const std::string timestamp_column_name = lod.mTable->getColumnName(*mLODTimeStampPath, errorState);
				if (timestamp_column_name.empty())
					return false;

				// Convert to TimeStamp time format, because this is the format that was serialized to the database
				TimeStamp start_timestamp = sSecondsToTimeStamp(startTime);
				TimeStamp end_timestamp = sSecondsToTimeStamp(endTime);

				std::string query = utility::stringFormat("%s >= %llu AND %s < %llu", timestamp_column_name.c_str(), start_timestamp.mTimeStamp, timestamp_column_name.c_str(), end_timestamp.mTimeStamp);
				if (!lod.mTable->query(query, objects, errorState))
					return false;

				for (auto& object : objects)
				{
					ReadingSummaryBase* summary_base = rtti_cast<ReadingSummaryBase>(object.get());
					totalActiveSeconds += summary_base->mNumSecondsActive;

					DataModel::WeightedObject weighted_object { 0.0f, std::move(object) };
					weightedObjects.emplace_back(std::move(weighted_object));
				}

				return true;
			}

		private:
			Database*									mDatabase;
			std::unique_ptr<DatabasePropertyPath>		mRawTimeStampPath;
			std::unique_ptr<DatabasePropertyPath>		mLODTimeStampPath;
			rtti::TypeInfo								mReadingType;
			rtti::TypeInfo								mSummaryType;
			DataModel::EKeepRawReadings					mKeepRawReadings;
			std::vector<ReadingProcessorLOD>			mLODs;
			DataModel::SummaryFunction					mSummaryFunction;
			DatabaseTable*								mRawTable = nullptr;
			DatabaseTable*								mStateTable = nullptr;
			std::vector<std::unique_ptr<rtti::Object>>	mRawReadingCache;

			// Runtime state, serialized to db
			std::unique_ptr<ReadingProcessorState>		mState;
		};

		//////////////////////////////////////////////////////////////////////////

		DataModel::DataModel(rtti::Factory& factory) :
			mDatabase(factory)
		{
		}

		DataModel::~DataModel()
		{
			utility::ErrorState errorState;
			flush(errorState);
		}

		bool DataModel::init(const std::string& path, EKeepRawReadings keepRawReadings, utility::ErrorState& errorState)
		{
			mKeepRawReadings = keepRawReadings;
			return mDatabase.init(path, errorState);
		}

		bool DataModel::registerType(const rtti::TypeInfo& readingType, const rtti::TypeInfo& summaryType, const SummaryFunction& summaryFunction, utility::ErrorState& errorState)
		{
			std::unique_lock<std::mutex> lock(mLock);

			ReadingProcessorMap::iterator pos = mReadingProcessors.find(readingType);
			assert(pos == mReadingProcessors.end());

			std::unique_ptr<ReadingProcessor> processor = std::make_unique<ReadingProcessor>(mDatabase, readingType, summaryType, mKeepRawReadings, summaryFunction);
			if (!processor->init(errorState))
				return false;

			mReadingProcessors.insert(std::make_pair(readingType, std::move(processor)));
			return true;
		}

		bool DataModel::add(const ReadingBase& object, utility::ErrorState& errorState)
		{
			std::unique_lock<std::mutex> lock(mLock);

			ReadingProcessorMap::iterator processorPos = mReadingProcessors.find(object.get_type());
			assert(processorPos != mReadingProcessors.end());
			return processorPos->second->add(object, errorState);
		}

		bool DataModel::flush(utility::ErrorState& errorState)
		{
			std::unique_lock<std::mutex> lock(mLock);

			for (auto& kvp : mReadingProcessors)
			{
				if (!kvp.second->flush(errorState))
					return false;
			}

			return true;
		}

		bool DataModel::getRange(const rtti::TypeInfo& inReadingType, TimeStamp startTime, TimeStamp endTime, int numValues, std::vector<std::unique_ptr<ReadingSummaryBase>>& readings, utility::ErrorState& errorState)
		{
			std::unique_lock<std::mutex> lock(mLock);

			ReadingProcessorMap::iterator pos = mReadingProcessors.find(inReadingType);
			assert(pos != mReadingProcessors.end());

			return pos->second->getRange(startTime, endTime, numValues, readings, errorState);
		}

		TimeStamp DataModel::getLastReadingTime(const rtti::TypeInfo& inReadingType) const
		{
			std::unique_lock<std::mutex> lock(mLock);

			ReadingProcessorMap::const_iterator pos = mReadingProcessors.find(inReadingType);
			assert(pos != mReadingProcessors.end());

			return pos->second->getLastReadingTime();
		}

		bool DataModel::clearData(const rtti::TypeInfo& inReadingType, utility::ErrorState& errorState)
		{
			std::unique_lock<std::mutex> lock(mLock);

			ReadingProcessorMap::const_iterator pos = mReadingProcessors.find(inReadingType);
			assert(pos != mReadingProcessors.end());

			return pos->second->clearData(errorState);
		}
	}
}<|MERGE_RESOLUTION|>--- conflicted
+++ resolved
@@ -303,15 +303,11 @@
 						}
 						else
 						{
-<<<<<<< HEAD
+							// For any non-zero LOD, query the 'parent' LOD for data on this LOD's timerange
 							const std::string timestamp_column_name = prevTable->getColumnName(*mRawTimeStampPath, errorState);
 							if (timestamp_column_name.empty())
 								return false;
 
-=======
-							// For any non-zero LOD, query the 'parent' LOD for data on this LOD's timerange
-							const std::string timestamp_column_name = mRawTimeStampPath->toString();
->>>>>>> e4ce1c06
 							if (!prevTable->query(utility::stringFormat("%s >= %llu", timestamp_column_name.c_str(), prev_chunk_start_timestamp.mTimeStamp), objects, errorState))
 								return false;
 						}
