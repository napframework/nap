#include "datamodel.h"
#include "emographyreading.h"
#include "rtti/rttiutilities.h"

namespace nap
{
	namespace emography
	{
		/**
		 * Runtime state for ReadingProcessor. This is separated in an object so that it can be serialized to a database table.
		 */
		class ReadingProcessorState : public rtti::Object
		{
			RTTI_ENABLE(rtti::Object)
		public:
			/** 
			 * Default constructor for RTTI. Should not be used.
			 */
			ReadingProcessorState() = default;

			ReadingProcessorState(size_t rttiVersion) :
				mRTTIVersion(rttiVersion)
			{
			}

		public:
			TimeStamp	mLastReadingTime;
			size_t		mRTTIVersion = -1;
		};

		/**
		 * Runtime state for ReadingProcessorLOD. This is separated in an object so that it can be serialized to a database table.
		 */
		class ReadingProcessorLODState : public rtti::Object
		{
			RTTI_ENABLE(rtti::Object)
		public:
			/** 
			 * Default constructor for RTTI. Should not be used.
			 */
			ReadingProcessorLODState() = default;

			ReadingProcessorLODState(size_t rttiVersion) :
				mRTTIVersion(rttiVersion)
			{
			}

		public:
			uint64_t	mCurrentChunkIndex = -1;
			size_t		mRTTIVersion = -1;
		};
	}
}

RTTI_BEGIN_CLASS(nap::emography::ReadingProcessorState)
	RTTI_PROPERTY("LastReadingTime", &nap::emography::ReadingProcessorState::mLastReadingTime, nap::rtti::EPropertyMetaData::Default)
	RTTI_PROPERTY("RTTIVersion", &nap::emography::ReadingProcessorState::mRTTIVersion, nap::rtti::EPropertyMetaData::Default)
RTTI_END_STRUCT

RTTI_BEGIN_CLASS(nap::emography::ReadingProcessorLODState)
	RTTI_PROPERTY("CurrentChunkIndex", &nap::emography::ReadingProcessorLODState::mCurrentChunkIndex, nap::rtti::EPropertyMetaData::Default)
	RTTI_PROPERTY("RTTIVersion", &nap::emography::ReadingProcessorLODState::mRTTIVersion, nap::rtti::EPropertyMetaData::Default)
RTTI_END_STRUCT

namespace nap
{
	namespace emography
	{
		/**
		 * Internally the database works with seconds, this converts whatever unit was used in TimeStamp into seconds.
		 */
		static TimeStamp secondsToTimeStamp(uint64_t seconds)
		{
			return TimeStamp(SystemTimeStamp(Seconds(seconds)));
		}


		/**
		 * Internally the database works with seconds, this converts whatever unit was used in TimeStamp to seconds.
		 */
		static uint64_t timeStampToSeconds(TimeStamp timeStamp)
		{
			return std::chrono::time_point_cast<Seconds>(timeStamp.toSystemTime()).time_since_epoch().count();
		}


		/**
		 * Represents a single Level Of Detail in a ReadingProcessor.
		 */
		class ReadingProcessorLOD final
		{
		public:
			ReadingProcessorLOD() = default;

			ReadingProcessorLOD(const ReadingProcessorLOD&) = delete;
			ReadingProcessorLOD& operator=(const ReadingProcessorLOD&) = delete;


			ReadingProcessorLOD(ReadingProcessorLOD&& rhs)
			{
				mMaxNumSeconds = rhs.mMaxNumSeconds;
				mState = std::move(rhs.mState);
				mTable = rhs.mTable;
				mStateTable = rhs.mStateTable;

				rhs.mTable = nullptr;
				rhs.mStateTable = nullptr;
				rhs.mMaxNumSeconds = 0;
			}


			ReadingProcessorLOD& operator=(ReadingProcessorLOD&& rhs)
			{
				if (&rhs != this)
				{
					mMaxNumSeconds = rhs.mMaxNumSeconds;
					mState = std::move(rhs.mState);
					mTable = rhs.mTable;
					mStateTable = rhs.mStateTable;

					rhs.mTable = nullptr;
					rhs.mStateTable = nullptr;
					rhs.mMaxNumSeconds = 0;
				}
				return *this;
			}

		public:
			int											mMaxNumSeconds = 0;			///< The amount of seconds stored in a single bucket for this LOD
			std::unique_ptr<ReadingProcessorLODState>	mState;						///< Runtime state for this LOD
			DatabaseTable*								mTable = nullptr;			///< Database table for this LOD's reading summaries
			DatabaseTable*								mStateTable = nullptr;		///< Database table for runtime state
		};


		/**
		 * Internal class for processing a reading of a certain type. Converts data from input to output using the summary function and stores the result in LODs in the database.
		 */
		class ReadingProcessor final
		{
		public:
			ReadingProcessor(Database& database, const rtti::TypeInfo& readingType, const rtti::TypeInfo& summaryType, DataModel::EKeepRawReadings keepRawReadings, const DataModel::SummaryFunction& summaryFunction) :
				mDatabase(&database),
				mReadingType(readingType),
				mSummaryType(summaryType),
				mKeepRawReadings(keepRawReadings),
				mSummaryFunction(summaryFunction)
			{
			}


			bool init(utility::ErrorState& errorState)
			{
				rtti::Path timestamp_path;
				timestamp_path.pushAttribute("TimeStamp");
				timestamp_path.pushAttribute("Time");

				rtti::Path id_path;
				id_path.pushAttribute(rtti::sIDPropertyName);

				// Create a path to the timestamp field for the Reading type for creating the index on the timestamp field
				mRawTimeStampPath = DatabasePropertyPath::sCreate(mReadingType, timestamp_path, errorState);
				if (mRawTimeStampPath == nullptr)
					return false;

				// Create a path to the timestamp field for the ReadingSummary type for creating the index on the timestamp field
				mLODTimeStampPath = DatabasePropertyPath::sCreate(mSummaryType, timestamp_path, errorState);
				if (mLODTimeStampPath == nullptr)
					return false;

				// Create a path to the ID field of Reading type for ignoring the property when serializing
				std::unique_ptr<DatabasePropertyPath> raw_id_path = DatabasePropertyPath::sCreate(mReadingType, id_path, errorState);
				if (raw_id_path == nullptr)
					return false;

				// Create processor state table first so we can detect RTTI changes
				{
					// Create a path to the ID field of ReadingProcessorState type for ignoring the property when serializing
					std::unique_ptr<DatabasePropertyPath> processor_id_path = DatabasePropertyPath::sCreate(RTTI_OF(ReadingProcessorState), id_path, errorState);
					if (processor_id_path == nullptr)
						return false;

					// Get/create the state table for the processor
					std::string state_table_name = utility::stringFormat("%s_state", mReadingType.get_name().data());
					mStateTable = mDatabase->getOrCreateTable(state_table_name, RTTI_OF(ReadingProcessorState), { *processor_id_path }, errorState);
					if (mStateTable == nullptr)
						return false;

					// Retrieve the state object from the state table
					std::vector<std::unique_ptr<rtti::Object>> state_object;
					if (!mStateTable->query("", state_object, errorState))
						return false;

					if (!errorState.check(state_object.size() <= 1, "Found invalid number of state objects"))
						return false;

					// If the object does not exist, create a default one. Otherwise, use the one from the table
					size_t rtti_version = rtti::getRTTIVersion(mReadingType);
					if (state_object.empty())
						mState = std::make_unique<ReadingProcessorState>(rtti_version);
					else
						mState = rtti_cast<ReadingProcessorState>(state_object[0]);

					if (!errorState.check(mState->mRTTIVersion == rtti_version, "The structure of type '%s' has changed and is no longer compatible with the existing data", mReadingType.get_name().data()))
						return false;
				}

				// Create raw table and index
				std::string raw_table_name(mReadingType.get_name());
				mRawTable = mDatabase->getOrCreateTable(raw_table_name, mReadingType, { *raw_id_path }, errorState);
				if (mRawTable == nullptr)
					return false;

				// Create index for the raw table on the timestamp
				if (!mRawTable->getOrCreateIndex(*mRawTimeStampPath, errorState))
					return false;

				if (!addLOD(utility::stringFormat("%s_%s", raw_table_name.c_str(), "Seconds"), 1, errorState))
					return false;

				if (!addLOD(utility::stringFormat("%s_%s", raw_table_name.c_str(), "Minutes"), 60, errorState))
					return false;

				if (!addLOD(utility::stringFormat("%s_%s", raw_table_name.c_str(), "Hours"), 3600, errorState))
					return false;

				if (!addLOD(utility::stringFormat("%s_%s", raw_table_name.c_str(), "Days"), 86400, errorState))
					return false;

				if (!addLOD(utility::stringFormat("%s_%s", raw_table_name.c_str(), "Weeks"), 604800, errorState))
					return false;

				return true;
			}


			bool add(const ReadingBase& object, utility::ErrorState& errorState)
			{
				// Make sure that the LODs are updated up until this timestamp that we just received
				if (!flush(object.mTimeStamp, errorState))
					return false;

				// Add raw reading if enabled
				if (mKeepRawReadings == DataModel::EKeepRawReadings::Enabled)
				{
					if (!mRawTable->add(object, errorState))
						return false;
				}

				// We maintain a small window of raw data for creating the first LOD level. We only want to convert from 
				// summary to summary objects in the summary function, so we create an initial summary object based on the
				// raw reading here through the summary constructor.
				std::unique_ptr<rtti::Object> raw_summary(mSummaryType.create<ReadingSummaryBase>({ object }));
				mRawReadingCache.emplace_back(std::move(raw_summary));

				// Store the last reading time. This means we have updated up until this point. This state is used when flushing
				// manually using flush(): we will then update all LODs up until the last known processed timestamp.
				mState->mLastReadingTime = object.mTimeStamp;

				return true;
			}


			bool flush(utility::ErrorState& errorState)
			{
				if (!mState->mLastReadingTime.isValid())
					return true;

				// We take the last processed reading time and add a single second to it. We do this to ensure that a second is guaranteed
				// to pass it's bucket size. This will flush the second LOD and any higher LODs that are aligned to that second LOD as well. 
				// Because we artificially progress in time a little bit to ensure the LOD is flushed, this does mean that one could, in theory,
				// call flush again within that same second, causing the data to go back in time. To solve this, the flush ignores any data
				// that goes back in time.
				auto nextTimeStamp = mState->mLastReadingTime.toSystemTime() + Seconds(1);
				return flush(nextTimeStamp, errorState);
			}


			/** 
			 * This is the main 'LOD generation' routine. Each LOD is separated into chunks of a certain length, indicated by mMaxNumSeconds.
			 * The chunk 'index' is an ID that represent a single chunk in the LOD. It is calculated by:
			 *
			 *			floor(TimeStampSecs / mMaxNumSeconds)
			 *
			 * For each LOD we store the current chunk index, and when a new flush is called, we check whether we transitioned from the 
			 * previous to a new chunk. This means we need to update the LOD level. 
			 *
			 * Updating is performed by gathering data from the lower LOD for the timerange that we need, and summarizing that data into
			 * a new, single value. That value is then stored in the database. If there is no lower LOD, the raw cache is used to gather
			 * data, otherwise, a database query is performed on the lower LOD.
			 */
			bool flush(TimeStamp timestamp, utility::ErrorState& errorState)
			{
				bool any_lod_flushed = false;

				uint64_t timestamp_seconds = timeStampToSeconds(timestamp);

				std::vector<std::unique_ptr<rtti::Object>> objects;
				std::vector<DataModel::WeightedObject> weighted_objects;

				DatabaseTable* prevTable = nullptr;
				for (int lod_index = 0; lod_index < mLODs.size(); ++lod_index)
				{
					ReadingProcessorLOD& lod = mLODs[lod_index];

					// Calculate what chunk this lod is currently in
					uint64_t chunk_index = timestamp_seconds / lod.mMaxNumSeconds;

					// If we are still in the same chunk, we don't need to continue processing. Notice that this is a break and not a continue, because
					// we know for sure that when this chunk didn't transition, that any higher LODs will also not transition, because its hierarchical nature.
					if (chunk_index == lod.mState->mCurrentChunkIndex)
						break;

					// If this is not the first chunk, process it
					if (lod.mState->mCurrentChunkIndex != -1)
					{
						// If we went back in time, ignore data (this is theoretically possible when flush is called manually, see comments in flush()).
						if (chunk_index < lod.mState->mCurrentChunkIndex)
							break;

						// We have to convert from seconds to Timestamp's time format, as this is the format that was written to the database
						TimeStamp prev_chunk_start_timestamp = secondsToTimeStamp(lod.mState->mCurrentChunkIndex * lod.mMaxNumSeconds);

						objects.clear();
						weighted_objects.clear();

						if (prevTable == nullptr)
						{
							// If this is the lowest LOD, grab data from the raw cache
							objects = std::move(mRawReadingCache);
						}
						else
						{
							// For any non-zero LOD, query the 'parent' LOD for data on this LOD's timerange
							const std::string timestamp_column_name = prevTable->getColumnName(*mRawTimeStampPath, errorState);
							if (timestamp_column_name.empty())
								return false;

							if (!prevTable->query(utility::stringFormat("%s >= %llu", timestamp_column_name.c_str(), prev_chunk_start_timestamp.mTimeStamp), objects, errorState))
								return false;
						}

						// Here we are going to convert the data from the parent LOD into a list of weighted objects. Although weighting (as described in
						// the DataModel header) is only relevant when querying from multiple LOD levels (as is performed in getRange), we still perform
						// the same procedure here because we use the same Summary function for generating the LOD as we do for querying the LODs.
						// The weight that is calculated here is simply an even distribution of the amount of values we received from the parent LOD:
						// which is 1 / numvalues.
						// The numSecondsActive field is processed here as well. We simply add all the NumSecondsActive from the higher LOD together, making
						// the value a summary of the higher LODs. Notice though that we always reset the value to 1 for the lowest LOD in the collapsed object.
						int num_active_seconds = 0;
						weighted_objects.reserve(objects.size());
						float weight = 1.0f / objects.size();
						for (auto& object : objects)
						{
							ReadingSummaryBase* reading = rtti_cast<ReadingSummaryBase>(object.get());
							num_active_seconds += reading->mNumSecondsActive;

							DataModel::WeightedObject weighted_object{ weight, std::move(object) };
							weighted_objects.emplace_back(std::move(weighted_object));
						}

						// Create the new summarized object by calling the Summarize function with the weighted objects
						std::unique_ptr<ReadingSummaryBase> collapsedObject = mSummaryFunction(weighted_objects);
						assert(collapsedObject->get_type() == mSummaryType);

						// Set timestamp to start of the chunk and update seconds active. Notice that we reset the seconds active for the lowest LOD.
						collapsedObject->mTimeStamp = prev_chunk_start_timestamp;
						collapsedObject->mNumSecondsActive = lod_index == 0 ? 1 : num_active_seconds;

						if (!lod.mTable->add(*collapsedObject, errorState))
							return false;
					}

					// Always store the last processed chunk
					lod.mState->mCurrentChunkIndex = chunk_index;

					// We replace the state object in the state table by clearing the entire table and re-adding the value. A more elegant and possibly
					// faster way would be to update the row in the database table.
					if (!lod.mStateTable->clear(errorState))
						return false;

					if (!lod.mStateTable->add(*lod.mState, errorState))
						return false;

					any_lod_flushed = true;

					prevTable = lod.mTable;
				}

				// To avoid flushing the generic processor state for each reading, we only update it when any of the LODs is updated.
				if (any_lod_flushed)
				{
					if (!mStateTable->clear(errorState))
						return false;

					if (!mStateTable->add(*mState, errorState))
						return false;
				}

				return true;
			}


			/**
			 * This is the main algorithm for querying and summarizing a range of data. It's recommended to first read the generic documentation in DataModel.h.
			 * 
			 * See the following state and query range:
			 * 
			 *	Query range	                     #----------------------------------------------#
			 *	LOD 0		   [ 1  ][ 1  ][ 4  ][ 5  ][ 2  ][ 5  ][ 6  ][ 4  ][ 3  ][ 3  ][ 6  ][ 4  ]
			 *	LOD 1		   [    0.5   ][   4.5    ][   3.5    ][    5     ][     3    ][    5     ]
			 *  LOD 2		   [         2.5          ][         4.25         ][           4          ]
			 *  LOD 3								   [                     4.125                    ]
			 *
			 * As explained in the DataModel comments, we wish to process the minimum of data, and calculate the correct weights for the data,
			 * which, for this example, would be the following data:
			 *
			 *	LOD 0		   [ 5  ]                                   [ 6  ]
			 *	LOD 1		                                 [     3    ]
			 *  LOD 2		         [         4.25         ]
			 *
			 * The algorithm is split into two parts: 
			 * 1) The part where the algorithm processes blocks that lead to higher LODs in This example that is only the block with value [5].
			 * 2) The part where the algorithm tries to fit in as many blocks as possible, from low detail (high LOD) to high detail (lowest LOD).
			 * 
			 * Part 1) We process all LODs, starting from the lowest LOD. We want to answer the question: is there a higher LOD that we want to process? (Is there a higher 
			 * that fits within our time range?) And if so, where does it start? To answer this question, we calculate the start time of the chunk in the next, higher LOD. 
			 * This start time can either be exactly equal to the current time or somewhere in the future. From the start time of the next LOD, we calculate the end time of 
			 * a single chunk in that LOD. If the end time of the block is within the time range, we know we want to process at least one chunk in a higher LOD, so we don't 
			 * want to go through all the current LOD's separate blocks. However, we do want to process any blocks leading to the next LOD's start time. After processing
			 * these blocks, we proceed to the next LOD level and perform the same routine. In our example, this means the following:
			 * 
			 * - We start at LOD 5, at the block with the value [5]. The next LOD chunk is LOD1 with value [3.5]. The start time of that chunk lies one second ahead of the 
			 *   current block. The end time of that chunk is well within the range of our query, so we know we want to process the next LOD. There is a single block at LOD0 
			 *   that we need to process that lies before the next LOD, so we process the block with value [5].
			 * - We are now at LOD1. The next LOD is LOD2. The time aligns perfectly with our LOD, and the end time of the block with value [4.25] is within the time range,
			 *   so we want to process it. There are no blocks leading to that LOD as the time aligns perfectly, so we don't process any blocks on this level.
			 * - We are at LOD2. The next LOD level aligns perfectly, but the end of the block passes beyond the time range, so we can't use it. We stop processing here.
			 *
			 * Part 2) The remainder of the algorithm is simple: we know what LODs we already have processed. We can start by the last processed LOD level and go down until we  
			 * processed all LOD levels. The only thing we need to do is see how many blocks fit within our time range, and process all of them. In our example:
			 *
			 * - We were at LOD2 so we start there. There is only one block to process here that is within range, so we process the block with value [4.25]. We proceed one level higher
			 * - We are at LOD1 and process only the block with value [3].
			 * - We are now at LOD0 and process only the block with value [6].
			 *
			 * As far as the weighting goes, each summarized block already has a value for the amount of seconds it was active. We know the full range of seconds that was queried,
			 * so each block receives a weight that corresponds to the active number of seconds: 
			 * 
			 *		weight = activeSecs / totalQuerySecs
			 */
			bool getRange(uint64_t startTime, uint64_t endTime, std::vector<std::unique_ptr<ReadingSummaryBase>>& readings, utility::ErrorState& errorState)
			{
				uint64_t cur_time_seconds = startTime;
				int total_active_seconds = 0;

				std::vector<DataModel::WeightedObject> weighted_objects;

				// Part one of the algorithm: process all blocks leading to higher LODs
				int lod_index = 0;
				for (; lod_index < mLODs.size() - 1; ++lod_index)
				{
					// Find the start and end time of the next chunk of the next LOD
					uint64_t next_lod_duration = mLODs[lod_index + 1].mMaxNumSeconds;
					uint64_t next_lod_start_time = (cur_time_seconds / next_lod_duration) * next_lod_duration;
					if (next_lod_start_time < cur_time_seconds) 
						next_lod_start_time += next_lod_duration;
					uint64_t next_lod_end_time = next_lod_start_time + next_lod_duration;

					// If the next LOD level is out of the time range, we stop processing the first part of the algorithm
					if (next_lod_end_time >= endTime)
						break;

					// We do want to process the next LOD level, find how much time is leading to that level
					uint64_t delta = next_lod_start_time - cur_time_seconds;

					// If there is no time, we're perfectly aligned. There's nothing to do at this LOD level, proceed to next level
					if (delta <= 0)
						continue;

					// There is time leading up to the next LOD. Ask the database for all data in this timerange.
					if (!getWeightedObjects(mLODs[lod_index], cur_time_seconds, next_lod_start_time, total_active_seconds, weighted_objects, errorState))
						return false;

					// Progress time to the next LOD's start time
					cur_time_seconds = next_lod_start_time;
				}

				// Part two of the algorithm: process all blocks that fit within the time range, going from low detail to higher detail
				for (lod_index = lod_index; lod_index >= 0; --lod_index)
				{
					uint64_t current_lod_end_time = endTime / mLODs[lod_index].mMaxNumSeconds * mLODs[lod_index].mMaxNumSeconds;

					if (!getWeightedObjects(mLODs[lod_index], cur_time_seconds, current_lod_end_time, total_active_seconds, weighted_objects, errorState))
						return false;

					cur_time_seconds = current_lod_end_time;
				}

				// Fill in the correct weight based on the number of seconds the summary was active
				for (DataModel::WeightedObject& weighted_object : weighted_objects)
				{
					ReadingSummaryBase* summary_base = rtti_cast<ReadingSummaryBase>(weighted_object.mObject.get());
					weighted_object.mWeight = (float)summary_base->mNumSecondsActive / (float)total_active_seconds;
				}

				// Create the final object. Call the summary object. Set start time to the start time of the summary
				// and set amount of active seconds to total amount of active seconds in this query
				std::unique_ptr<ReadingSummaryBase> collapsedObject = mSummaryFunction(weighted_objects);
				assert(collapsedObject->get_type() == mSummaryType);
				collapsedObject->mTimeStamp = secondsToTimeStamp(startTime);
				collapsedObject->mNumSecondsActive = total_active_seconds;

				readings.emplace_back(std::move(collapsedObject));
				return true;
			}


			/**
			 * Outer loop of the getRange function. For a detailed description, see the inner getRange function.
			 * This function simply cuts the requested range into a number of smaller queries with separate time ranges.
			 */
			bool getRange(TimeStamp startTime, TimeStamp endTime, int numValues, std::vector<std::unique_ptr<ReadingSummaryBase>>& readings, utility::ErrorState& errorState)
			{
				uint64_t start_seconds = timeStampToSeconds(startTime);
				uint64_t end_seconds = timeStampToSeconds(endTime);
				uint64_t full_range = end_seconds - start_seconds;

				// We count the offset and step size in doubles because step sizes may have fractions
				double step = (double)full_range / numValues;
				double curOffset = (double)start_seconds;

				for (int i = 0; i != numValues; ++i)
				{
					uint64_t start_time = std::round(curOffset);
					uint64_t end_time = std::round(curOffset + step);
					if (!getRange(start_time, end_time, readings, errorState))
						return false;

					curOffset += step;
				}

				return true;
			}


			TimeStamp getLastReadingTime() const
			{
				return mState->mLastReadingTime;
			}


			bool clearData(utility::ErrorState& errorState)
			{
				if (!mRawTable->clear(errorState))
					return false;

				if (!mStateTable->clear(errorState))
					return false;

				mState = std::make_unique<ReadingProcessorState>(rtti::getRTTIVersion(mReadingType));
				mRawReadingCache.clear();

				for (ReadingProcessorLOD& lod : mLODs)
				{
					if (!lod.mTable->clear(errorState))
						return false;

					if (!lod.mStateTable->clear(errorState))
						return false;

					lod.mState = std::make_unique<ReadingProcessorLODState>(rtti::getRTTIVersion(mSummaryType));
				}

				return true;
			}

		private:
			bool addLOD(const std::string& id, int maxNumSeconds, utility::ErrorState& errorState)
			{
				std::string state_table_name = id + "_state";

				rtti::Path id_path;
				id_path.pushAttribute(rtti::sIDPropertyName);

				std::unique_ptr<DatabasePropertyPath> lod_id_path = DatabasePropertyPath::sCreate(mSummaryType, id_path, errorState);
				if (lod_id_path == nullptr)
					return false;

				// Create LOD and summary table
				ReadingProcessorLOD lod;
				lod.mMaxNumSeconds = maxNumSeconds;
<<<<<<< HEAD
				lod.mTable = mDatabase->getOrCreateTable(id, mSummaryType, { *lod_id_path }, errorState);
				if (lod.mTable == nullptr)
					return false;

				// Put an index on the timestamp of the summary table
				if (!lod.mTable->getOrCreateIndex(*mLODTimeStampPath, errorState))
					return false;
=======
>>>>>>> 89da207f

				std::unique_ptr<DatabasePropertyPath> state_id_path = DatabasePropertyPath::sCreate(RTTI_OF(ReadingProcessorLODState), id_path, errorState);
				if (state_id_path == nullptr)
					return false;

<<<<<<< HEAD
				// Create state table
				lod.mStateTable = mDatabase->getOrCreateTable(state_table_name, RTTI_OF(ReadingProcessorLODState), { *state_id_path }, errorState);
				if (lod.mStateTable == nullptr)
					return false;

				// Try to retrieve the state object from the state table
				std::vector<std::unique_ptr<rtti::Object>> state_object;
				if (!lod.mStateTable->query("", state_object, errorState))
					return false;
=======
				// Initialize the state first so we can detect RTTI changes
				{
					lod.mStateTable = mDatabase->getOrCreateTable(state_table_name, RTTI_OF(ReadingProcessorLODState), { *state_id_path }, errorState);
					if (lod.mStateTable == nullptr)
						return false;

					std::vector<std::unique_ptr<rtti::Object>> state_object;
					if (!lod.mStateTable->query("", state_object, errorState))
						return false;

					if (!errorState.check(state_object.size() <= 1, "Found invalid number of state objects"))
						return false;

					size_t rtti_version = rtti::getRTTIVersion(mSummaryType);
					if (state_object.empty())
						lod.mState = std::make_unique<ReadingProcessorLODState>(rtti_version);
					else
						lod.mState = rtti_cast<ReadingProcessorLODState>(state_object[0]);
>>>>>>> 89da207f

					if (!errorState.check(lod.mState->mRTTIVersion == rtti_version, "The structure of type '%s' has changed and is no longer compatible with the existing data", mSummaryType.get_name().data()))
						return false;
				}

				lod.mTable = mDatabase->getOrCreateTable(id, mSummaryType, { *lod_id_path }, errorState);
				if (lod.mTable == nullptr)
					return false;

<<<<<<< HEAD
				// If there was a state object, use it. Otherwise, create a new state object
				if (state_object.empty())
					lod.mState = std::make_unique<ReadingProcessorLODState>();
				else
					lod.mState = rtti_cast<ReadingProcessorLODState>(state_object[0]);
=======
				if (!lod.mTable->getOrCreateIndex(*mLODTimeStampPath, errorState))
					return false;				
>>>>>>> 89da207f

				mLODs.emplace_back(std::move(lod));
				return true;
			}


			/**
			 * Retrieve objects from the database and creates a list of weightedObjects from them. The initial weight will be zero, the correct weight is filled in later.
			 */
			bool getWeightedObjects(ReadingProcessorLOD& lod, uint64_t startTime, uint64_t endTime, int& totalActiveSeconds, std::vector<DataModel::WeightedObject>& weightedObjects, utility::ErrorState& errorState)
			{
				std::vector<std::unique_ptr<rtti::Object>> objects;
				const std::string timestamp_column_name = lod.mTable->getColumnName(*mLODTimeStampPath, errorState);
				if (timestamp_column_name.empty())
					return false;

				// Convert to TimeStamp time format, because this is the format that was serialized to the database
				TimeStamp start_timestamp = secondsToTimeStamp(startTime);
				TimeStamp end_timestamp = secondsToTimeStamp(endTime);

				std::string query = utility::stringFormat("%s >= %llu AND %s < %llu", timestamp_column_name.c_str(), start_timestamp.mTimeStamp, timestamp_column_name.c_str(), end_timestamp.mTimeStamp);
				if (!lod.mTable->query(query, objects, errorState))
					return false;

				// We create weighted objects here with a default weight of 0.0f. The real weight will be filled in at a later stage
				for (auto& object : objects)
				{
					ReadingSummaryBase* summary_base = rtti_cast<ReadingSummaryBase>(object.get());
					totalActiveSeconds += summary_base->mNumSecondsActive;

					DataModel::WeightedObject weighted_object { 0.0f, std::move(object) };
					weightedObjects.emplace_back(std::move(weighted_object));
				}

				return true;
			}

		private:
			Database*									mDatabase;					///< Database object, owned by DataModel
			rtti::TypeInfo								mReadingType;				///< ReadingType for this processor
			rtti::TypeInfo								mSummaryType;				///< SummaryType for this processor
			DataModel::EKeepRawReadings					mKeepRawReadings;			///< Flag indicating whether to store raw reading in the database
			std::vector<ReadingProcessorLOD>			mLODs;						///< All LODs for this processor
			DataModel::SummaryFunction					mSummaryFunction;			///< The summary function used to convert readings to summaries
			DatabaseTable*								mRawTable = nullptr;		///< The raw table used to store raw reading
			DatabaseTable*								mStateTable = nullptr;		///< The database table for storing state data
			std::vector<std::unique_ptr<rtti::Object>>	mRawReadingCache;			///< Window of raw readings, large enough to build one chunk of LOD0 data
			std::unique_ptr<DatabasePropertyPath>		mRawTimeStampPath;			///< Path to timestamp property for raw database table
			std::unique_ptr<DatabasePropertyPath>		mLODTimeStampPath;			///< Path to timestamp property for LOD database table
			std::unique_ptr<ReadingProcessorState>		mState;						///< Runtime state, serialized to db
		};

		//////////////////////////////////////////////////////////////////////////

		DataModel::DataModel(rtti::Factory& factory) :
			mDatabase(factory)
		{
		}

		DataModel::~DataModel()
		{
			utility::ErrorState errorState;
			flush(errorState);
		}

		bool DataModel::init(const std::string& path, EKeepRawReadings keepRawReadings, utility::ErrorState& errorState)
		{
			mKeepRawReadings = keepRawReadings;
			return mDatabase.init(path, errorState);
		}

		bool DataModel::registerType(const rtti::TypeInfo& readingType, const rtti::TypeInfo& summaryType, const SummaryFunction& summaryFunction, utility::ErrorState& errorState)
		{
			std::unique_lock<std::mutex> lock(mLock);

			ReadingProcessorMap::iterator pos = mReadingProcessors.find(readingType);
			assert(pos == mReadingProcessors.end());

			std::unique_ptr<ReadingProcessor> processor = std::make_unique<ReadingProcessor>(mDatabase, readingType, summaryType, mKeepRawReadings, summaryFunction);
			if (!processor->init(errorState))
				return false;

			mReadingProcessors.insert(std::make_pair(readingType, std::move(processor)));
			return true;
		}

		bool DataModel::add(const ReadingBase& object, utility::ErrorState& errorState)
		{
			std::unique_lock<std::mutex> lock(mLock);

			ReadingProcessorMap::iterator processorPos = mReadingProcessors.find(object.get_type());
			assert(processorPos != mReadingProcessors.end());
			return processorPos->second->add(object, errorState);
		}

		bool DataModel::flush(utility::ErrorState& errorState)
		{
			std::unique_lock<std::mutex> lock(mLock);

			for (auto& kvp : mReadingProcessors)
			{
				if (!kvp.second->flush(errorState))
					return false;
			}

			return true;
		}

		bool DataModel::getRange(const rtti::TypeInfo& inReadingType, TimeStamp startTime, TimeStamp endTime, int numValues, std::vector<std::unique_ptr<ReadingSummaryBase>>& readings, utility::ErrorState& errorState)
		{
			std::unique_lock<std::mutex> lock(mLock);

			ReadingProcessorMap::iterator pos = mReadingProcessors.find(inReadingType);
			assert(pos != mReadingProcessors.end());

			return pos->second->getRange(startTime, endTime, numValues, readings, errorState);
		}

		TimeStamp DataModel::getLastReadingTime(const rtti::TypeInfo& inReadingType) const
		{
			std::unique_lock<std::mutex> lock(mLock);

			ReadingProcessorMap::const_iterator pos = mReadingProcessors.find(inReadingType);
			assert(pos != mReadingProcessors.end());

			return pos->second->getLastReadingTime();
		}

		bool DataModel::clearData(const rtti::TypeInfo& inReadingType, utility::ErrorState& errorState)
		{
			std::unique_lock<std::mutex> lock(mLock);

			ReadingProcessorMap::const_iterator pos = mReadingProcessors.find(inReadingType);
			assert(pos != mReadingProcessors.end());

			return pos->second->clearData(errorState);
		}
	}
}<|MERGE_RESOLUTION|>--- conflicted
+++ resolved
@@ -590,32 +590,11 @@
 				// Create LOD and summary table
 				ReadingProcessorLOD lod;
 				lod.mMaxNumSeconds = maxNumSeconds;
-<<<<<<< HEAD
-				lod.mTable = mDatabase->getOrCreateTable(id, mSummaryType, { *lod_id_path }, errorState);
-				if (lod.mTable == nullptr)
-					return false;
-
-				// Put an index on the timestamp of the summary table
-				if (!lod.mTable->getOrCreateIndex(*mLODTimeStampPath, errorState))
-					return false;
-=======
->>>>>>> 89da207f
 
 				std::unique_ptr<DatabasePropertyPath> state_id_path = DatabasePropertyPath::sCreate(RTTI_OF(ReadingProcessorLODState), id_path, errorState);
 				if (state_id_path == nullptr)
 					return false;
 
-<<<<<<< HEAD
-				// Create state table
-				lod.mStateTable = mDatabase->getOrCreateTable(state_table_name, RTTI_OF(ReadingProcessorLODState), { *state_id_path }, errorState);
-				if (lod.mStateTable == nullptr)
-					return false;
-
-				// Try to retrieve the state object from the state table
-				std::vector<std::unique_ptr<rtti::Object>> state_object;
-				if (!lod.mStateTable->query("", state_object, errorState))
-					return false;
-=======
 				// Initialize the state first so we can detect RTTI changes
 				{
 					lod.mStateTable = mDatabase->getOrCreateTable(state_table_name, RTTI_OF(ReadingProcessorLODState), { *state_id_path }, errorState);
@@ -634,7 +613,6 @@
 						lod.mState = std::make_unique<ReadingProcessorLODState>(rtti_version);
 					else
 						lod.mState = rtti_cast<ReadingProcessorLODState>(state_object[0]);
->>>>>>> 89da207f
 
 					if (!errorState.check(lod.mState->mRTTIVersion == rtti_version, "The structure of type '%s' has changed and is no longer compatible with the existing data", mSummaryType.get_name().data()))
 						return false;
@@ -644,16 +622,8 @@
 				if (lod.mTable == nullptr)
 					return false;
 
-<<<<<<< HEAD
-				// If there was a state object, use it. Otherwise, create a new state object
-				if (state_object.empty())
-					lod.mState = std::make_unique<ReadingProcessorLODState>();
-				else
-					lod.mState = rtti_cast<ReadingProcessorLODState>(state_object[0]);
-=======
 				if (!lod.mTable->getOrCreateIndex(*mLODTimeStampPath, errorState))
 					return false;				
->>>>>>> 89da207f
 
 				mLODs.emplace_back(std::move(lod));
 				return true;
