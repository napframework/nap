--- conflicted
+++ resolved
@@ -9,16 +9,11 @@
 #include <inputrouter.h>
 #include <emographyreading.h>
 #include <emographystressdataviewcomponent.h>
-<<<<<<< HEAD
-#include <apiargument.h>
-#include <utility/fileutils.h>
-=======
 #include <random>
 #include <database.h>
 #include <utility/fileutils.h>
 #include <emographysummaryfunctions.h>
 #include <emographystress.h>
->>>>>>> 89dc5b16
 
 RTTI_BEGIN_CLASS_NO_DEFAULT_CONSTRUCTOR(nap::EmographyApp)
 	RTTI_CONSTRUCTOR(nap::Core&)
@@ -37,39 +32,21 @@
 		// Create render service
 		mRenderService = getCore().getService<RenderService>();
 
-<<<<<<< HEAD
-		// Create API Service
-		mAPIService = getCore().getService<APIService>();
-
-		// Initialize all services
-		APIArgument float_argument(std::make_unique<APIFloat>(1.0f));
-
-		// Some api argument magic
-		std::vector<float> mValues = { 1.0f,2.0f,1.0f };
-		APIArgument floav_argument(std::make_unique<APIFloatArray>(std::move(mValues)));
-		
-		bool is_array = floav_argument.isArray();
-		bool is_float_v = floav_argument.getValueType() == RTTI_OF(float);
-		
-		APIFloatArray float_copy = floav_argument.getCopy<APIFloatArray>();
-		std::vector<float>* vector_arr = floav_argument.asArray<float>();
-=======
 		// Create GUI service
 		mGuiService = getCore().getService<IMGuiService>();
 
 		// Create scene service
-		mSceneService = getCore().getService<SceneService>();
+		mSceneService	= getCore().getService<SceneService>();
 
 		// Create input service
 		mInputService = getCore().getService<InputService>();
->>>>>>> 89dc5b16
 
 		// Get resource manager service
 		mResourceManager = getCore().getResourceManager();
 
 		// Load scene
-		if (!mResourceManager->loadFile("emography.json", error))
-			return false;
+		if (!mResourceManager->loadFile("emography.json", error)) 
+			return false;    
 
 		// Find the window we want to render the output to
 		mRenderWindow = mResourceManager->findObject<RenderWindow>("Window");
@@ -81,24 +58,10 @@
 		if (!mDataModel->registerType<StressIntensity>(&gAveragingSummary<StressIntensity>, error))
 			return false;
 
-		std::unique_ptr<APIEvent> api_event(std::make_unique<APIEvent>("particle"));
-		api_event->addArgument<APIFloat>("speed",1.0f);
-		api_event->addArgument<APIInt>("drag", 2.0f);
-		mAPIService->dispatchEvent(std::move(api_event));
-
-		/////////////////////////////////////////////////////////////////////////
-		// API checks
-		//////////////////////////////////////////////////////////////////////////
-
-		// Call app from parsed json file that includes signature
-		std::string buffer;
-		if (!utility::readFileToString("calls.json", mAPIMessageString, error))
-			return false;
-
 		return true;
 	}
-
-
+	
+	
 	void EmographyApp::clearData()
 	{
 		utility::ErrorState errorState;
@@ -106,10 +69,6 @@
 			Logger::error(utility::stringFormat("Failed to clear data: %s", errorState.toString().c_str()));
 	}
 
-<<<<<<< HEAD
-		// Create snapshot from datetime
-		StressSnapshot snapshot({ nap::emography::EStressState::Over, 1.0f }, now.getTimeStamp());
-=======
 
 	void EmographyApp::generateData(int numDays)
 	{
@@ -171,7 +130,6 @@
 		}
 
 		TimeStamp generate_end = getCurrentTime();
->>>>>>> 89dc5b16
 		
 		double generate_ms = (double)(std::chrono::time_point_cast<Milliseconds>(generate_end.toSystemTime()).time_since_epoch().count() - std::chrono::time_point_cast<Milliseconds>(generate_start.toSystemTime()).time_since_epoch().count());
 		
@@ -184,18 +142,6 @@
 		// If we pressed escape, quit the loop
 		if (inputEvent->get_type().is_derived_from(RTTI_OF(nap::KeyPressEvent)))
 		{
-<<<<<<< HEAD
-			nap::Logger::info("fps: %02f", getCore().getFramerate());
-			nap::Logger::info("origin: %s", now.toString().c_str());
-			nap::Logger::info("conver: %s", con.toString().c_str());
-
-			// Call app from parsed json file that includes signature
-			utility::ErrorState error;
-			if (!mAPIService->sendMessage(mAPIMessageString.c_str(), &error))
-				nap::Logger::warn(error.toString());
-
-			time = 0.0;
-=======
 			nap::KeyPressEvent* press_event = static_cast<nap::KeyPressEvent*>(inputEvent.get());
 			if (press_event->mKey == nap::EKeyCode::KEY_ESCAPE)
 				quit();
@@ -204,7 +150,6 @@
 			{
 				mRenderWindow->toggleFullscreen();
 			}
->>>>>>> 89dc5b16
 		}
 
 		mInputService->addEvent(std::move(inputEvent));
@@ -405,7 +350,6 @@
 			for (auto& reading_base : readings)
 			{
 				StressIntensityReadingSummary* reading = rtti_cast<StressIntensityReadingSummary>(reading_base.get());
-
 				float x = mTimelineState.AbsTimeToPixel(reading->mTimeStamp.mTimeStamp / 1000);
 				float y = bottom_y - glm::clamp(reading->mObject.mValue / y_units, 0.0f, 1.0f) * graphHeight;
 
@@ -415,8 +359,8 @@
 			}
 		}
 	}
-
-
+		
+		
 	void EmographyApp::update(double deltaTime)
 	{
 		// The default input router forwards messages to key and mouse input components
@@ -428,7 +372,7 @@
 		mInputService->processWindowEvents(*mRenderWindow, input_router, entities);
 
 		renderGUI();
-	}	
+	}
 
 
 	void EmographyApp::render()
