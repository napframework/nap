--- conflicted
+++ resolved
@@ -63,6 +63,8 @@
 			*/
 			void play();
 
+			Sequence * getSequenceAtTime(double time);
+
 			/**
 			* Stops playing, resets time
 			*/
@@ -114,6 +116,8 @@
 
 			bool load(std::string showName, utility::ErrorState& errorState);
 
+			void insertSequence(std::unique_ptr<Sequence> sequence);
+
 			const std::string getShowName() const { return mShowName; }
 
 			/**
@@ -145,15 +149,7 @@
 			/**
 			* @return pointer to current sequence
 			*/
-<<<<<<< HEAD
-			Sequence* getCurrentSequence() const{ return mSequenceContainer->mSequences[mCurrentSequenceIndex];}
-
-			Sequence* getSequenceAtTime(const double time);
-
-			void insertSequence(std::unique_ptr<Sequence> sequence);
-=======
-			const Sequence* getCurrentSequence() const{ return mSequenceContainer->getSequences()[mCurrentSequenceIndex];}
->>>>>>> 9af8484d
+			Sequence* getCurrentSequence() const { return mSequenceContainer->getSequences()[mCurrentSequenceIndex]; }
 
 			/**
 			* @return current time in sequence
@@ -180,20 +176,6 @@
 			*/
 			const std::vector<Sequence*>& getSequences() const { return mSequenceContainer->getSequences();}
 		protected:
-<<<<<<< HEAD
-			double mTime = 0.0;
-			bool mIsPlaying = false;
-			bool mIsPaused = false;
-			bool mIsFinished = false;
-			bool mIsLooping = false;
-			int mCurrentSequenceIndex = 0;
-			float mSpeed = 1.0f;
-
-			double mDuration = 0.0;
-=======
-			//
-			SequenceContainer* mSequenceContainer = nullptr;
-
 			double mTime				= 0.0;
 			bool mIsPlaying				= false;
 			bool mIsPaused				= false;
@@ -202,14 +184,13 @@
 			int mCurrentSequenceIndex	= 0;
 			float mSpeed				= 1.0f;
 			double mDuration			= 0.0;
->>>>>>> 9af8484d
 
 			std::string mShowName;
 			std::vector<Parameter*> mParameters = std::vector<Parameter*>();
 			rtti::DeserializeResult mDeserializeResult;
 			std::vector<std::unique_ptr<Sequence>> mOwnedSequences;
 
-			std::unique_ptr<SequenceContainer> mSequenceContainer = nullptr;
+			std::unique_ptr<timeline::SequenceContainer> mSequenceContainer = nullptr;
 		};
 	}
 }