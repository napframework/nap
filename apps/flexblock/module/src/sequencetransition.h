#pragma once

// External Includes
#include <nap/resource.h>
#include <nap/resourceptr.h>
#include <fcurve.h>
#include <math.h>
#include <parameternumeric.h>
#include <parametersimple.h>
#include <parametervec.h>
#include <color.h>

#include "sequenceelement.h"

namespace nap
{
	namespace timeline
	{
		//////////////////////////////////////////////////////////////////////////

		/**
		 * SequenceTransition
		 * Describes a transition from given start parameters to given end parameters
		 * Can have a fcurve assigned which it will use to evaluate the transition over given duration
		 * I no fcurve is assigned, a linear interpolation between start and end will take place
		 */
		class NAPAPI SequenceTransition : public SequenceElement
		{
			RTTI_ENABLE(SequenceElement)
		public:
			/**
			* Initialize this object after de-serialization
			* @param errorState contains the error message when initialization fails
			*/
			virtual bool init(utility::ErrorState& errorState) override;

			/**
			* Sets the parameter according to the values they are assigned to in this sequence time slot
			* @param time the elapsed time
			* @param endValues a reference to the parameters that need to be set
			* @return returns true if this element has to do something ( element falls in this sequence time slot )
			*/
			virtual bool process(double time, std::vector<Parameter*>& outParameters) override;

			const std::vector<ResourcePtr<math::FloatFCurve>>& getCurves() { return mCurves; }
		public:
			// properties

			/**
			 * Curve can be nullptr, in which case the transition will use linear interpolation
			 */
<<<<<<< HEAD
			std::vector<ResourcePtr<math::FloatFCurve>> mCurves;
=======
			ResourcePtr<math::FloatFCurve> mCurve = nullptr; ///< Property: 'Curve' curve reference, can be null in which case linear interpolation will be used
>>>>>>> 9af8484d
		protected:
			/**
			* A vector containing function pointers to the different functions needed to interpolate 
			* between the different parameters
			*/
			std::vector<void(SequenceTransition::*)(
				float progress, 
				const Parameter & inA, 
				const Parameter & inB, 
				Parameter & out)> mFunctions;

			/**
			* The pointer to the evaluation function
			*/
			const float (SequenceTransition::*mEvaluateFunction)(float t);

			/**
			* The internal process function template
			* @param progress the progression, value between 0-1
			* @param inA a reference to the start parameter
			* @param inB a reference to the end parameter
			* @param out a reference to the parameter that will be changed
			*/
			template<typename T1, typename T2>
			void process(float progress, const Parameter& inA, const Parameter& inB, Parameter & out);

			/**
			* Linear interpolation function
			*/
			const float evaluateLinear(float progress) { return progress; }

			/**
			* Use the curve to interpolate
			*/
			const float evaluateCurve(float progress);

			int mCurveIndex = 0;

			std::vector<std::unique_ptr<math::FloatFCurve>> mOwnedCurves;
		};
	}

	namespace math
	{
		template<>
		NAPAPI nap::RGBColorFloat lerp<nap::RGBColorFloat>(const nap::RGBColorFloat& start, const nap::RGBColorFloat& end, float percent);

		template<>
		NAPAPI nap::RGBAColorFloat lerp<RGBAColorFloat>(const nap::RGBAColorFloat& start, const nap::RGBAColorFloat& end, float percent);

		template<>
		NAPAPI nap::RGBColor8 lerp<RGBColor8>(const nap::RGBColor8& start, const nap::RGBColor8& end, float percent);

		template<>
		NAPAPI nap::RGBAColor8 lerp<RGBAColor8>(const nap::RGBAColor8& start, const nap::RGBAColor8& end, float percent);

		template<>
		NAPAPI glm::ivec4 lerp<glm::ivec4>(const glm::ivec4& start, const glm::ivec4& end, float percent);

		template<>
		NAPAPI glm::ivec3 lerp<glm::ivec3>(const glm::ivec3& start, const glm::ivec3& end, float percent);

		template<>
		NAPAPI glm::ivec2 lerp<glm::ivec2>(const glm::ivec2& start, const glm::ivec2& end, float percent);

		template<>
		NAPAPI int lerp<int>(const int& start, const int& end, float percent);
	}
}<|MERGE_RESOLUTION|>--- conflicted
+++ resolved
@@ -49,11 +49,7 @@
 			/**
 			 * Curve can be nullptr, in which case the transition will use linear interpolation
 			 */
-<<<<<<< HEAD
 			std::vector<ResourcePtr<math::FloatFCurve>> mCurves;
-=======
-			ResourcePtr<math::FloatFCurve> mCurve = nullptr; ///< Property: 'Curve' curve reference, can be null in which case linear interpolation will be used
->>>>>>> 9af8484d
 		protected:
 			/**
 			* A vector containing function pointers to the different functions needed to interpolate 
