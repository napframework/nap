--- conflicted
+++ resolved
@@ -156,58 +156,6 @@
                     "SerialPort": "SerialPort"
                 },
                 {
-<<<<<<< HEAD
-                    "Type": "nap::timeline::SequencePlayerComponent",
-                    "mID": "SequencePlayerComponent",
-                    "TimelineParameters": "Inputs",
-                    "SequenceContainer": "",
-                    "StartShowFile": "shows/lange show.json"
-                },
-                {
-                    "Type": "nap::OSCInputComponent",
-                    "mID": "OSCInput 1",
-                    "Addresses": [
-                        "/flexblock/1"
-                    ]
-                },
-                {
-                    "Type": "nap::OSCInputComponent",
-                    "mID": "OSCInput 2",
-                    "Addresses": [
-                        "/flexblock/2"
-                    ]
-                },
-                {
-                    "Type": "nap::OSCInputComponent",
-                    "mID": "OSCInput 3",
-                    "Addresses": [
-                        "/flexblock/3"
-                    ]
-                },
-                {
-                    "Type": "nap::OSCInputComponent",
-                    "mID": "OSCInput 4",
-                    "Addresses": [
-                        "/flexblock/4"
-                    ]
-                },
-                {
-                    "Type": "nap::OSCInputComponent",
-                    "mID": "OSCInput 5",
-                    "Addresses": [
-                        "/flexblock/5"
-                    ]
-                },
-                {
-                    "Type": "nap::OSCInputComponent",
-                    "mID": "OSCInput 6",
-                    "Addresses": [
-                        "/flexblock/6"
-                    ]
-                },
-                {
-=======
->>>>>>> 9af8484d
                     "Type": "nap::OSCInputComponent",
                     "mID": "OSCMotorInputs",
                     "Addresses": [
@@ -218,7 +166,7 @@
                     "Type": "nap::timeline::SequencePlayerComponent",
                     "mID": "nap::timeline::SequencePlayerComponent_b9bef377",
                     "TimelineParameters": "Motor Inputs Parameters",
-                    "SequenceContainer": "SequenceContainer_c623e319"
+                    "StartShowFile": "shows/start_template.json"
                 }
             ],
             "Children": [
@@ -1046,111 +994,6 @@
                 "y": 0.32899999618530276,
                 "z": 0.41499999165534975
             }
-<<<<<<< HEAD
-=======
-        },
-        {
-            "Type": "nap::flexblock::FlexblockSequence",
-            "mID": "FlexblockSequence_c7564c6e",
-            "Sequence Elements": [
-                {
-                    "Type": "nap::flexblock::FlexblockSequenceTransition",
-                    "mID": "FlexblockSequenceTransition_4761ff90",
-                    "Duration": 1.0,
-                    "Curve": "Bezier Curve",
-                    "Parameters": [],
-                    "Preset File": "",
-                    "Use Preset": false,
-                    "Motor Inputs": [
-                        1.0,
-                        0.0,
-                        0.0,
-                        1.0,
-                        0.0,
-                        1.0,
-                        0.0,
-                        0.0
-                    ]
-                },
-                {
-                    "Type": "nap::timeline::SequencePause",
-                    "mID": "SequencePause_7a175366",
-                    "Duration": 1.0
-                }
-            ],
-            "Start Parameters": [],
-            "Motor Inputs": [
-                0.0,
-                1.0,
-                0.0,
-                1.0,
-                0.0,
-                0.0,
-                0.0,
-                0.0
-            ]
-        },
-        {
-            "Type": "nap::math::FloatFCurve",
-            "mID": "Bezier Curve",
-            "Points": [
-                {
-                    "Position": {
-                        "Time": 0.0,
-                        "Value": 0.0
-                    },
-                    "InTangent": {
-                        "Time": -0.10000000149011612,
-                        "Value": 0.0
-                    },
-                    "OutTangent": {
-                        "Time": 0.10000000149011612,
-                        "Value": 0.0
-                    },
-                    "InterpolationType": "Bezier",
-                    "AlignedTangents": true
-                },
-                {
-                    "Position": {
-                        "Time": 1.0,
-                        "Value": 1.0
-                    },
-                    "InTangent": {
-                        "Time": -0.10000000149011612,
-                        "Value": 0.0
-                    },
-                    "OutTangent": {
-                        "Time": 0.10000000149011612,
-                        "Value": 0.0
-                    },
-                    "InterpolationType": "Bezier",
-                    "AlignedTangents": true
-                },
-                {
-                    "Position": {
-                        "Time": 0.5018587112426758,
-                        "Value": 0.5026454925537109
-                    },
-                    "InTangent": {
-                        "Time": -0.10000000149011612,
-                        "Value": -0.5051373839378357
-                    },
-                    "OutTangent": {
-                        "Time": 0.08513012528419495,
-                        "Value": 0.420634925365448
-                    },
-                    "InterpolationType": "Bezier",
-                    "AlignedTangents": true
-                }
-            ]
-        },
-        {
-            "Type": "nap::timeline::SequenceContainer",
-            "mID": "SequenceContainer_c623e319",
-            "Sequences": [
-                "FlexblockSequence_c7564c6e"
-            ]
->>>>>>> 9af8484d
         }
     ]
 }