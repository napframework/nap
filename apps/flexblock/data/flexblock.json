{
    "Objects": [
        {
            "Type": "nap::Entity",
            "mID": "BlockEntity",
            "Components": [
                {
                    "Type": "nap::TransformComponent",
                    "mID": "BlockTransform",
                    "Properties": {
                        "Translate": {
                            "x": 0.0,
                            "y": 0.0,
                            "z": 0.0
                        },
                        "Rotate": {
                            "x": 0.0,
                            "y": 0.0,
                            "z": 0.0
                        },
                        "Scale": {
                            "x": 1.0,
                            "y": 1.0,
                            "z": 1.0
                        },
                        "UniformScale": 1.0
                    }
                },
                {
                    "Type": "nap::RenderableMeshComponent",
                    "mID": "BoxRenderer",
                    "Mesh": "BoxMesh",
                    "MaterialInstance": {
                        "Material": "BlockMaterial",
                        "Uniforms": [],
                        "BlendMode": "NotSet",
                        "DepthMode": "NotSet"
                    },
                    "ClipRect": {
                        "Min": {
                            "x": 0.0,
                            "y": 0.0
                        },
                        "Max": {
                            "x": 0.0,
                            "y": 0.0
                        }
                    }
                },
                {
                    "Type": "nap::OSCInputComponent",
                    "mID": "OscInput",
                    "Addresses": [
                        "flexblock"
                    ]
                }
            ],
            "Children": []
        },
        {
            "Type": "nap::Entity",
            "mID": "CameraEntity",
            "Components": [
                {
                    "Type": "nap::TransformComponent",
                    "mID": "CameraTransform",
                    "Properties": {
                        "Translate": {
                            "x": 4.0,
                            "y": 6.0,
                            "z": 6.0
                        },
                        "Rotate": {
                            "x": 0.0,
                            "y": 0.0,
                            "z": 0.0
                        },
                        "Scale": {
                            "x": 1.0,
                            "y": 1.0,
                            "z": 1.0
                        },
                        "UniformScale": 1.0
                    }
                },
                {
                    "Type": "nap::KeyInputComponent",
                    "mID": "CameraKeyInput"
                },
                {
                    "Type": "nap::PointerInputComponent",
                    "mID": "CameraMouseInput"
                },
                {
                    "Type": "nap::OrbitController",
                    "mID": "CameraOrbitController",
                    "MovementSpeed": 0.05000000074505806,
                    "RotateSpeed": 0.003999999724328518,
                    "PerspCameraComponent": "./FlexblockCameraComponent",
                    "LookAtPosition": {
                        "x": 0.0,
                        "y": 0.0,
                        "z": 0.0
                    }
                },
                {
                    "Type": "nap::FlexblockCameraComponent",
                    "mID": "FlexblockCameraComponent",
                    "Properties": {
                        "FieldOfView": 60.0,
                        "NearClippingPlane": 0.10000000149011612,
                        "FarClippingPlane": 100.0,
                        "GridDimensions": {
                            "x": 1,
                            "y": 1
                        },
                        "GridLocation": {
                            "x": 0,
                            "y": 0
                        }
                    },
                    "Left Offset": 0.25,
                    "Top Offset": 0.25
                }
            ],
            "Children": []
        },
        {
            "Type": "nap::Entity",
            "mID": "FlexBlockEntity",
            "Components": [
                {
                    "Type": "nap::TransformComponent",
                    "mID": "FlexBlockTransform",
                    "Properties": {
                        "Translate": {
                            "x": 0.0,
                            "y": 0.0,
                            "z": 0.0
                        },
                        "Rotate": {
                            "x": 0.0,
                            "y": 0.0,
                            "z": 0.0
                        },
                        "Scale": {
                            "x": 1.0,
                            "y": 1.0,
                            "z": 1.0
                        },
                        "UniformScale": 1.0
                    }
                },
                {
                    "Type": "nap::FlexBlockComponent",
                    "mID": "FlexBlockComponent",
                    "FrameMesh": "FrameMesh",
                    "FlexBlockMesh": "BoxMesh",
                    "FlexBlockShape": "ShapeSize",
                    "FlexBlockDevice": "Flex",
                    "Slack Range": 1.0,
                    "Slack Minimum": 0.0,
                    "Sinus Amplitude": 1.0,
                    "Sinus Frequency": 100.0,
                    "Override Range": 20.0,
                    "Override Minimum": 0.0
                },
                {
                    "Type": "nap::FlexBlockSerialComponent",
                    "mID": "FlexBlockSerialComponent",
                    "SerialPort": "SerialPort"
                },
                {
                    "Type": "nap::OSCInputComponent",
                    "mID": "OSCMotorInputs",
                    "Addresses": [
                        "/flexblock"
                    ]
                },
                {
                    "Type": "nap::timeline::SequencePlayerComponent",
                    "mID": "Motor Sequence Player",
                    "TimelineParameters": [
                        "Motor Inputs",
                        "Special Parameters"
                    ],
                    "StartShowFile": "shows/start_template.json"
                }
            ],
            "Children": [
                "BlockEntity",
                "FrameEntity"
            ]
        },
        {
            "Type": "nap::Entity",
            "mID": "FrameEntity",
            "Components": [
                {
                    "Type": "nap::TransformComponent",
                    "mID": "nap::TransformComponent",
                    "Properties": {
                        "Translate": {
                            "x": 0.0,
                            "y": 0.0,
                            "z": 0.0
                        },
                        "Rotate": {
                            "x": 0.0,
                            "y": 0.0,
                            "z": 0.0
                        },
                        "Scale": {
                            "x": 1.0,
                            "y": 1.0,
                            "z": 1.0
                        },
                        "UniformScale": 1.0
                    }
                },
                {
                    "Type": "nap::RenderableMeshComponent",
                    "mID": "nap::RenderableMeshComponent",
                    "Mesh": "FrameMesh",
                    "MaterialInstance": {
                        "Material": "FrameMaterial",
                        "Uniforms": [],
                        "BlendMode": "NotSet",
                        "DepthMode": "NotSet"
                    },
                    "ClipRect": {
                        "Min": {
                            "x": 0.0,
                            "y": 0.0
                        },
                        "Max": {
                            "x": 0.0,
                            "y": 0.0
                        }
                    }
                }
            ],
            "Children": []
        },
        {
            "Type": "nap::Entity",
            "mID": "TextEntity",
            "Components": [
                {
                    "Type": "nap::Renderable2DTextComponent",
                    "mID": "MotorLabel 1",
                    "Text": "1",
                    "Font": "Montserrat Font",
                    "GlyphUniform": "glyph",
                    "MaterialInstance": {
                        "Material": "FontMaterial",
                        "Uniforms": [],
                        "BlendMode": "NotSet",
                        "DepthMode": "NotSet"
                    },
                    "Location": {
                        "x": 0,
                        "y": 0
                    },
                    "Orientation": "Center"
                },
                {
                    "Type": "nap::Renderable2DTextComponent",
                    "mID": "MotorLabel 2",
                    "Text": "2",
                    "Font": "Montserrat Font",
                    "GlyphUniform": "glyph",
                    "MaterialInstance": {
                        "Material": "FontMaterial",
                        "Uniforms": [],
                        "BlendMode": "NotSet",
                        "DepthMode": "NotSet"
                    },
                    "Location": {
                        "x": 0,
                        "y": 0
                    },
                    "Orientation": "Left"
                },
                {
                    "Type": "nap::Renderable2DTextComponent",
                    "mID": "MotorLabel 3",
                    "Text": "3",
                    "Font": "Montserrat Font",
                    "GlyphUniform": "glyph",
                    "MaterialInstance": {
                        "Material": "FontMaterial",
                        "Uniforms": [],
                        "BlendMode": "NotSet",
                        "DepthMode": "NotSet"
                    },
                    "Location": {
                        "x": 0,
                        "y": 0
                    },
                    "Orientation": "Left"
                },
                {
                    "Type": "nap::Renderable2DTextComponent",
                    "mID": "MotorLabel 4",
                    "Text": "4",
                    "Font": "Montserrat Font",
                    "GlyphUniform": "glyph",
                    "MaterialInstance": {
                        "Material": "FontMaterial",
                        "Uniforms": [],
                        "BlendMode": "NotSet",
                        "DepthMode": "NotSet"
                    },
                    "Location": {
                        "x": 0,
                        "y": 0
                    },
                    "Orientation": "Left"
                },
                {
                    "Type": "nap::Renderable2DTextComponent",
                    "mID": "MotorLabel 5",
                    "Text": "5",
                    "Font": "Montserrat Font",
                    "GlyphUniform": "glyph",
                    "MaterialInstance": {
                        "Material": "FontMaterial",
                        "Uniforms": [],
                        "BlendMode": "NotSet",
                        "DepthMode": "NotSet"
                    },
                    "Location": {
                        "x": 0,
                        "y": 0
                    },
                    "Orientation": "Left"
                },
                {
                    "Type": "nap::Renderable2DTextComponent",
                    "mID": "MotorLabel 6",
                    "Text": "6",
                    "Font": "Montserrat Font",
                    "GlyphUniform": "glyph",
                    "MaterialInstance": {
                        "Material": "FontMaterial",
                        "Uniforms": [],
                        "BlendMode": "NotSet",
                        "DepthMode": "NotSet"
                    },
                    "Location": {
                        "x": 0,
                        "y": 0
                    },
                    "Orientation": "Left"
                },
                {
                    "Type": "nap::Renderable2DTextComponent",
                    "mID": "MotorLabel 7",
                    "Text": "7",
                    "Font": "Montserrat Font",
                    "GlyphUniform": "glyph",
                    "MaterialInstance": {
                        "Material": "FontMaterial",
                        "Uniforms": [],
                        "BlendMode": "NotSet",
                        "DepthMode": "NotSet"
                    },
                    "Location": {
                        "x": 0,
                        "y": 0
                    },
                    "Orientation": "Left"
                },
                {
                    "Type": "nap::Renderable2DTextComponent",
                    "mID": "MotorLabel 8",
                    "Text": "8",
                    "Font": "Montserrat Font",
                    "GlyphUniform": "glyph",
                    "MaterialInstance": {
                        "Material": "FontMaterial",
                        "Uniforms": [],
                        "BlendMode": "NotSet",
                        "DepthMode": "NotSet"
                    },
                    "Location": {
                        "x": 0,
                        "y": 0
                    },
                    "Orientation": "Left"
                }
            ],
            "Children": []
        },
        {
            "Type": "nap::Entity",
            "mID": "WorldEntity",
            "Components": [
                {
                    "Type": "nap::TransformComponent",
                    "mID": "WorldTransform",
                    "Properties": {
                        "Translate": {
                            "x": 0.0,
                            "y": 0.0,
                            "z": 0.0
                        },
                        "Rotate": {
                            "x": -91.0,
                            "y": 0.0,
                            "z": 0.0
                        },
                        "Scale": {
                            "x": -1.0,
                            "y": 1.0,
                            "z": 1.0
                        },
                        "UniformScale": 1.0
                    }
                }
            ],
            "Children": [
                "FlexBlockEntity"
            ]
        },
        {
            "Type": "nap::FlexBlockElements",
            "mID": "ProtoElements",
            "Object Element Connections": [
                [
                    0,
                    1
                ],
                [
                    1,
                    2
                ],
                [
                    2,
                    3
                ],
                [
                    3,
                    0
                ],
                [
                    4,
                    5
                ],
                [
                    5,
                    6
                ],
                [
                    6,
                    7
                ],
                [
                    7,
                    4
                ],
                [
                    0,
                    4
                ],
                [
                    0,
                    4
                ],
                [
                    1,
                    5
                ],
                [
                    2,
                    6
                ],
                [
                    3,
                    7
                ]
            ],
            "Object Element Connections With Frame": [
                [
                    0,
                    0
                ],
                [
                    1,
                    1
                ],
                [
                    2,
                    2
                ],
                [
                    3,
                    3
                ],
                [
                    4,
                    4
                ],
                [
                    5,
                    5
                ],
                [
                    6,
                    6
                ],
                [
                    7,
                    7
                ]
            ],
            "Frame Element Connects": [
                [
                    0,
                    1
                ],
                [
                    1,
                    2
                ],
                [
                    2,
                    3
                ],
                [
                    3,
                    0
                ],
                [
                    4,
                    5
                ],
                [
                    5,
                    6
                ],
                [
                    6,
                    7
                ],
                [
                    7,
                    4
                ],
                [
                    0,
                    4
                ],
                [
                    1,
                    5
                ],
                [
                    2,
                    6
                ],
                [
                    3,
                    7
                ]
            ]
        },
        {
            "Type": "nap::FlexBlockMesh",
            "mID": "BoxMesh",
            "Size": {
                "x": 2.0,
                "y": 1.0,
                "z": 1.0
            }
        },
        {
            "Type": "nap::FlexBlockShape",
            "mID": "ShapeSize",
            "Name": "block_proto",
            "Motor Count": 8,
            "Size": "FlexBlockShapeSize",
            "Elements": "ProtoElements",
            "Points": "ShapePoints"
        },
        {
            "Type": "nap::FlexBlockShapePoints",
            "mID": "ShapePoints",
            "Object": [
                {
                    "x": -1.0,
                    "y": 1.0,
                    "z": -1.0
                },
                {
                    "x": 1.0,
                    "y": 1.0,
                    "z": -1.0
                },
                {
                    "x": 1.0,
                    "y": -1.0,
                    "z": -1.0
                },
                {
                    "x": -1.0,
                    "y": -1.0,
                    "z": -1.0
                },
                {
                    "x": -1.0,
                    "y": 1.0,
                    "z": 1.0
                },
                {
                    "x": 1.0,
                    "y": 1.0,
                    "z": 1.0
                },
                {
                    "x": 1.0,
                    "y": -1.0,
                    "z": 1.0
                },
                {
                    "x": -1.0,
                    "y": -1.0,
                    "z": 1.0
                }
            ],
            "Frame": [
                {
                    "x": -9.640000343322754,
                    "y": 4.019999980926514,
                    "z": -4.380000114440918
                },
                {
                    "x": 9.630000114440918,
                    "y": 4.019999980926514,
                    "z": -4.420000076293945
                },
                {
                    "x": 8.779999732971192,
                    "y": -3.9600000381469728,
                    "z": -4.480000019073486
                },
                {
                    "x": -8.779999732971192,
                    "y": -3.9100000858306886,
                    "z": -4.400000095367432
                },
                {
                    "x": -9.640000343322754,
                    "y": 3.880000114440918,
                    "z": 4.53000020980835
                },
                {
                    "x": 9.649999618530274,
                    "y": 3.940000057220459,
                    "z": 4.46999979019165
                },
                {
                    "x": 8.760000228881836,
                    "y": -4.03000020980835,
                    "z": 4.320000171661377
                },
                {
                    "x": -8.789999961853028,
                    "y": -3.9800000190734865,
                    "z": 4.360000133514404
                }
            ]
        },
        {
            "Type": "nap::FlexBlockShapeSize",
            "mID": "FlexBlockShapeSize",
            "Name": "proto",
            "Values": "ShapeSizeValues"
        },
        {
            "Type": "nap::FlexBlockShapeSizeValues",
            "mID": "ShapeSizeValues",
            "Object": {
                "x": 9.0,
                "y": 4.5,
                "z": 4.5
            },
            "Frame": {
                "x": 2.0,
                "y": 2.0,
                "z": 2.0
            }
        },
        {
            "Type": "nap::FlexDevice",
            "mID": "Flex",
            "FlexBlockShape": "ShapeSize",
            "Frequency": 1000,
            "Slack": 0.0,
            "Adapters": [
                "MACAdapter"
            ]
        },
        {
            "Type": "nap::Font",
            "mID": "Montserrat Font",
            "Properties": {
                "Size": 24,
                "DPI": 96
            },
            "Font": "fonts/Montserrat-Light.otf"
        },
        {
            "Type": "nap::FrameMesh",
            "mID": "FrameMesh",
            "Size": {
                "x": 4.0,
                "y": 2.0,
                "z": 2.0
            },
            "ReferenceMesh": "BoxMesh"
        },
        {
            "Type": "nap::MACAdapter",
            "mID": "MACAdapter",
            "Enabled": false,
            "Motor Steps Per Meter": 129473.40625,
            "Motor Step Offset": 0,
            "Motor Mapping": [
                5,
                1,
                2,
                6,
                3,
                7,
                0,
                4
            ],
            "Controller": "MACController"
        },
        {
            "Type": "nap::MACController",
            "mID": "MACController",
            "ForceOperational": false,
<<<<<<< HEAD
            "Adapter": "\\Device\\NPF_{9CCC1944-63F4-4A06-8585-73BDAE9D120C}",
            "CycleTime": 1000,
=======
            "Adapter": "\\Device\\NPF_{7675A1FF-D22A-46AF-A867-0D8B6808C036}",
            "ProcessCycleTime": 1000,
            "ErrorCycleTime" : 10000,
            "RecoveryTimeout" : 1000,
>>>>>>> f3ed06db
            "ResetPosition": false,
            "DisableErrorHandling": false,
            "ResetPositionValue": 1000000,
            "Mode": "Position",
            "Velocity": 3000,
            "MaxVelocity": 3000,
            "Acceleration": 1200,
            "Torque": 100,
            "VelocityGetRatio": 0.1340000033378601,
            "VelocitySetRatio": 2.18435001373291,
            "RecoveryTimeout": 100,
            "DigitalPinValueThreshold": 30,
            "DigitalPinTimeThreshold": 0.10000000149011612,
            "InvertDigitalPin": false,
            "ComputeDigitalPin": true,
            "Calibration Velocity": 300,
            "Calibration MaxVelocity": 3000,
            "Calibration Acceleration": 1000,
            "Calibration Torque": 50
        },
        {
            "Type": "nap::Material",
            "mID": "BlockMaterial",
            "Uniforms": [
                {
                    "Type": "nap::UniformVec3",
                    "mID": "UniformVec3BlockColor",
                    "Name": "inColor",
                    "Value": {
                        "x": 0.7839999794960022,
                        "y": 0.41100001335144045,
                        "z": 0.41100001335144045
                    }
                }
            ],
            "Shader": "BlockShader",
            "VertexAttributeBindings": [
                {
                    "MeshAttributeID": "Position",
                    "ShaderAttributeID": "in_Position"
                },
                {
                    "MeshAttributeID": "UV0",
                    "ShaderAttributeID": "in_UV0"
                },
                {
                    "MeshAttributeID": "Color0",
                    "ShaderAttributeID": "in_Color0"
                },
                {
                    "MeshAttributeID": "Normal",
                    "ShaderAttributeID": "in_Normal"
                }
            ],
            "BlendMode": "Opaque",
            "DepthMode": "InheritFromBlendMode"
        },
        {
            "Type": "nap::Material",
            "mID": "Font Material",
            "Uniforms": [],
            "Shader": "FontShader",
            "VertexAttributeBindings": [],
            "BlendMode": "Opaque",
            "DepthMode": "InheritFromBlendMode"
        },
        {
            "Type": "nap::Material",
            "mID": "FontMaterial",
            "Uniforms": [
                {
                    "Type": "nap::UniformVec3",
                    "mID": "UniformVec3",
                    "Name": "textColor",
                    "Value": {
                        "x": 0.800000011920929,
                        "y": 0.800000011920929,
                        "z": 0.800000011920929
                    }
                }
            ],
            "Shader": "FontShader",
            "VertexAttributeBindings": [],
            "BlendMode": "AlphaBlend",
            "DepthMode": "InheritFromBlendMode"
        },
        {
            "Type": "nap::Material",
            "mID": "FrameMaterial",
            "Uniforms": [
                {
                    "Type": "nap::UniformVec3",
                    "mID": "UniformVec3FrameColor",
                    "Name": "inColor",
                    "Value": {
                        "x": 0.5450900197029114,
                        "y": 0.5490196347236633,
                        "z": 0.6274510025978088
                    }
                }
            ],
            "Shader": "FrameShader",
            "VertexAttributeBindings": [
                {
                    "MeshAttributeID": "Position",
                    "ShaderAttributeID": "in_Position"
                },
                {
                    "MeshAttributeID": "Color0",
                    "ShaderAttributeID": "in_Color0"
                }
            ],
            "BlendMode": "Opaque",
            "DepthMode": "InheritFromBlendMode"
        },
        {
            "Type": "nap::Material",
            "mID": "VisualizeNormasMaterial",
            "Uniforms": [
                {
                    "Type": "nap::UniformVec3",
                    "mID": "UniformVec3ControlPointColor",
                    "Name": "inColor",
                    "Value": {
                        "x": 1.0,
                        "y": 0.0,
                        "z": 0.0
                    }
                }
            ],
            "Shader": "FrameShader",
            "VertexAttributeBindings": [
                {
                    "MeshAttributeID": "Position",
                    "ShaderAttributeID": "in_Position"
                },
                {
                    "MeshAttributeID": "UV0",
                    "ShaderAttributeID": "in_UV0"
                },
                {
                    "MeshAttributeID": "Color0",
                    "ShaderAttributeID": "in_Color0"
                },
                {
                    "MeshAttributeID": "Normal",
                    "ShaderAttributeID": "in_Normal"
                }
            ],
            "BlendMode": "Opaque",
            "DepthMode": "InheritFromBlendMode"
        },
        {
            "Type": "nap::ParameterGroup",
            "mID": "Parameters",
            "Parameters": [],
            "Groups": [
                {
                    "Type": "nap::ParameterGroup",
                    "mID": "Motor Inputs",
                    "Parameters": [
                        {
                            "Type": "nap::ParameterFloat",
                            "mID": "Input 1",
                            "Name": "",
                            "Value": 0.0,
                            "Minimum": 0.0,
                            "Maximum": 1.0
                        },
                        {
                            "Type": "nap::ParameterFloat",
                            "mID": "Input 2",
                            "Name": "",
                            "Value": 0.0,
                            "Minimum": 0.0,
                            "Maximum": 1.0
                        },
                        {
                            "Type": "nap::ParameterFloat",
                            "mID": "Input 3",
                            "Name": "",
                            "Value": 0.0,
                            "Minimum": 0.0,
                            "Maximum": 1.0
                        },
                        {
                            "Type": "nap::ParameterFloat",
                            "mID": "Input 4",
                            "Name": "",
                            "Value": 0.0,
                            "Minimum": 0.0,
                            "Maximum": 1.0
                        },
                        {
                            "Type": "nap::ParameterFloat",
                            "mID": "Input 5",
                            "Name": "",
                            "Value": 0.0,
                            "Minimum": 0.0,
                            "Maximum": 1.0
                        },
                        {
                            "Type": "nap::ParameterFloat",
                            "mID": "Input 6",
                            "Name": "",
                            "Value": 0.0,
                            "Minimum": 0.0,
                            "Maximum": 1.0
                        },
                        {
                            "Type": "nap::ParameterFloat",
                            "mID": "Input 7",
                            "Name": "",
                            "Value": 0.0,
                            "Minimum": 0.0,
                            "Maximum": 1.0
                        },
                        {
                            "Type": "nap::ParameterFloat",
                            "mID": "Input 8",
                            "Name": "",
                            "Value": 0.0,
                            "Minimum": 0.0,
                            "Maximum": 1.0
                        }
                    ],
                    "Groups": []
                },
                {
                    "Type": "nap::ParameterGroup",
                    "mID": "Special Parameters",
                    "Parameters": [
                        {
                            "Type": "nap::ParameterFloat",
                            "mID": "Slack",
                            "Name": "",
                            "Value": 0.0,
                            "Minimum": 0.0,
                            "Maximum": 1.0
                        },
                        {
                            "Type": "nap::ParameterFloat",
                            "mID": "Override 1",
                            "Name": "",
                            "Value": 0.0,
                            "Minimum": 0.0,
                            "Maximum": 1.0
                        },
                        {
                            "Type": "nap::ParameterFloat",
                            "mID": "Override 2",
                            "Name": "",
                            "Value": 0.0,
                            "Minimum": 0.0,
                            "Maximum": 1.0
                        },
                        {
                            "Type": "nap::ParameterFloat",
                            "mID": "Override 3",
                            "Name": "",
                            "Value": 0.0,
                            "Minimum": 0.0,
                            "Maximum": 1.0
                        },
                        {
                            "Type": "nap::ParameterFloat",
                            "mID": "Override 4",
                            "Name": "",
                            "Value": 0.0,
                            "Minimum": 0.0,
                            "Maximum": 1.0
                        },
                        {
                            "Type": "nap::ParameterFloat",
                            "mID": "Override 5",
                            "Name": "",
                            "Value": 0.0,
                            "Minimum": 0.0,
                            "Maximum": 1.0
                        },
                        {
                            "Type": "nap::ParameterFloat",
                            "mID": "Override 6",
                            "Name": "",
                            "Value": 0.0,
                            "Minimum": 0.0,
                            "Maximum": 1.0
                        },
                        {
                            "Type": "nap::ParameterFloat",
                            "mID": "Override 7",
                            "Name": "",
                            "Value": 0.0,
                            "Minimum": 0.0,
                            "Maximum": 1.0
                        },
                        {
                            "Type": "nap::ParameterFloat",
                            "mID": "Override 8",
                            "Name": "",
                            "Value": 0.0,
                            "Minimum": 0.0,
                            "Maximum": 1.0
                        },
                        {
                            "Type": "nap::ParameterFloat",
                            "mID": "Sinus Frequency",
                            "Name": "",
                            "Value": 0.0,
                            "Minimum": 0.0,
                            "Maximum": 1.0
                        },
                        {
                            "Type": "nap::ParameterFloat",
                            "mID": "Sinus Amplitude",
                            "Name": "",
                            "Value": 0.0,
                            "Minimum": 0.0,
                            "Maximum": 1.0
                        }
                    ],
                    "Groups": []
                }
            ]
        },
        {
            "Type": "nap::RenderWindow",
            "mID": "MainWindow",
            "Width": 1920,
            "Height": 1080,
            "Borderless": false,
            "Resizable": true,
            "Title": "Flexblock",
            "Sync": false,
            "ClearColor": {
                "x": 0.0,
                "y": 0.0,
                "z": 0.0,
                "w": 1.0
            }
        },
        {
            "Type": "nap::Scene",
            "mID": "Scene",
            "Entities": [
                {
                    "Entity": "CameraEntity",
                    "InstanceProperties": []
                },
                {
                    "Entity": "WorldEntity",
                    "InstanceProperties": []
                },
                {
                    "Entity": "TextEntity",
                    "InstanceProperties": []
                }
            ]
        },
        {
            "Type": "nap::SerialPort",
            "mID": "SerialPort",
            "PortName": "COM19",
            "BaudRate": 9600,
            "ByteSize": "Eight",
            "Parity": "None",
            "StopBits": "One",
            "FlowControl": "None",
            "ReadTimeout": 0,
            "WriteTimeout": 0,
            "InterByteTimeout": 0,
            "AllowFailure": true
        },
        {
            "Type": "nap::Shader",
            "mID": "BlockShader",
            "mVertShader": "shaders/block.vert",
            "mFragShader": "shaders/block.frag"
        },
        {
            "Type": "nap::Shader",
            "mID": "FontShader",
            "mVertShader": "shaders/font.vert",
            "mFragShader": "shaders/font.frag"
        },
        {
            "Type": "nap::Shader",
            "mID": "FrameShader",
            "mVertShader": "shaders/frame.vert",
            "mFragShader": "shaders/frame.frag"
        },
        {
            "Type": "nap::UniformVec3",
            "mID": "UniformVec3PlaneColor",
            "Name": "inColor",
            "Value": {
                "x": 0.32100000977516177,
                "y": 0.32899999618530276,
                "z": 0.41499999165534975
            }
        }
    ]
}<|MERGE_RESOLUTION|>--- conflicted
+++ resolved
@@ -743,15 +743,10 @@
             "Type": "nap::MACController",
             "mID": "MACController",
             "ForceOperational": false,
-<<<<<<< HEAD
             "Adapter": "\\Device\\NPF_{9CCC1944-63F4-4A06-8585-73BDAE9D120C}",
-            "CycleTime": 1000,
-=======
-            "Adapter": "\\Device\\NPF_{7675A1FF-D22A-46AF-A867-0D8B6808C036}",
             "ProcessCycleTime": 1000,
             "ErrorCycleTime" : 10000,
             "RecoveryTimeout" : 1000,
->>>>>>> f3ed06db
             "ResetPosition": false,
             "DisableErrorHandling": false,
             "ResetPositionValue": 1000000,
