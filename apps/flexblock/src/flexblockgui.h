--- conflicted
+++ resolved
@@ -15,7 +15,6 @@
 #include <sequenceplayercomponent.h>
 #include <oscinputcomponent.h>
 #include <maccontroller.h>
-#include <nap/timer.h>
 
 #include "flexblockcomponent.h"
 #include "sequenceplayercomponent.h"
@@ -69,6 +68,9 @@
 		bool								mHide = false;
 		DateTime							mDateTime;
 		double								mTime = 0.0f;
+		nap::ResourcePtr<MACController>		mMotorController;
+		int									mResetMotorPos = 0;
+		RGBColor8							mTextColor = { 0xC8, 0x69, 0x69 };
 
 		timeline::SequencePlayerComponentInstance* mSequencePlayer = nullptr;
 		FlexBlockComponentInstance* mFlexBlock = nullptr;
@@ -76,17 +78,17 @@
 		std::vector<OSCInputComponentInstance*> mOscInputs;
 		std::vector<ParameterFloat*> mParameters;
 
-<<<<<<< HEAD
-		ResourcePtr<MACController> mController;
-		int mResetMotorPos = 0;
-=======
 		TimelineGuiProperties mProps;
->>>>>>> 3555e059
 
 		/**
 		 * Shows the information window
 		 */
 		void showInfoWindow();
+
+		/**
+		 * Shows motor control window
+		 */
+		void showMotorControlWindow();
 
 		bool handleNewShowPopup(std::string & outNewFilename, utility::ErrorState& error);
 
