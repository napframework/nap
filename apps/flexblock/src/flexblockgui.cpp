// Local Includes
#include "flexblockgui.h"
#include "flexblockapp.h"
#include "flexblockcomponent.h"
#include "flexblocksequence.h"
#include "flexblocksequencetransition.h"
#include "sequencepause.h"

// External Includes
#include <imgui/imgui.h>
#include <imguiutils.h>
#include <nap/core.h>
#include <utility/fileutils.h>
#include <parametergui.h>
#include <meshutils.h>
#include <sequence.h>
#include <sequenceplayercomponent.h>
#include <iomanip>
#include <sequencetransition.h>
#include <math.h>       /* modf */

//#include <ctime.h>

namespace nap
{
	// 200, 105, 105
	ImU32 colorRed = ImGui::ColorConvertFloat4ToU32(ImVec4(200.0f / 255.0f, 105.0f / 255.0f, 105.0f / 255.0f, 1.0f));

	// 17, 20, 38
	ImU32 colorBlack = ImGui::ColorConvertFloat4ToU32(ImVec4(17.0f / 255.0f, 20.0f / 255.0f, 38.0f / 255.0f, 1.0f));

	// 139, 140, 160
	ImU32 colorWhite = ImGui::ColorConvertFloat4ToU32(ImVec4(139.0f / 255.0f, 140.0f / 255.0f, 160.0f / 255.0f, 1.0f));

	// 93, 94, 115
	ImU32 colorLightGrey = ImGui::ColorConvertFloat4ToU32(ImVec4(93.0f / 255.0f, 94.0f / 255.0f, 115.0f / 255.0f, 1.0f));

	// 82, 84, 106
	ImU32 colorDarkGrey = ImGui::ColorConvertFloat4ToU32(ImVec4(82.0f / 255.0f, 84.0f / 255.0f, 106.0f / 255.0f, 1.0f));

	FlexblockGui::FlexblockGui(FlexblockApp& app) : 
		mApp(app),
		mParameterService(*app.getCore().getService<ParameterService>())
	{
	}


	FlexblockGui::~FlexblockGui()
	{
	}


	void FlexblockGui::init()
	{
		// Create parameter gui
		mParameterGUI = std::make_unique<ParameterGUI>(mParameterService);

		// Fetch resource manager to get access to all loaded resources
		ResourceManager* resourceManager = mApp.getCore().getResourceManager();

		//
		mSequencePlayer = mApp.GetBlockEntity()->findComponent<timeline::SequencePlayerComponentInstance>();
		
		//
		mFlexBlock = mApp.GetBlockEntity()->findComponent<FlexBlockComponentInstance>();

		mController = resourceManager->findObject<MACController>("MACController");

		//
		initParameters();

		//
		initOscInputs();

		mParameterService.fileLoaded.connect(
			[&]() -> void { 
			initParameters(); 
			initOscInputs();
		});
	}


	void FlexblockGui::initOscInputs()
	{
		mOscInputs.clear();
		
		//
		OSCInputComponentInstance* oscInput = mApp.GetBlockEntity()->findComponentByID<OSCInputComponentInstance>("OSCMotorInputs");
			
		if (oscInput != nullptr)
		{
			mOscInputs.emplace_back(oscInput);

			//
			oscInput->messageReceived.connect([this](const OSCEvent& message)-> void
			{
				try
				{
					std::string adress = message.getAddress();
					std::vector<std::string> adressParts;
					utility::splitString(adress, '/', adressParts);

					if (adressParts.size() == 3)
					{
						if (adressParts[1] == "flexblock")
						{
							int parameter = std::stoi(adressParts[2]) - 1;
							if (parameter >= 0 && parameter < 8)
							{
								float value = message.getArgument(0)->asFloat();
								mParameters[parameter]->setValue(value);
							}
						}
					}
				}
				catch (std::exception& e)
				{
					printf(("OSC Error : " + std::string(e.what()) + "\n").c_str());
				}
			});
		}
	}


	void FlexblockGui::initParameters()
	{
		// Fetch resource manager to get access to all loaded resources
		ResourceManager* resourceManager = mApp.getCore().getResourceManager();

		//
		mParameters.clear();

		//
		mSequencePlayer = &mApp.GetBlockEntity()->getComponent<timeline::SequencePlayerComponentInstance>();
		mFlexBlock = &mApp.GetBlockEntity()->getComponent<FlexBlockComponentInstance>();
		for (int i = 0; i < 8; i++)
		{
			std::string id = "Input " + std::to_string(i + 1);
			ObjectPtr<ParameterFloat> parameter = resourceManager->findObject<ParameterFloat>(id);
			
			assert(parameter != nullptr);

			mParameters.emplace_back(parameter.get());
			parameter->setValue(0.0f);
			parameter->valueChanged.connect([this, i](float newValue)
			{
				updateInput(i, newValue);
			});
		}
	}


	void FlexblockGui::updateInput(int index, float value)
	{
		mFlexBlock->setMotorInput(index, value);
	}


	void FlexblockGui::update(double deltaTime)
	{
		mTime += deltaTime;

		if (mHide)
			return;

		ImGui::SetNextWindowPos(ImVec2(10, mWindowSize.y * 0.5f + 10));
		ImGui::SetNextWindowSize(ImVec2(mWindowSize.x * 0.5f - 20, mWindowSize.y * 0.4f - 20));
		mParameterGUI->show(mParameterService.hasRootGroup() ? &mParameterService.getRootGroup() : nullptr);

		showInfoWindow();

		showTimeLineWindow();

		if (mProps.mShowPlaylist)
		{
			showPlaylist();
		}
	}
	

	void FlexblockGui::render()
	{
		mApp.getCore().getService<IMGuiService>()->draw();
	}


	void FlexblockGui::toggleVisibility()
	{
		mHide = !mHide;
	}


	void FlexblockGui::showTimeLineWindow()
	{
		//
		ImGui::SetNextWindowPos(ImVec2(10, 10));
		//ImGui::SetNextWindowSize(ImVec2(mWindowSize.x - 20, mWindowSize.y * 0.5f - 20));

		// set next window content size to timeline ( child ) width to make scroll bar fit
		ImGui::SetNextWindowContentSize(
			ImVec2(mProps.mChildWidth + 100.0f, mProps.mChildHeight + 200.0f ));

		// begin the window
		ImGui::Begin("Timeline", 0, ImGuiWindowFlags_HorizontalScrollbar );

		bool needToOpenPopup = false;
		std::string popupIdToOpen = "";

		// draw timeline
		drawTimeline(needToOpenPopup, popupIdToOpen);

		// draw player controls
		drawTimelinePlayerControls(needToOpenPopup, popupIdToOpen);

		//
		if (needToOpenPopup)
			ImGui::OpenPopup(popupIdToOpen.c_str());

		//
		handleLoadPopup();

		//
		handleSaveAsPopup();

		// 
		handleSequenceActionsPopup();

		//
		handleElementActionsPopup();

		// insertion popup
		handleInsertionPopup();

		//
		handleEditMotorvaluePopup();

		// release mouse
		if (ImGui::IsMouseReleased(0) && !mProps.mInPopup)
		{
			mProps.mSelectedElement = nullptr;
			mProps.mTangentPtr = nullptr;
			mProps.mCurvePtr = nullptr;
			mProps.mSelectedSequence = nullptr;
			mProps.mCurrentSelectedMotor = 0;

			mProps.mCurrentAction = TimeLineActions::NONE;
		}

		ImGui::End();
	}


	void FlexblockGui::drawTimeline(bool& outPopupOpened, std::string& outPopupId)
	{
		float windowWidth = ImGui::GetWindowWidth();
		float scrollX = ImGui::GetScrollX();

		if (scrollX != mProps.mPrevScrollX)
		{
			mProps.mDirty = true;
			mProps.mPrevScrollX = scrollX;
		}

		if (ImGui::GetScrollY() != mProps.mPrevScrollY)
		{
			mProps.mPrevScrollY = ImGui::GetScrollY();
			mProps.mDirty = true;
		}

		ImGui::SetCursorPos(ImVec2(ImGui::GetCursorPosX(), ImGui::GetCursorPosY() + 50));

		// begin timeline child
		ImGui::BeginChild("", ImVec2(mProps.mChildWidth + 32, mProps.mChildHeight), false, ImGuiWindowFlags_NoMove);
		{
			float timeInDisplayStart = ( math::max(0.0f, scrollX - 32 ) / mProps.mChildWidth) * mSequencePlayer->getDuration();
			float timeInDisplayEnd = timeInDisplayStart + (windowWidth / mProps.mChildWidth) * mSequencePlayer->getDuration();

			//printf("%f %f \n", timeInDisplayStart, timeInDisplayEnd);

			ImDrawList* drawList = ImGui::GetWindowDrawList();

			//
			const ImVec2 childSize = ImVec2(mProps.mChildWidth, mProps.mChildHeight - 125.0f);

			// start top left with a little bit of margin
			mProps.mTopLeftPosition = ImGui::GetCursorScreenPos();
			mProps.mTopLeftPosition.x += 30;
			mProps.mTopLeftPosition.y += 20;
			ImVec2 bottomRightPos = ImVec2(
				mProps.mTopLeftPosition.x + childSize.x, 
				mProps.mTopLeftPosition.y + childSize.y);

			// timeline background
			drawList->AddRectFilled(mProps.mTopLeftPosition, bottomRightPos,
				colorBlack, 1.0f);

			// motors backgrounds
			for (int l = 0; l < 8; l++)
			{
				drawList->AddRect(
					ImVec2(mProps.mTopLeftPosition.x, math::lerp<float>(mProps.mTopLeftPosition.y, bottomRightPos.y, (float)l / 8.0f)),
					ImVec2(bottomRightPos.x, math::lerp<float>(mProps.mTopLeftPosition.y, bottomRightPos.y, (float)(l + 1) / 8.0f)),
					colorWhite, 1.0f);
			}

			// right border
			drawList->AddLine(
				ImVec2(mProps.mTopLeftPosition.x + childSize.x, mProps.mTopLeftPosition.y),
				ImVec2(mProps.mTopLeftPosition.x + childSize.x, bottomRightPos.y),
				colorWhite);

			// draw timesteps on top of timeline
			const int timeStamps = 10;
			float timePart = (timeInDisplayEnd - timeInDisplayStart) / timeStamps;
			for (int i = 1; i < timeStamps; i++)
			{
				float time = (timeInDisplayStart + i * timePart);
				ImVec2 start(
					mProps.mTopLeftPosition.x + (time / mSequencePlayer->getDuration()) * mProps.mChildWidth,
					mProps.mTopLeftPosition.y);
				ImVec2 end = start;
				end.y -= 10;

				drawList->AddLine(start, end, colorWhite, 2.0f);
				
				ImVec2 textPos = end;
				textPos.x += 3;
				textPos.y -= 6;
				drawList->AddText(textPos, colorWhite, formatTimeString(time).c_str());
			}

			// needed to avoid elements texts from overlapping later on
			int yTextOffset = 0;

			// iterate through sequences 
			const auto & sequences = mSequencePlayer->getSequences();
			for (int i = 0; i < sequences.size(); i++)
			{
				float sequenceStartTime = sequences[i]->getStartTime();
				float sequenceEndTime = sequences[i]->getStartTime() + sequences[i]->getDuration();

				// cull sequence if not in display
				bool sequenceInDisplay =
					(sequenceStartTime > timeInDisplayStart && sequenceStartTime < timeInDisplayEnd) ||
					(sequenceEndTime > timeInDisplayStart && sequenceEndTime < timeInDisplayEnd) ||
					(sequenceStartTime < timeInDisplayStart && sequenceEndTime > timeInDisplayEnd);

				if (sequenceInDisplay)
				{
					float width = childSize.x * (sequences[i]->getDuration() / mSequencePlayer->getDuration());
					float startX = childSize.x * (sequences[i]->getStartTime() / mSequencePlayer->getDuration());

					// draw sequence line
					drawList->AddLine(
						ImVec2(mProps.mTopLeftPosition.x + startX, mProps.mTopLeftPosition.y),
						ImVec2(mProps.mTopLeftPosition.x + startX, mProps.mTopLeftPosition.y + childSize.y + 100),
						colorWhite);

					// draw sequence text
					drawList->AddText(
						ImVec2(mProps.mTopLeftPosition.x + startX + 5, mProps.mTopLeftPosition.y + childSize.y + 55),
						colorWhite,
						sequences[i]->mName.c_str());

					// draw sequence box
					ImVec2 sequenceBoxUpperLeft = ImVec2(mProps.mTopLeftPosition.x + startX, mProps.mTopLeftPosition.y + childSize.y + 75);
					ImVec2 sequenceBoxLowerRight = ImVec2(mProps.mTopLeftPosition.x + startX + 25, mProps.mTopLeftPosition.y + childSize.y + 100);

					drawList->AddRect(
						sequenceBoxUpperLeft,
						sequenceBoxLowerRight,
						colorWhite);

					// rename sequence action
					if (mProps.mCurrentAction == TimeLineActions::NONE)
					{
						if (ImGui::IsMouseHoveringRect(sequenceBoxUpperLeft, sequenceBoxLowerRight))
						{
							drawList->AddRectFilled(
								sequenceBoxUpperLeft,
								sequenceBoxLowerRight,
								colorWhite);

							if (ImGui::IsMouseClicked(1))
							{
								outPopupOpened = true;
								outPopupId = "SequenceActions";

								mProps.mSelectedSequence = sequences[i];
								mProps.mCurrentAction = TimeLineActions::SEQUENCE_RENAME_POPUP;
								mProps.mInPopup = true;
							}
							else
							{
								if (mProps.mShowToolTips)
								{
									ImGui::BeginTooltip();
									ImGui::Text("Right click to show sequence actions");
									ImGui::EndTooltip();
								}
							}
						}
					}

					// draw element lines and positions
					for (auto* element : sequences[i]->getElements())
					{
						float elementStartTime = element->getStartTime();
						float elementEndTime = element->getStartTime() + element->mDuration;

						// cull if element is not is display
						bool elementInDisplay =
							(elementStartTime > timeInDisplayStart && elementStartTime < timeInDisplayEnd) ||
							(elementEndTime > timeInDisplayStart && elementEndTime < timeInDisplayEnd) ||
							(elementStartTime < timeInDisplayStart && elementEndTime > timeInDisplayEnd);

						if (elementInDisplay)
						{
							float elementPos = (element->getStartTime() - sequences[i]->getStartTime()) / sequences[i]->getDuration();
							float elementWidth = element->mDuration / sequences[i]->getDuration();

							// the bottom line
							drawList->AddLine(
								ImVec2(mProps.mTopLeftPosition.x + startX + width * elementPos, bottomRightPos.y),
								ImVec2(mProps.mTopLeftPosition.x + startX + width * elementPos, bottomRightPos.y + 50),
								colorLightGrey);

							// line in timeline
							drawList->AddLine(
								ImVec2(mProps.mTopLeftPosition.x + startX + width * elementPos, mProps.mTopLeftPosition.y),
								ImVec2(mProps.mTopLeftPosition.x + startX + width * elementPos, bottomRightPos.y + 50),
								colorLightGrey);

							// the text
							drawList->AddText(
								ImVec2(mProps.mTopLeftPosition.x + startX + width * elementPos + 5, bottomRightPos.y + yTextOffset),
								colorLightGrey,
								element->mName.c_str());

							// draw dragger of element, changes duration of previous element
							{
								ImVec2 elementTimeDragRectStart(mProps.mTopLeftPosition.x + startX + width * elementPos, bottomRightPos.y + 40);
								ImVec2 elementTimeDragRectEnd(mProps.mTopLeftPosition.x + startX + width * elementPos + 10, bottomRightPos.y + 50);

								bool filled = false;
								if (mProps.mCurrentAction == TimeLineActions::NONE)
								{
									if (ImGui::IsMouseHoveringRect(
										elementTimeDragRectStart,
										elementTimeDragRectEnd, true))
									{
										filled = true;

										if (ImGui::IsMouseClicked(0))
										{
											mProps.mDirty = true;
											mProps.mCurrentAction = TimeLineActions::DRAGGING_ELEMENT;
											mProps.mSelectedElement = element;
										}
										else if (ImGui::IsMouseClicked(1))
										{
											// rename sequence action
											if (mProps.mCurrentAction == TimeLineActions::NONE)
											{
												outPopupOpened = true;
												outPopupId = "ElementActions";

												mProps.mSelectedElement = element;
												mProps.mCurrentAction = TimeLineActions::ELEMENT_RENAME_POPUP;
												mProps.mInPopup = true;
											}
										}
										else
										{
											if (mProps.mShowToolTips)
											{
												ImGui::BeginTooltip();
												ImGui::Text("Left click and hold to drag position, right click to show element actions");
												ImGui::EndTooltip();
											}
										}
									}
								}

								if (mProps.mCurrentAction == TimeLineActions::DRAGGING_ELEMENT
									&& ImGui::IsMouseDragging()
									&& element == mProps.mSelectedElement)
								{
									mProps.mDirty = true;

									filled = true;

									ImVec2 mousePs = ImGui::GetMousePos();
									double time = ((mousePs.x - mProps.mTopLeftPosition.x) / childSize.x) * mSequencePlayer->getDuration();

									auto* previousElement = element->getPreviousElement();
									if (previousElement != nullptr)
									{
										float newDuration = time - previousElement->getStartTime();

										previousElement->mDuration = newDuration;
										previousElement->mDuration = math::max(newDuration, 0.001f);
										mSequencePlayer->reconstruct();
									}
								}

								// draw rect in timeline
								if (!filled)
								{
									drawList->AddRect(
										elementTimeDragRectStart,
										elementTimeDragRectEnd,
										colorLightGrey);
								}
								else
								{
									drawList->AddRectFilled(
										elementTimeDragRectStart,
										elementTimeDragRectEnd,
										colorLightGrey);
								}
							}

							// set a height offset of the next text so they don't overlap to much
							yTextOffset += 20;
							if (yTextOffset > 50 - 10)
							{
								yTextOffset = 0;
							}

							bool drawHandlers = false;
							bool draggingMotor = false;
							// draw motor end positions in element
							{
								float motor_height = childSize.y / 8.0f;
								for (int m = 0; m < 8; m++)
								{
									if ((mProps.mMotorHandlerIndexMask >> m) & 1UL)
									{
										const float circleSize = 6.0f;

										bool filled = false;
										float x = mProps.mTopLeftPosition.x + startX + width * elementPos + width * elementWidth;
										float value = static_cast<ParameterFloat*>(element->getEndParameters()[m])->mValue;
										float y = (bottomRightPos.y - motor_height * (float)m) - motor_height * value;

										// handle dragging of motor values
										if (mProps.mCurrentAction == TimeLineActions::NONE)
										{
											if (ImGui::IsMouseHoveringRect(ImVec2(x - 12, y - 12), ImVec2(x + 12, y + 12)))
											{
												filled = true;
												if (ImGui::IsMouseClicked(0))
												{
													mProps.mCurrentAction = TimeLineActions::DRAGGING_MOTORVALUE;
													mProps.mCurrentSelectedMotor = m;
													mProps.mSelectedElement = element;
													mProps.mDirty = true;
												}
												else if (ImGui::IsMouseClicked(1))
												{
													mProps.mCurrentAction = TimeLineActions::EDIT_MOTORVALUE_POPUP;
													mProps.mCurrentSelectedMotor = m;
													mProps.mSelectedElement = element;
													mProps.mDirty = true;
													mProps.mInPopup = true;
													outPopupOpened = true;
													outPopupId = "Edit Motorvalue";
												}
												else
												{
													ImGui::BeginTooltip();
													ImGui::Text("Hold left mouse button to drag \nPress right mouse button to edit value");
													ImGui::EndTooltip();
												}
											}
										}

										if (mProps.mCurrentAction == TimeLineActions::DRAGGING_MOTORVALUE
											&& ImGui::IsMouseDragging() &&
											m == mProps.mCurrentSelectedMotor &&
											element == mProps.mSelectedElement)
										{
											filled = true;
											mProps.mDirty = true;

											ImVec2 mousePos = ImGui::GetMousePos();

											float adjust = (mousePos.y - y) / motor_height;
											float newValue = static_cast<ParameterFloat*>(element->getEndParameters()[m])->mValue;
											newValue -= adjust;
											newValue = math::clamp(newValue, 0.0f, 1.0f);
											static_cast<ParameterFloat*>(element->getEndParameters()[m])->mValue = newValue;

											mSequencePlayer->reconstruct();
										}

										if (elementInDisplay)
										{
											if (!filled)
											{
												drawList->AddCircle(
													ImVec2(x, y),
													circleSize,
													colorRed,
													12,
													2.0f);
											}
											else
											{
												drawList->AddCircleFilled(
													ImVec2(x, y),
													circleSize,
													colorRed,
													12);
											}
										}
									}
								}
							}
							// width of this element in child
							float elementSizeWidth = elementWidth * width;

							// only applies to transition elements
							timeline::SequenceTransition* transition = dynamic_cast<timeline::SequenceTransition*>(element);
							if (transition != nullptr)
							{
								// get curves of this transition
								const auto& curves = transition->getCurves();

								// motor height is size of motor timeline in child height
								float motor_height = childSize.y / 8.0f;
								for (int m = 0; m < 8; m++)
								{
									if ((mProps.mMotorHandlerIndexMask >> m) & 1UL)
									{
										//
										mProps.mDirty = true;

										// get the range of the difference between start and finish
										float range = static_cast<ParameterFloat*>(element->getEndParameters()[m])->mValue - static_cast<ParameterFloat*>(element->getStartParameters()[m])->mValue;

										// get the start position
										float start_curve = static_cast<ParameterFloat*>(element->getStartParameters()[m])->mValue;

										// is mouse hovering in this element part ?
										bool mouseInMotor = false;

										if (ImGui::IsMouseHoveringRect(
											ImVec2(mProps.mTopLeftPosition.x + startX + width * elementPos, bottomRightPos.y - motor_height * (m + 1)),
											ImVec2(mProps.mTopLeftPosition.x + startX + width * elementPos + elementSizeWidth, bottomRightPos.y - motor_height * m)))
										{
											mouseInMotor = true;

											if (mProps.mShowToolTips)
											{
												ImGui::BeginTooltip();
												ImGui::Text("Press C and left mouse button to add control points.\nPress X and left mouse to delete control points.\nLeft Click and drag control points and/or tangents.");
												ImGui::EndTooltip();
											}
										}

										// add control points
										if (mouseInMotor &&
											ImGui::IsMouseClicked(0) &&
											ImGui::IsKeyDown(ImGui::GetKeyIndex(ImGuiKey_C)) &&
											mProps.mCurrentAction == TimeLineActions::NONE)
										{
											mProps.mCurrentAction = TimeLineActions::ADD_CURVEPOINT;

											mProps.mDirty = true;

											// range can be negative, if curves moves downwards, thats why we need to flip the input later on
											bool flip = range < 0.0f;

											// to make sure p_y doesnt become infinite
											if (math::abs(range) > 0.00001f)
											{
												ImVec2 mousePos = ImGui::GetMousePos();

												// translate mouse pos to curve pos
												float pX = (mousePos.x - (mProps.mTopLeftPosition.x + startX + width * elementPos)) / elementSizeWidth;
												float pY = (((bottomRightPos.y - motor_height * (float)m) - mousePos.y) / motor_height) * range;

												if (flip)
												{
													pY = 1.0f + pY;
												}

												// create the new point
												auto newPoint = curves[m]->mPoints[0];
												newPoint.mPos.mTime = pX;
												newPoint.mPos.mValue = math::clamp(pY, 0.0f, 1.0f);

												// add the point to the curve
												curves[m]->mPoints.emplace_back(newPoint);

												// update curve
												curves[m]->invalidate();
											}
										}

										// vector stores deletion of points
										std::vector<int> pointsToDelete;

										// iterate trough the points of the curve
										for (int p = 0; p < curves[m]->mPoints.size(); p++)
										{
											// get a reference
											auto& point = curves[m]->mPoints[p];

											// translate from element space to screen space
											float x = mProps.mTopLeftPosition.x + startX + width * elementPos + elementSizeWidth * point.mPos.mTime;
											float y = (bottomRightPos.y - motor_height * (float)m) - motor_height * ((point.mPos.mValue * range) + start_curve);

											// draw the position
											drawList->AddCircleFilled(
												ImVec2(x, y),
												3,
												colorWhite,
												12);

											// are we hovering inside the control point ?
											if (ImGui::IsMouseHoveringRect(ImVec2(x - 5, y - 5), ImVec2(x + 5, y + 5)) &&
												mProps.mCurrentAction == TimeLineActions::NONE)
											{
												if (ImGui::IsMouseClicked(0))
												{
													if (!ImGui::IsKeyDown(ImGui::GetKeyIndex(ImGuiKey_X)))
													{
														mProps.mCurvePtr = &point;
														mProps.mCurrentAction = TimeLineActions::DRAGGING_CURVEPOINT;
													}
													else
													{
														// handle deletion

														// store the index so we can delete it later
														pointsToDelete.emplace_back(p);

														mProps.mCurrentAction = TimeLineActions::DELETE_CURVEPOINT;
													}

													mProps.mDirty = true;
												}
											}

											//
											ImVec2 pointPos(x, y);

											// handle dragging of curve point
											if (mProps.mCurrentAction == TimeLineActions::DRAGGING_CURVEPOINT &&
												mProps.mCurvePtr == &point)
											{
												ImVec2 mousePos = ImGui::GetMousePos();

												// translate to curve space
												float adjust = (mousePos.y - y) / motor_height;

												point.mPos.mValue -= adjust * (range / 1.0f);
												point.mPos.mValue = math::clamp(point.mPos.mValue, 0.0f, 1.0f);

												adjust = (mousePos.x - x) / elementSizeWidth;
												point.mPos.mTime += adjust;
												point.mPos.mTime = math::clamp(point.mPos.mTime, 0.0f, 1.0f);
											
												mProps.mDirty = true;
											}

											// translate 
											x = mProps.mTopLeftPosition.x + startX + width * elementPos + elementSizeWidth * (point.mPos.mTime + point.mOutTan.mTime);
											y = (bottomRightPos.y - motor_height * (float)m) - motor_height *  (((point.mPos.mValue + point.mOutTan.mValue) * range) + start_curve);

											ImVec2 inTangentPos(x, y);
											drawList->AddCircleFilled(
												inTangentPos,
												2,
												colorWhite,
												12);

											drawList->AddLine(pointPos, inTangentPos, colorLightGrey);

											// are we hovering this tangent ?
											if (ImGui::IsMouseHoveringRect(ImVec2(x - 5, y - 5), ImVec2(x + 5, y + 5)) &&
												mProps.mCurrentAction == TimeLineActions::NONE)
											{
												if (ImGui::IsMouseClicked(0))
												{
													mProps.mCurrentAction = TimeLineActions::DRAGGING_TANGENT;
													mProps.mTangentPtr = &point.mOutTan;

													mProps.mDirty = true;
												}
											}

											// handle dragging of tangent
											if (mProps.mCurrentAction == TimeLineActions::DRAGGING_TANGENT &&
												mProps.mTangentPtr == &point.mOutTan)
											{
												ImVec2 mousePos = ImGui::GetMousePos();

												// translate
												float adjust = (mousePos.y - y) / motor_height;
												mProps.mTangentPtr->mValue -= adjust * (range / 1.0f);

												adjust = (mousePos.x - x) / elementSizeWidth;
												mProps.mTangentPtr->mTime += adjust;

												mProps.mDirty = true;
											}

											// translate
											x = mProps.mTopLeftPosition.x + startX + width * elementPos + elementSizeWidth * (point.mPos.mTime + point.mInTan.mTime);
											y = (bottomRightPos.y - motor_height * (float)m) - motor_height * (((point.mPos.mValue + point.mInTan.mValue) * range) + start_curve);
											ImVec2 outTangentPos(x, y);

											drawList->AddCircleFilled(
												outTangentPos,
												2,
												colorWhite,
												12);

											drawList->AddLine(pointPos, outTangentPos, colorLightGrey);

											// are we hovering this tangent ?
											if (ImGui::IsMouseHoveringRect(ImVec2(x - 5, y - 5), ImVec2(x + 5, y + 5)) &&
												mProps.mCurrentAction == TimeLineActions::NONE)
											{
												if (ImGui::IsMouseClicked(0))
												{
													mProps.mCurrentAction = TimeLineActions::DRAGGING_TANGENT;
													mProps.mTangentPtr = &point.mInTan;

													mProps.mDirty = true;
												}
											}

											// handle dragging
											if (mProps.mCurrentAction == TimeLineActions::DRAGGING_TANGENT &&
												mProps.mTangentPtr == &point.mInTan)
											{
												ImVec2 mousePos = ImGui::GetMousePos();

												float adjust = (mousePos.y - y) / motor_height;
												mProps.mTangentPtr->mValue -= adjust * (range / 1.0f);

												adjust = (mousePos.x - x) / elementSizeWidth;
												mProps.mTangentPtr->mTime += adjust;

												mProps.mDirty = true;
											}

											// make sure tangents are linked
											if (mProps.mCurrentAction == TimeLineActions::DRAGGING_TANGENT &&
												mProps.mTangentPtr == &point.mOutTan)
											{
												point.mInTan.mTime = -mProps.mTangentPtr->mTime;
												point.mInTan.mValue = -mProps.mTangentPtr->mValue;

												curves[m]->invalidate();
												mSequencePlayer->reconstruct();
											}

											if (mProps.mCurrentAction == TimeLineActions::DRAGGING_TANGENT &&
												mProps.mTangentPtr == &point.mInTan)
											{
												point.mOutTan.mTime = -mProps.mTangentPtr->mTime;
												point.mOutTan.mValue = -mProps.mTangentPtr->mValue;

												curves[m]->invalidate();
												mSequencePlayer->reconstruct();
											}
										}

										// delete any points
										for (const int index : pointsToDelete)
										{
											curves[m]->mPoints.erase(curves[m]->mPoints.begin() + index);
											curves[m]->invalidate();
										}
									}
								}
							}
						}
					}

					// draw motor inputs 
					if (mProps.mDirty)
					{
						//
						mProps.mCachedCurve.clear();

						mProps.mCachedCurve = std::vector<std::vector<ImVec2>>(8);

						// create parameters that we evaluate
						std::vector<std::unique_ptr<ParameterFloat>> parametersPts;
						std::vector<Parameter*> parameters;
						for (int p = 0; p < 8; p++)
						{
							parametersPts.emplace_back(std::make_unique<ParameterFloat>());
							parameters.emplace_back(parametersPts.back().get());
						}

						// zoom in on the part that is shown in the window
						int steps = mProps.mCurveResolution;
						float part = windowWidth / mProps.mChildWidth;
						float partStart = math::clamp<float>(scrollX - 40, 0, mProps.mChildWidth) / mProps.mChildWidth;

						// start evaluating and create curves of motor
						for (int p = 0; p < steps; p++)
						{
							//
							mSequencePlayer->evaluate(((mSequencePlayer->getDuration() * part) / (float)steps) * (float)p + (mSequencePlayer->getDuration() * partStart), parameters);

							//
							for (int l = 0; l < 8; l++)
							{
								float yPart = (childSize.y / 8.0f);
								float yStart = yPart * l;

								mProps.mCachedCurve[l].emplace_back(ImVec2(
									partStart * mProps.mChildWidth + mProps.mTopLeftPosition.x + childSize.x * part * (p * (1.0f / (float)steps)),
									bottomRightPos.y - yStart - yPart * static_cast<ParameterFloat*>(parameters[l])->mValue));
							}
						}

						mProps.mDirty = false;
					}
			
					if (mProps.mCachedCurve.size() == 8)
					{
						for (int l = 0; l < 8; l++)
						{
							if (mProps.mCachedCurve[l].size() > 0)
							{
								// draw the polylines 
								drawList->AddPolyline(
									&*mProps.mCachedCurve[l].begin(),
									mProps.mCachedCurve[l].size(),
									colorRed,
									false,
									1.5f,
									false);
							}
						}
					}
					
				}
			}

			// draw edit curve toggle
			for (int i = 0; i < 8; i++)
			{
				float y_pos = (childSize.y / 8) * i + 4;
				// draw motor text
				drawList->AddText(
					ImVec2(mProps.mTopLeftPosition.x - 25, mProps.mTopLeftPosition.y + y_pos),
					colorWhite,
					std::to_string(8 - i).c_str());

				//
				const ImVec2 rectTopLeft(mProps.mTopLeftPosition.x - 15, mProps.mTopLeftPosition.y + y_pos + 5);
				const ImVec2 rectBotRight(mProps.mTopLeftPosition.x - 5, mProps.mTopLeftPosition.y + y_pos + 15);

				bool filled = false;
				int motorId = 7 - i;
				if (mProps.mCurrentAction == TimeLineActions::NONE)
				{
					if (ImGui::IsMouseHoveringRect(rectTopLeft, rectBotRight))
					{
						if (mProps.mShowToolTips)
						{
							ImGui::BeginTooltip();
							ImGui::Text("Left click to toggle curve edit mode");
							ImGui::EndTooltip();
						}

						filled = true;

						if (ImGui::IsMouseClicked(0))
						{
							if ( (mProps.mMotorHandlerIndexMask >> motorId ) & 1UL )
							{
								mProps.mMotorHandlerIndexMask &= ~(1UL << motorId);
							}
							else
							{
								mProps.mMotorHandlerIndexMask |= 1UL << motorId;
							}
							mProps.mCurrentAction = TimeLineActions::ENABLING_HANDLERS;
						}
					}
				}

				if (!filled)
					filled = (mProps.mMotorHandlerIndexMask >> motorId) & 1UL;

				if (!filled)
				{
					drawList->AddRect(
						rectTopLeft,
						rectBotRight,
						colorWhite);
				}
				else
				{
					drawList->AddRectFilled(
						rectTopLeft,
						rectBotRight,
						colorWhite);
				}
			}

			// draw player position 
			float player_pos = (mSequencePlayer->getCurrentTime() / mSequencePlayer->getDuration()) * childSize.x;
			drawList->AddLine(
				ImVec2(mProps.mTopLeftPosition.x + player_pos, mProps.mTopLeftPosition.y), 
				ImVec2(mProps.mTopLeftPosition.x + player_pos, bottomRightPos.y),
				colorWhite);

			// time in seconds
			drawList->AddText(
				ImVec2(mProps.mTopLeftPosition.x + player_pos + 5, mProps.mTopLeftPosition.y - 20),
				colorRed,
				formatTimeString(mSequencePlayer->getCurrentTime()).c_str());

			// handle dragging of timeline
			if (ImGui::IsMouseHoveringRect(mProps.mTopLeftPosition, bottomRightPos))
			{
				mProps.mDrawMouseCursorInTimeline = true;
				if (!mProps.mInPopup)
				{
					ImVec2 mousePos = ImGui::GetMousePos();
					mousePos = ImVec2(mousePos.x - mProps.mTopLeftPosition.x, mousePos.y - mProps.mTopLeftPosition.y);
					float pos = mousePos.x / childSize.x;
					mProps.mCurrentTimeOfMouseInSequence = pos * mSequencePlayer->getDuration();

					// set cursorpos 
					mProps.mMouseCursorPositionInTimeline = (mProps.mCurrentTimeOfMouseInSequence / mSequencePlayer->getDuration()) * childSize.x;

					if (mProps.mCurrentAction == TimeLineActions::NONE)
					{
						// is clicked inside timeline ? jump to position
						if (ImGui::IsMouseClicked(0))
						{
							mProps.mCurrentAction = TimeLineActions::DRAGGING_PLAYERPOSITION;

							mSequencePlayer->setTime(mProps.mCurrentTimeOfMouseInSequence);
						}
					}

					if (mProps.mCurrentAction == TimeLineActions::DRAGGING_PLAYERPOSITION)
					{
						// handle drag in timeline
						if (ImGui::IsMouseDragging())
						{
							// translate mouseposition to position in sequenceplayer
							ImVec2 mousePos = ImGui::GetMousePos();
							mousePos = ImVec2(mousePos.x - mProps.mTopLeftPosition.x, mousePos.y - mProps.mTopLeftPosition.y);
							float pos = mousePos.x / childSize.x;
							mProps.mCurrentTimeOfMouseInSequence = pos * mSequencePlayer->getDuration();
							mSequencePlayer->setTime(mProps.mCurrentTimeOfMouseInSequence);
						}
					}
					else
					{
						if (mProps.mShowToolTips && !mProps.mInPopup)
						{
							ImGui::BeginTooltip();
							ImGui::Text("Left click to jump to position, hold to drag/scrub position.\nRight click to add elements/sequences.");
							ImGui::EndTooltip();
						}
					}
				}
			}
			else
			{
				if (!mProps.mInPopup)
				{
					mProps.mDrawMouseCursorInTimeline = false;
				}
			}

			// draw position of mouse ( cursor ) in timeline
			if (mProps.mDrawMouseCursorInTimeline )
			{
				drawList->AddLine(
					ImVec2(mProps.mTopLeftPosition.x + mProps.mMouseCursorPositionInTimeline, mProps.mTopLeftPosition.y),
					ImVec2(mProps.mTopLeftPosition.x + mProps.mMouseCursorPositionInTimeline, bottomRightPos.y),
					colorRed, 1.5f);
			}

			// handle insertion of elements or sequences
			if (mProps.mCurrentAction == TimeLineActions::NONE &&
				ImGui::IsMouseClicked(1) &&
				ImGui::IsMouseHoveringRect(mProps.mTopLeftPosition, bottomRightPos))
			{
				mProps.mInPopup = true;
				mProps.mCurrentAction = TimeLineActions::INSERTION_POPUP;

				outPopupOpened = true;
				outPopupId = "Insert";
			}
			ImGui::EndChild();

			ImGui::Spacing();
			ImGui::Spacing();
		}
	}


	void FlexblockGui::drawTimelinePlayerControls(bool& outPopupOpened, std::string& popupId)
	{
		static auto showTip = [this](const char* tip)
		{
			if (mProps.mShowToolTips)
			{
				if (ImGui::IsItemHovered())
				{
					ImGui::BeginTooltip();
					ImGui::Text(tip);
					ImGui::EndTooltip();
				}
			}
		};

		// make sure the top elements above the timeline scroll together with the scrollbar so only timeline moves
		ImGui::SetCursorPos(ImVec2(ImGui::GetScrollX(), 27 + ImGui::GetScrollY()));

		//
		ImGui::BeginChild("Controls", ImVec2( 2000, 50 ), false, ImGuiWindowFlags_NoScrollbar);

		ImGui::Spacing();
		ImGui::Indent();

		// stop button
		if (ImGui::Button("Stop"))
		{
			mSequencePlayer->stop();
		}

		showTip("Stops the player");

		// draw sequence player controls
		if (mSequencePlayer->getIsLoaded())
		{
			ImGui::SameLine();
			if (!mSequencePlayer->getIsPaused() &&
				mSequencePlayer->getIsPlaying())
			{
				if (ImGui::Button("Pause"))
				{
					mSequencePlayer->pause();
				}

				showTip("Pause the player");
			}
			else
			{
				if (mSequencePlayer->getIsFinished())
				{
					mSequencePlayer->setTime(0.0);
				}

				if (ImGui::Button("Play"))
				{
					mSequencePlayer->play();
				}

				showTip("Starts the player");
			}
		}

		ImGui::SameLine();

		// loop
		bool isLooping = mSequencePlayer->getIsLooping();
		if (ImGui::Checkbox("Loop", &isLooping))
		{
			mSequencePlayer->setIsLooping(isLooping);
		}

		showTip("Toggle loop");

		// follow player position
		ImGui::SameLine();
		ImGui::Checkbox("Follow", &mProps.mFollowPlayer);
		if (mProps.mFollowPlayer)
		{
			mProps.mDirty = true;
			ImGui::SetScrollX((mSequencePlayer->getCurrentTime() / mSequencePlayer->getDuration()) * mProps.mChildWidth);
		}

		showTip("Follow the player position with the scrollbar, keeps the player position in window");

		// speed
		ImGui::SameLine();
		float speed = mSequencePlayer->getSpeed();
		ImGui::PushItemWidth(50.0f);
		ImGui::DragFloat("Speed", &speed, 0.05f, -5.0f, 5.0f);
		ImGui::PopItemWidth();
		mSequencePlayer->setSpeed(speed);

		showTip("set playback speed");

		// zoom of timeline
		ImGui::SameLine();
		ImGui::PushItemWidth(100.0f);
		if (ImGui::SliderFloat("Vertical Zoom", &mProps.mChildHeight, 350.0f, 1500.0f, ""))
			mProps.mDirty = true;

		ImGui::PopItemWidth();

		showTip("Vertical zoom");

		// zoom of timeline
		ImGui::SameLine();
		ImGui::PushItemWidth(100.0f);
		if (ImGui::SliderFloat("Horizontal Zoom", &mProps.mLengthPerSecond, 4.0f, 60.0f, ""))
			mProps.mDirty = true;
		ImGui::PopItemWidth();

		mProps.mChildWidth = (mSequencePlayer->getDuration() / mProps.mLengthPerSecond) * ImGui::GetWindowWidth();
		
		showTip("Horizontal zoom");

		// curves resolution
		ImGui::SameLine();
		ImGui::PushItemWidth(100.0f);
		if (ImGui::SliderInt("Curve Res.", &mProps.mCurveResolution, 50, 666, ""))
			mProps.mDirty = true;
		ImGui::PopItemWidth();

		showTip("Resolution of curve, higher means a more smooth curve but heavier on rendering/generating");

		// handle save button
		ImGui::SameLine();

		if (ImGui::Button("Save"))
		{
			std::string currentShowName = mSequencePlayer->getShowName();
			currentShowName += ".json";

			utility::ErrorState errorState;
			if (mSequencePlayer->save(currentShowName, errorState))
			{
				mSequencePlayer->load("shows/" + currentShowName, errorState);
			}
		}

		showTip("Save current show");

		ImGui::SameLine();

		if (ImGui::Button("Save As"))
		{
			popupId = "Save As";

			mProps.mInPopup = true;
			outPopupOpened = true;
			mProps.mCurrentAction = TimeLineActions::SAVE_POPUP;
		}

		showTip("Save as new show");

		// handle load
		ImGui::SameLine();
		if (ImGui::Button("Load"))
		{
			popupId = "Load";
			mProps.mInPopup = true;
			outPopupOpened = true;
			mProps.mCurrentAction = TimeLineActions::LOAD_POPUP;
			mProps.mDirty = true;
		}

		showTip("Load show");

		//
		ImGui::SameLine();
		ImGui::Text(("CurrentShow : " + mSequencePlayer->getShowName()).c_str());

		//
		ImGui::SameLine();
		ImGui::Checkbox("Show tooltips", &mProps.mShowToolTips);

		showTip("Toggle tooltips");

		ImGui::SameLine();
		if (ImGui::Checkbox("Show PlayList", &mProps.mShowPlaylist))
		{
			if (mProps.mShowPlaylist)
			{
				ImGui::SetNextTreeNodeOpen(true);
			}
		}

		showTip("Show list of sequences");

		ImGui::EndChild();

		ImGui::SetCursorPos(ImVec2(ImGui::GetCursorPosX(), ImGui::GetCursorPosY() - ImGui::GetScrollY()));
	}


	void FlexblockGui::handleLoadPopup()
	{
		//
		if (ImGui::BeginPopupModal("Load", nullptr, ImGuiWindowFlags_AlwaysAutoResize))
		{
			const std::string showDir = "Shows";

			// Find all files in the preset directory
			std::vector<std::string> files_in_directory;
			utility::listDir(showDir.c_str(), files_in_directory);

			std::vector<std::string> shows;
			for (const auto& filename : files_in_directory)
			{
				// Ignore directories
				if (utility::dirExists(filename))
					continue;

				if (utility::getFileExtension(filename) == "json")
				{
					shows.push_back(utility::getFileName(filename));
				}
			}

			ImGui::Combo("Shows", &mProps.mSelectedShowIndex, [](void* data, int index, const char** out_text)
			{
				ParameterService::PresetFileList* show_files = (ParameterService::PresetFileList*)data;
				*out_text = (*show_files)[index].data();
				return true;
			}, &shows, shows.size());

			utility::ErrorState errorState;
			if (ImGui::Button("Load"))
			{
				if (mSequencePlayer->load(files_in_directory[mProps.mSelectedShowIndex], errorState))
				{
					ImGui::CloseCurrentPopup();
					mProps.mInPopup = false;
					mProps.mCurrentAction = TimeLineActions::NONE;
				}
				else
				{
					mProps.mErrorString = errorState.toString();
					ImGui::OpenPopup("Failed to load show");
				}
			}

			ImGui::SameLine();
			if (ImGui::Button("Cancel"))
			{
				ImGui::CloseCurrentPopup();
				mProps.mInPopup = false;
				mProps.mCurrentAction = TimeLineActions::NONE;
			}

			if (ImGui::BeginPopupModal("Failed to load show", nullptr, ImGuiWindowFlags_AlwaysAutoResize))
			{
				ImGui::Text(mProps.mErrorString.c_str());
				if (ImGui::Button("OK"))
				{
					ImGui::CloseCurrentPopup();
				}

				ImGui::EndPopup();
			}

			ImGui::EndPopup();
		}
	}


	void FlexblockGui::handleSequenceActionsPopup()
	{
		if (ImGui::BeginPopup("SequenceActions"))
		{
			char buffer[256];

			strcpy(*&buffer, mProps.mSelectedSequence->mName.c_str());

			if (ImGui::InputText("Rename", *&buffer, 256))
			{
				std::string newName(buffer);
				mProps.mSelectedSequence->mName = newName;
			}

			if (mSequencePlayer->getSequences().size() > 1)
			{
				if (ImGui::Button("Delete"))
				{
					mSequencePlayer->removeSequence(mProps.mSelectedSequence);
					mProps.mDirty = true;

					mProps.mInPopup = false;
					mProps.mCurrentAction = TimeLineActions::NONE;
					ImGui::CloseCurrentPopup();
				}
			}

			if (ImGui::Button("Done"))
			{
				mProps.mInPopup = false;
				mProps.mCurrentAction = TimeLineActions::NONE;
				ImGui::CloseCurrentPopup();
			}

			ImGui::EndPopup();
		}
		else
		{
			if (mProps.mCurrentAction == TimeLineActions::SEQUENCE_RENAME_POPUP)
			{
				mProps.mCurrentAction = TimeLineActions::NONE;
				mProps.mInPopup = false;
			}
		}
	}


	void FlexblockGui::handleSaveAsPopup()
	{
		// save as popup
		if (ImGui::BeginPopupModal("Save As", nullptr, ImGuiWindowFlags_AlwaysAutoResize))
		{
			const std::string showDir = "Shows";

			// Find all files in the preset directory
			std::vector<std::string> files_in_directory;
			utility::listDir(showDir.c_str(), files_in_directory);

			std::vector<std::string> shows;
			for (const auto& filename : files_in_directory)
			{
				// Ignore directories
				if (utility::dirExists(filename))
					continue;

				if (utility::getFileExtension(filename) == "json")
				{
					shows.push_back(utility::getFileName(filename));
				}
			}
			shows.push_back("<New...>");

			if (ImGui::Combo("Shows", &mProps.mSelectedShowIndex, [](void* data, int index, const char** out_text)
			{
				ParameterService::PresetFileList* show_files = (ParameterService::PresetFileList*)data;
				*out_text = (*show_files)[index].data();

				return true;
			}, &shows, shows.size()))
			{
				if (mProps.mSelectedShowIndex == shows.size() - 1)
				{
					ImGui::OpenPopup("New");
				}
				else
				{
					ImGui::OpenPopup("Overwrite");
				}
			}

			std::string newFilename;
			utility::ErrorState errorState;
			if (handleNewShowPopup(newFilename, errorState))
			{
				// Insert before the '<new...>' item
				shows.insert(shows.end() - 1, newFilename);
				if (mSequencePlayer->save(newFilename, errorState))
				{
					mProps.mSelectedShowIndex = shows.size() - 1;

					if (mSequencePlayer->load(newFilename, errorState))
					{

					}
					else
					{
						mProps.mErrorString = errorState.toString();
						ImGui::OpenPopup("Failed to load show");
					}
				}
				else
				{
					mProps.mErrorString = errorState.toString();
					ImGui::OpenPopup("Failed to save show");
				}
			}

			if (ImGui::BeginPopupModal("Overwrite"))
			{
				ImGui::Text(("Are you sure you want to overwrite " + shows[mProps.mSelectedShowIndex] + " ?").c_str());
				if (ImGui::Button("OK"))
				{
					if (mSequencePlayer->save(shows[mProps.mSelectedShowIndex], errorState))
					{
						if (mSequencePlayer->load(shows[mProps.mSelectedShowIndex], errorState))
						{

						}
						else
						{
							mProps.mErrorString = errorState.toString();
							ImGui::OpenPopup("Failed  to save show");
						}
					}
					else
					{
						mProps.mErrorString = errorState.toString();
						ImGui::OpenPopup("Failed to save show");
					}

					ImGui::CloseCurrentPopup();
				}
				ImGui::SameLine();
				if (ImGui::Button("Cancel"))
				{
					ImGui::CloseCurrentPopup();
				}
				ImGui::EndPopup();
			}

			if (ImGui::BeginPopupModal("Failed to save show"))
			{
				ImGui::Text(mProps.mErrorString.c_str());
				if (ImGui::Button("OK"))
				{
					ImGui::CloseCurrentPopup();
				}
				mProps.mInPopup = false;
				mProps.mCurrentAction = TimeLineActions::NONE;
				ImGui::EndPopup();
			}

			ImGui::SameLine();

			if (ImGui::Button("Done"))
			{
				mProps.mInPopup = false;
				mProps.mCurrentAction = TimeLineActions::NONE;
				ImGui::CloseCurrentPopup();
			}

			ImGui::SameLine();

			ImGui::EndPopup();
		}
	}


	template<typename T1>
	std::string FlexblockGui::convertToString(T1 number, int precision)
	{
		std::ostringstream streamObj;
		streamObj << std::fixed;
		streamObj << std::setprecision(precision) << number;
		return streamObj.str();
	}


	std::string FlexblockGui::formatTimeString(float time)
	{
		int hours = time / 3600.0f;
		int minutes = (int) (time / 60.0f) % 60;
		int seconds = (int) time % 60;

		std::stringstream stringStream;

		stringStream << std::setw(2) << std::setfill('0') << seconds;
		std::string secondsString = stringStream.str();

		stringStream = std::stringstream();
		stringStream << std::setw(2) << std::setfill('0') << minutes;
		std::string minutesString = stringStream.str();

		std::string hoursString = "";
		if (hours > 0)
		{
			stringStream = std::stringstream();
			stringStream << std::setw(2) << std::setfill('0') << hours;
			hoursString = stringStream.str() + ":";
		}

		return hoursString + minutesString + ":" + secondsString;
	}


	void FlexblockGui::showPlaylist()
	{
		// Fetch resource manager to get access to all loaded resources
		ResourceManager* resourceManager = mApp.getCore().getResourceManager();

		ImGui::Begin("Playlist");
		ImGui::Spacing();

		ImGui::Spacing();

		if (ImGui::TreeNode("Playlist"))
		{
			const auto& sequences = mSequencePlayer->getSequences();

			for (const auto* sequence : sequences)
			{
				ImGui::PushID((void*)sequence);

				ImVec4 color = ImGui::ColorConvertU32ToFloat4( colorWhite );

				bool isSequenceBeingPlayed = mSequencePlayer->getCurrentSequence() == sequence;
				if (isSequenceBeingPlayed)
				{
					color = ImGui::ColorConvertU32ToFloat4( colorRed );
				}

				ImGui::PushStyleColor(0, color);
				if(ImGui::Button(sequence->mName.c_str()))
				{
					mSequencePlayer->skipToSequence(sequence);
				}
				ImGui::SameLine();
				ImGui::Text(formatTimeString(sequence->getStartTime()).c_str());
				ImGui::PopStyleColor();

				const auto& elements = sequence->getElements();

				ImGui::Indent();
				for (const auto* element : elements)
				{
					ImGui::PushID((void*)element);

					bool isElementBeingPlayed =
						isSequenceBeingPlayed && (
							mSequencePlayer->getCurrentTime() >= element->getStartTime() &&
							mSequencePlayer->getCurrentTime() < element->getStartTime() + element->mDuration);

					if (isElementBeingPlayed)
						ImGui::PushStyleColor(0, color);

					if (ImGui::SmallButton(element->mName.c_str()))
					{
						//mSequencePlayer->skipToSequence(sequence);
						mSequencePlayer->setTime(element->getStartTime());
					}
					ImGui::SameLine();
					ImGui::Text(formatTimeString(element->getStartTime()).c_str());

					if (isElementBeingPlayed)
					{
						float progress = (mSequencePlayer->getCurrentTime() - element->getStartTime()) / element->mDuration;
						int percentage = int(progress * 100.0f);

						ImGui::SameLine();
						ImGui::Text("   %i%s", percentage, "%");
					}

					if (isElementBeingPlayed)
						ImGui::PopStyleColor();

					ImGui::PopID();
				}
				ImGui::Unindent();
				ImGui::PopID();

			}
			ImGui::TreePop();
		}

		ImGui::End();
	}


	void FlexblockGui::handleElementActionsPopup()
	{
		if (ImGui::BeginPopup("ElementActions"))
		{
			char buffer[256];

			strcpy(*&buffer, mProps.mSelectedElement->mName.c_str());

			if (ImGui::InputText("Rename", *&buffer, 256))
			{
				std::string newName(buffer);
				mProps.mSelectedElement->mName = newName;
			}

			const timeline::Sequence* owningSequence 
				= mSequencePlayer->getSequenceAtTime(mProps.mSelectedElement->getStartTime());

			if (ImGui::InputFloat("Duration", &mProps.mSelectedElement->mDuration, 0.1f, 0.2f, 2) )
			{
				if (mProps.mSelectedElement->mDuration < 0.01f)
				{
					mProps.mSelectedElement->mDuration = 0.01f;
				}

				mSequencePlayer->reconstruct();
				mProps.mDirty = true;
			}

			// enable delete if sequence has more then one element
			if (owningSequence != nullptr &&
				owningSequence->getElements().size() > 1)
			{
				if (ImGui::Button("Delete"))
				{
					mSequencePlayer->removeSequenceElement(owningSequence, mProps.mSelectedElement);
					mProps.mDirty = true;

					mProps.mInPopup = false;
					mProps.mCurrentAction = TimeLineActions::NONE;
					ImGui::CloseCurrentPopup();
				}
			}

			if (ImGui::Button("Done"))
			{
				mProps.mInPopup = false;
				mProps.mCurrentAction = TimeLineActions::NONE;
				ImGui::CloseCurrentPopup();
			}

			ImGui::EndPopup();
		}
		else
		{
			if (mProps.mCurrentAction == TimeLineActions::ELEMENT_RENAME_POPUP)
			{
				mProps.mCurrentAction = TimeLineActions::NONE;
				mProps.mInPopup = false;
			}
		}
	}


	void FlexblockGui::showInfoWindow()
	{
		ImGui::SetNextWindowPos(ImVec2(10, mWindowSize.y * 0.9f + 10));
		ImGui::SetNextWindowSize(ImVec2(mWindowSize.x * 0.5f - 20, mWindowSize.y * 0.1f - 20));

		// Color used for highlights
		mApp.getCore().getFramerate();

		ImGui::Begin("Information");
		getCurrentDateTime(mDateTime);
		ImGui::Text(mDateTime.toString().c_str());
<<<<<<< HEAD
		RGBColorFloat text_color = mTextColor.convert<RGBColorFloat>();
		ImGui::TextColored(text_color, "%.3f ms/frame (%.1f FPS)", 1000.0f / mApp.getCore().getFramerate(), mApp.getCore().getFramerate());

		ImGui::Separator();
		ImGui::SliderInt("Reset Value", &mResetMotorPos, 0, 5000000);
		ImGui::SameLine();
		if (ImGui::Button("Reset Position"))
		{
			utility::ErrorState error;
			mController->resetPosition(mResetMotorPos, error);
		}

		ImGui::Separator();
		for (int i = 0; i < mController->getSlaveCount(); i++)
		{
			if (ImGui::CollapsingHeader(utility::stringFormat("motor: %d", i + 1).c_str()))
			{
				ImGui::Text("Curent Motor Mode: %s", mController->modeToString(mController->getActualMode(i)).c_str());
				ImGui::Text("Current Motor Position: %d", mController->getActualPosition(i));
				ImGui::Text("Current Motor Velocity: %.1f", mController->getActualVelocity(i));
				ImGui::Text("Current Motor Torque: %.1f", mController->getActualTorque(i));
				int req_pos = static_cast<int>(mController->getPosition(i));
				if (ImGui::SliderInt("Position", &req_pos, 0, 5000000))
				{
					mController->setPosition(i, req_pos);
				}

				int req_vel = mController->getVelocity(i);
				if (ImGui::SliderInt("Velocity", &req_vel, 0, mController->mMaxVelocity))
				{
					mController->setVelocity(i, static_cast<float>(req_vel));
				}
				ImGui::Separator();
				bool error = false;
				if (mController->hasError(i))
				{
					if (ImGui::Button("Clear Errors"))
						mController->clearErrors(i);

					std::vector<MACController::EErrorStat> errors;
					mController->getErrors(i, errors);
					for (const auto& error : errors)
					{
						ImGui::TextColored(text_color, MACController::errorToString(error).c_str());
					}
					error = true;
				}
				if (!mController->isOnline(i))
				{
					ImGui::TextColored(text_color, "Slave Lost!");
					error = true;
				}
				if(!error)
				{
					ImGui::Text("No Errors");
				}
			}
		}
		if (mController->getSlaveCount() == 0)
			ImGui::Text("No slaves found");

=======
		ImGui::SameLine();
		ImGui::TextColored(ImGui::ColorConvertU32ToFloat4(colorRed), "%.3f ms/frame (%.1f FPS)", 1000.0f / mApp.getCore().getFramerate(), mApp.getCore().getFramerate());
>>>>>>> 3555e059
		ImGui::End();
	}


	void FlexblockGui::handleInsertionPopup()
	{
		if (ImGui::BeginPopup("Insert"))
		{
			// insert pause element at current time
			if (ImGui::Button("Insert Pause"))
			{
				utility::ErrorState errorState;
				bool success = insertNewElement(std::make_unique<timeline::SequencePause>(), errorState);

				if (!success)
				{
					// handle error
					ImGui::OpenPopup("Insert Error");
					mProps.mErrorString = errorState.toString();
				}
				else 
				{
					// exit popup
					mProps.mInPopup = false;
					mProps.mCurrentAction = TimeLineActions::NONE;
					ImGui::CloseCurrentPopup();
				}
			}

			// insert transition element
			if (ImGui::Button("Insert Transition"))
			{
				utility::ErrorState errorState;

				bool success = insertNewElement(std::make_unique<flexblock::FlexblockSequenceTransition>(), errorState);

				if (!success)
				{
					// handle error
					ImGui::OpenPopup("Insert Error");
					mProps.mErrorString = errorState.toString();
				}
				else
				{
					// exit popup
					mProps.mInPopup = false;
					mProps.mCurrentAction = TimeLineActions::NONE;
					ImGui::CloseCurrentPopup();
				}
			}

			// insert new sequence
			if (ImGui::Button("Insert Sequence"))
			{
				utility::ErrorState errorState;

				if (!insertNewSequence(std::make_unique<flexblock::FlexblockSequence>(), errorState))
				{
					ImGui::OpenPopup("Insert Error");
					mProps.mErrorString = errorState.toString();
				}
				else
				{
					mProps.mInPopup = false;
					mProps.mCurrentAction = TimeLineActions::NONE;
					ImGui::CloseCurrentPopup();
				}
			}

			if (ImGui::Button("Cancel"))
			{
				mProps.mInPopup = false;
				mProps.mCurrentAction = TimeLineActions::NONE;
				ImGui::CloseCurrentPopup();
			}

			if (ImGui::BeginPopupModal("Insert Error"))
			{
				ImGui::Text(mProps.mErrorString.c_str());

				if (ImGui::Button("Ok"))
				{
					ImGui::CloseCurrentPopup();
				}

				ImGui::EndPopup();
			}

			ImGui::EndPopup();
		}
		else
		{
			if (mProps.mCurrentAction == TimeLineActions::INSERTION_POPUP)
			{
				mProps.mCurrentAction = TimeLineActions::NONE;
				mProps.mInPopup = false;
			}
		}
	}


	void FlexblockGui::handleEditMotorvaluePopup()
	{
		if (ImGui::BeginPopup("Edit Motorvalue"))
		{
			ImGui::Text("Edit motorvalue");

			if (mProps.mSelectedElement != nullptr && 
				mProps.mCurrentSelectedMotor > -1 && 
				mProps.mCurrentSelectedMotor < 8)
			{
				ParameterFloat* parameterFloat =
					dynamic_cast<ParameterFloat*>(mProps.mSelectedElement->getEndParameters()[mProps.mCurrentSelectedMotor]);

				if (parameterFloat != nullptr)
				{
					float value = parameterFloat->mValue;
					ImGui::InputFloat("", &value, 0.001f, 0.01f, 3);
					value = math::clamp(value, 0.0f, 1.0f);
					parameterFloat->setValue(value);
				}
			}

			if (ImGui::Button("Done"))
			{
				mProps.mInPopup = false;
				mProps.mCurrentAction = TimeLineActions::NONE;
				ImGui::CloseCurrentPopup();
			}

			ImGui::EndPopup();
		}
		else
		{
			if (mProps.mCurrentAction == TimeLineActions::EDIT_MOTORVALUE_POPUP)
			{
				mProps.mCurrentAction = TimeLineActions::NONE;
				mProps.mInPopup = false;
			}
		}
	}


	bool FlexblockGui::handleNewShowPopup(std::string& outNewFilename, utility::ErrorState& error)
	{
		bool result = false;

		if (ImGui::BeginPopupModal("New", nullptr, ImGuiWindowFlags_AlwaysAutoResize))
		{
			static char name[256] = { 0 };
			ImGui::InputText("Name", name, 256);

			if (ImGui::Button("OK") && strlen(name) != 0)
			{
				outNewFilename = std::string(name, strlen(name));
				outNewFilename += ".json";
				ImGui::CloseCurrentPopup();
				result = true;
			}

			ImGui::SameLine();

			if (ImGui::Button("Cancel"))
				ImGui::CloseCurrentPopup();

			ImGui::EndPopup();
		}

		return result;
	}


	bool FlexblockGui::insertNewElement(std::unique_ptr<timeline::SequenceElement> newElement, utility::ErrorState& errorState)
	{
		// retrieve current sequence and element
		double time = mProps.mCurrentTimeOfMouseInSequence;
		timeline::Sequence* sequence = mSequencePlayer->getSequenceAtTime(time);
		timeline::SequenceElement* element = sequence->getElementAtTime(time);

		// make sure curves get re-evaluated
		mProps.mDirty = true;

		// check if element is not to close to other element already existing..
		for (const auto* sequence : mSequencePlayer->getSequences())
		{
			for (const auto* element : sequence->getElements())
			{
				float diff = math::abs((float)time - (float)element->getStartTime());
				if (!errorState.check(
					diff > 0.05f,
					"New element to close to element [%s] in sequence [%s]", 
					sequence->mName.c_str(),
					element->mName.c_str() )) // to close
				{
					return false;
				}
			}
		}

		// calculate new duration of current element
		// delta duration is used to set the time of the new element
		float newDuration = time - element->getStartTime();
		float deltaDuration = element->mDuration - newDuration;
		element->mDuration = newDuration;

		// generate the new element
		newElement->mID = "GeneratedElement" + getTimeString();

		// set duration and start of new element
		newElement->mDuration = deltaDuration;
		newElement->setStartTime(time);

		// init new element
		if (!newElement->init(errorState))
		{
			// handle error
			return false;
		}
		else
		{
			// insert element in sequence and transfer ownership
			auto* element = sequence->insertElement(std::move(newElement));

			//
			if (element->getPreviousElement() != nullptr)
			{
				auto* previousElement = element->getPreviousElement();

				for (int i = 0; i < previousElement->mEndParameterResourcePtrs.size(); i++)
				{
					previousElement->mEndParameterResourcePtrs[i]->setValue(*mParameters[i]);
				}
			}

			// reconstruct the sequence
			mSequencePlayer->reconstruct();
		}

		return true;
	}


	bool FlexblockGui::insertNewSequence(std::unique_ptr<timeline::Sequence> newSequence, utility::ErrorState& errorState)
	{
		// retrieve current sequence and element
		double time = mProps.mCurrentTimeOfMouseInSequence;
		timeline::Sequence* sequence = mSequencePlayer->getSequenceAtTime(time);
		timeline::SequenceElement* element = sequence->getElementAtTime(time);

		// make sure curves get re-evaluated
		mProps.mDirty = true;

		// check if sequence is not to close to other sequence already existing..
		for (const auto* sequence : mSequencePlayer->getSequences())
		{
			float diff = math::abs((float)time - (float)sequence->getStartTime());
			if (!errorState.check(
				diff > 0.1f,
				"New sequence to close to other sequence existing [%s] ", sequence->mName.c_str())) // to close
			{
				return false;
			}
		}

		// set new duration of current element and calculate new duration of new element
		float newDuration = time - element->getStartTime();
		float deltaDuration = element->mDuration - newDuration;
		element->mDuration = newDuration;

		// configure new sequence
		std::string timeString = getTimeString();
		newSequence->mID = "GeneratedSequence" + timeString;
		newSequence->mName = newSequence->mID;
		newSequence->mIndexInSequenceContainer = sequence->mIndexInSequenceContainer;
		newSequence->setStartTime(time);

		// make new element and configure
		std::unique_ptr<flexblock::FlexblockSequenceTransition> newElement = std::make_unique<flexblock::FlexblockSequenceTransition>();
		newElement->mID = "GeneratedElement" + timeString;
		newElement->mDuration = deltaDuration;

		if (!newElement->init(errorState))
		{
			return false;
		}
		else
		{
			// insert and move ownership
			newSequence->insertElement(std::move(newElement));

			if (!newSequence->init(errorState))
			{
				return false;
			}
			else
			{
				// delete elements in current sequence after inserted sequence
				int index = -1;
				for (int i = 0; i < sequence->getElements().size(); i++)
				{
					if (element == sequence->getElements()[i])
					{
						index = i;
						break;
					}
				}

				if (index >= 0 && index < sequence->getElements().size() - 1)
				{
					sequence->eraseElements(index + 1, sequence->getElements().size());
				}

				// insert the new sequence and move ownership
				mSequencePlayer->insertSequence(std::move(newSequence));
			}
		}

		return true;
	}


	std::string FlexblockGui::getTimeString()
	{
		time_t rawtime;
		struct tm * timeinfo;
		char buffer[80];

		time(&rawtime);
		timeinfo = localtime(&rawtime);

		strftime(buffer, sizeof(buffer), "%d-%m-%Y%H:%M:%S", timeinfo);
		return std::string(buffer);
	}
}<|MERGE_RESOLUTION|>--- conflicted
+++ resolved
@@ -64,7 +64,8 @@
 		//
 		mFlexBlock = mApp.GetBlockEntity()->findComponent<FlexBlockComponentInstance>();
 
-		mController = resourceManager->findObject<MACController>("MACController");
+		// Controller
+		mMotorController = resourceManager->findObject<MACController>("MACController");
 
 		//
 		initParameters();
@@ -175,6 +176,8 @@
 		{
 			showPlaylist();
 		}
+
+		showMotorControlWindow();
 	}
 	
 
@@ -1746,72 +1749,8 @@
 		ImGui::Begin("Information");
 		getCurrentDateTime(mDateTime);
 		ImGui::Text(mDateTime.toString().c_str());
-<<<<<<< HEAD
-		RGBColorFloat text_color = mTextColor.convert<RGBColorFloat>();
-		ImGui::TextColored(text_color, "%.3f ms/frame (%.1f FPS)", 1000.0f / mApp.getCore().getFramerate(), mApp.getCore().getFramerate());
-
-		ImGui::Separator();
-		ImGui::SliderInt("Reset Value", &mResetMotorPos, 0, 5000000);
-		ImGui::SameLine();
-		if (ImGui::Button("Reset Position"))
-		{
-			utility::ErrorState error;
-			mController->resetPosition(mResetMotorPos, error);
-		}
-
-		ImGui::Separator();
-		for (int i = 0; i < mController->getSlaveCount(); i++)
-		{
-			if (ImGui::CollapsingHeader(utility::stringFormat("motor: %d", i + 1).c_str()))
-			{
-				ImGui::Text("Curent Motor Mode: %s", mController->modeToString(mController->getActualMode(i)).c_str());
-				ImGui::Text("Current Motor Position: %d", mController->getActualPosition(i));
-				ImGui::Text("Current Motor Velocity: %.1f", mController->getActualVelocity(i));
-				ImGui::Text("Current Motor Torque: %.1f", mController->getActualTorque(i));
-				int req_pos = static_cast<int>(mController->getPosition(i));
-				if (ImGui::SliderInt("Position", &req_pos, 0, 5000000))
-				{
-					mController->setPosition(i, req_pos);
-				}
-
-				int req_vel = mController->getVelocity(i);
-				if (ImGui::SliderInt("Velocity", &req_vel, 0, mController->mMaxVelocity))
-				{
-					mController->setVelocity(i, static_cast<float>(req_vel));
-				}
-				ImGui::Separator();
-				bool error = false;
-				if (mController->hasError(i))
-				{
-					if (ImGui::Button("Clear Errors"))
-						mController->clearErrors(i);
-
-					std::vector<MACController::EErrorStat> errors;
-					mController->getErrors(i, errors);
-					for (const auto& error : errors)
-					{
-						ImGui::TextColored(text_color, MACController::errorToString(error).c_str());
-					}
-					error = true;
-				}
-				if (!mController->isOnline(i))
-				{
-					ImGui::TextColored(text_color, "Slave Lost!");
-					error = true;
-				}
-				if(!error)
-				{
-					ImGui::Text("No Errors");
-				}
-			}
-		}
-		if (mController->getSlaveCount() == 0)
-			ImGui::Text("No slaves found");
-
-=======
 		ImGui::SameLine();
 		ImGui::TextColored(ImGui::ColorConvertU32ToFloat4(colorRed), "%.3f ms/frame (%.1f FPS)", 1000.0f / mApp.getCore().getFramerate(), mApp.getCore().getFramerate());
->>>>>>> 3555e059
 		ImGui::End();
 	}
 
@@ -2145,4 +2084,70 @@
 		strftime(buffer, sizeof(buffer), "%d-%m-%Y%H:%M:%S", timeinfo);
 		return std::string(buffer);
 	}
+
+
+	void FlexblockGui::showMotorControlWindow()
+	{
+		RGBColorFloat text_color = mTextColor.convert<RGBColorFloat>();
+		ImGui::Begin("Motor Controls");
+		ImGui::SliderInt("Reset Value", &mResetMotorPos, 0, 5000000);
+		ImGui::SameLine();
+		if (ImGui::Button("Reset Position"))
+		{
+			utility::ErrorState error;
+			mMotorController->resetPosition(mResetMotorPos, error);
+		}
+
+		ImGui::Separator();
+		for (int i = 0; i < mMotorController->getSlaveCount(); i++)
+		{
+			if (ImGui::CollapsingHeader(utility::stringFormat("motor: %d", i + 1).c_str()))
+			{
+				ImGui::Text("Curent Motor Mode: %s", mMotorController->modeToString(mMotorController->getActualMode(i)).c_str());
+				ImGui::Text("Current Motor Position: %d", mMotorController->getActualPosition(i));
+				ImGui::Text("Current Motor Velocity: %.1f", mMotorController->getActualVelocity(i));
+				ImGui::Text("Current Motor Torque: %.1f", mMotorController->getActualTorque(i));
+				int req_pos = static_cast<int>(mMotorController->getPosition(i));
+				if (ImGui::SliderInt("Position", &req_pos, 0, 5000000))
+				{
+					mMotorController->setPosition(i, req_pos);
+				}
+
+				int req_vel = mMotorController->getVelocity(i);
+				if (ImGui::SliderInt("Velocity", &req_vel, 0, mMotorController->mMaxVelocity))
+				{
+					mMotorController->setVelocity(i, static_cast<float>(req_vel));
+				}
+				ImGui::Separator();
+				bool error = false;
+				if (mMotorController->hasError(i))
+				{
+					if (ImGui::Button("Clear Errors"))
+						mMotorController->clearErrors(i);
+
+					std::vector<MACController::EErrorStat> errors;
+					mMotorController->getErrors(i, errors);
+					for (const auto& error : errors)
+					{
+						ImGui::TextColored(text_color, MACController::errorToString(error).c_str());
+					}
+					error = true;
+				}
+				if (!mMotorController->isOnline(i))
+				{
+					ImGui::TextColored(text_color, "Slave Lost!");
+					error = true;
+				}
+				if (!error)
+				{
+					ImGui::Text("No Errors");
+				}
+			}
+		}
+		if (mMotorController->getSlaveCount() == 0)
+			ImGui::Text("No slaves found");
+
+		ImGui::End();
+	}
+
 }