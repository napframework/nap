// Local Includes
#include "flexblockgui.h"
#include "flexblockapp.h"
#include "flexblockcomponent.h"
#include "flexblocksequence.h"
#include "flexblocksequencetransition.h"
#include "sequencepause.h"

// External Includes
#include <imgui/imgui.h>
#include <imguiutils.h>
#include <nap/core.h>
#include <utility/fileutils.h>
#include <parametergui.h>
#include <meshutils.h>
#include <sequence.h>
#include <sequenceplayercomponent.h>
#include <iomanip>
<<<<<<< HEAD
#include <sequencetransition.h>
=======
#include <nap/logger.h>
>>>>>>> 9af8484d

//#include <ctime.h>

namespace nap
{
	/**
	 * Imgui statics
	 */
	static bool showInfo = false;
	static bool showPresetWindow = false;
	static bool showSequences = false;
	static float lengthPerSecond = 60.0f;
	static float child_width = 1000.0f;
	static float child_height = 500.0f;
	static bool followPlayer = false;
	static int totalCurveResolution = 75;
	static timeline::SequenceElement* selectedElement = nullptr;
	static float beginPos = 0.0f;
	static int motorDragged = 0;
	static int selectedShowIndex = 0;
	static bool inPopup = false;
	static int enableMotorHandlerIndexBitMask = 0;
	static float currentTimeOfMouseInSequence = 0.0f;

	static timeline::Sequence* selectedSequence = nullptr;

	// 200, 105, 105
	ImU32 colorRed = ImGui::ColorConvertFloat4ToU32(ImVec4(200.0f / 255.0f, 105.0f / 255.0f, 105.0f / 255.0f, 1.0f));

	// 17, 20, 38
	ImU32 colorBlack = ImGui::ColorConvertFloat4ToU32(ImVec4(17.0f / 255.0f, 20.0f / 255.0f, 38.0f / 255.0f, 1.0f));

	// 139, 140, 160
	ImU32 colorWhite = ImGui::ColorConvertFloat4ToU32(ImVec4(139.0f / 255.0f, 140.0f / 255.0f, 160.0f / 255.0f, 1.0f));

	// 93, 94, 115
	ImU32 colorLightGrey = ImGui::ColorConvertFloat4ToU32(ImVec4(93.0f / 255.0f, 94.0f / 255.0f, 115.0f / 255.0f, 1.0f));

	// 82, 84, 106
	ImU32 colorDarkGrey = ImGui::ColorConvertFloat4ToU32(ImVec4(82.0f / 255.0f, 84.0f / 255.0f, 106.0f / 255.0f, 1.0f));

	enum TimeLineActions
	{
		NONE = 0,
		DRAGGING_ELEMENT = 1,
		DRAGGING_CURVEPOINT = 2,
		DRAGGING_TANGENT = 3,
		DRAGGING_MOTORVALUE = 4,
		ADD_CURVEPOINT = 5,
		DELETE_CURVEPOINT = 6,
		DRAGGING_PLAYERPOSITION = 7,
		ELEMENT_RENAME_POPUP = 8,
		ENABLING_HANDLERS = 9,
		SEQUENCE_RENAME_POPUP = 10,
		INSERTION_POPUP = 11,
		SAVE_POPUP = 12,
		LOAD_POPUP = 13
	};

	static TimeLineActions currentTimelineAction = TimeLineActions::NONE;

	math::FCurvePoint<float, float> *curvePointPtr = nullptr;
	math::FComplex<float, float> *tangentPtr = nullptr;

	// 200, 105, 105
	ImU32 colorRed = ImGui::ColorConvertFloat4ToU32(ImVec4(200.0f / 255.0f, 105.0f / 255.0f, 105.0f / 255.0f, 1.0f));
	
	// 17, 20, 38
	ImU32 colorBlack = ImGui::ColorConvertFloat4ToU32(ImVec4(17.0f / 255.0f, 20.0f / 255.0f, 38.0f / 255.0f, 1.0f));

	// 139, 140, 160
	ImU32 colorWhite = ImGui::ColorConvertFloat4ToU32(ImVec4(139.0f / 255.0f, 140.0f / 255.0f, 160.0f / 255.0f, 1.0f));

	// 93, 94, 115
	ImU32 colorLightGrey = ImGui::ColorConvertFloat4ToU32(ImVec4(93.0f / 255.0f, 94.0f / 255.0f, 115.0f / 255.0f, 1.0f));

	// 82, 84, 106
	ImU32 colorDarkGrey = ImGui::ColorConvertFloat4ToU32(ImVec4(82.0f / 255.0f, 84.0f / 255.0f, 106.0f / 255.0f, 1.0f));

	FlexblockGui::FlexblockGui(FlexblockApp& app) : 
		mApp(app),
		mParameterService(*app.getCore().getService<ParameterService>())
	{
	}


	FlexblockGui::~FlexblockGui()
	{
	}


	void FlexblockGui::init()
	{
		// Create parameter gui
		mParameterGUI = std::make_unique<ParameterGUI>(mParameterService);

		// Fetch resource manager to get access to all loaded resources
		ResourceManager* resourceManager = mApp.getCore().getResourceManager();

		//
		mSequencePlayer = mApp.GetBlockEntity()->findComponent<timeline::SequencePlayerComponentInstance>();
		
		//
		mFlexBlock = mApp.GetBlockEntity()->findComponent<FlexBlockComponentInstance>();

		//
		initParameters();

		//
		initOscInputs();

		mParameterService.fileLoaded.connect(
			[&]() -> void { 
			initParameters(); 
			initOscInputs();
		});
	}

	void FlexblockGui::initOscInputs()
	{
		mOscInputs.clear();
		for (int i = 0; i < 8; i++)
		{
			//
			OSCInputComponentInstance* oscInput = mApp.GetBlockEntity()->findComponent<OSCInputComponentInstance>();
			
			if (oscInput != nullptr)
			{
				mOscInputs.emplace_back(oscInput);

				//
				oscInput->messageReceived.connect([this, i](const OSCEvent& message)-> void {
					std::vector<std::string> parts;
					utility::splitString(message.getAddress(), '/', parts);
					assert(parts.size() > 3);

					// Erase the first part
					parts.erase(parts.begin(), parts.begin() + 1);

					if (parts[0] != "flexblock")
					{
						nap::Logger::warn("unknown osc event: %s", message.getAddress().c_str());
						return;
					}

					int index = std::stoi(parts[1]) - 1;
					if (index < 0 || index > 7)
					{
						nap::Logger::warn("unknown index: %i", index);
						return;
					}

					if (message.getArgument(0)->isFloat())
					{
						float value = message.getArgument(0)->asFloat();
						mParameters[index]->setValue(value);
					}
					else
					{
						nap::Logger::warn("unknown value type in osc message: %s", message.getAddress().c_str());
					}
				});
			}

		}
	}

	void FlexblockGui::initParameters()
	{
		// Fetch resource manager to get access to all loaded resources
		ResourceManager* resourceManager = mApp.getCore().getResourceManager();

		//
		mParameters.clear();

		//
		mSequencePlayer = &mApp.GetBlockEntity()->getComponent<timeline::SequencePlayerComponentInstance>();
		mFlexBlock = &mApp.GetBlockEntity()->getComponent<FlexBlockComponentInstance>();
		for (int i = 0; i < 8; i++)
		{
			std::string id = "Input " + std::to_string(i + 1);
			ObjectPtr<ParameterFloat> parameter = resourceManager->findObject<ParameterFloat>(id);
			
			assert(parameter != nullptr);

			mParameters.emplace_back(parameter.get());
			parameter->setValue(0.0f);
			parameter->valueChanged.connect([this, i](float newValue)
			{
				updateInput(i, newValue);
			});
		}
	}

	void FlexblockGui::updateInput(int index, float value)
	{
		mFlexBlock->setMotorInput(index, value);
	}

	void FlexblockGui::update()
	{
		if (mHide)
			return;

		// Menu
		if (ImGui::BeginMainMenuBar())
		{
			if (ImGui::BeginMenu("Display"))
			{
				ImGui::MenuItem("Parameters", NULL, &showPresetWindow);
				ImGui::MenuItem("Information", NULL, &showInfo);
				ImGui::MenuItem("Timeline", NULL, &mShowTimeLine);
				ImGui::MenuItem("Sequences", NULL, &mShowSequenceList);

				ImGui::EndMenu();
			}
			ImGui::EndMainMenuBar();
		}

		if (showPresetWindow)
			mParameterGUI->show(mParameterService.hasRootGroup() ? &mParameterService.getRootGroup() : nullptr);

		if (showInfo)
			showInfoWindow();

		if (mShowTimeLine)
			showTimeLineWindow();
			
		if (mShowSequenceList)
			showSequencesWindow();
	}
	

	void FlexblockGui::render()
	{
		mApp.getCore().getService<IMGuiService>()->draw();
	}


	void FlexblockGui::toggleVisibility()
	{
		mHide = !mHide;
	}

	void FlexblockGui::showTimeLineWindow()
	{
		// set next window content size to timeline ( child ) width to make scroll bar fit
		ImGui::SetNextWindowContentSize(ImVec2(child_width + 100.0f, child_height + 200.0f ));

		// begin the window
		ImGui::Begin("Timeline", 0, ImGuiWindowFlags_HorizontalScrollbar );

		bool needToOpenPopup = false;
		std::string popupIdToOpen = "";

		// draw player controls
		drawTimelinePlayerControls(needToOpenPopup, popupIdToOpen);

		// draw timeline
		drawTimeline(needToOpenPopup, popupIdToOpen);

		//
		if (needToOpenPopup)
			ImGui::OpenPopup(popupIdToOpen.c_str());

		//
		handleLoadPopup();

		//
		handleSaveAsPopup();

		// 
		handleSequenceActionsPopup();

		//
		handleElementActionsPopup();

		// insertion popup
		handleInsertionPopup();

		// release mouse
		if (ImGui::IsMouseReleased(0) && !inPopup)
		{
			selectedElement = nullptr;
			tangentPtr = nullptr;
			curvePointPtr = nullptr;
			selectedSequence = nullptr;
			motorDragged = 0;

			currentTimelineAction = TimeLineActions::NONE;
		}

		ImGui::End();
	}

	void FlexblockGui::drawTimeline(bool& outPopupOpened, std::string& outPopupId)
	{
		float windowWidth = ImGui::GetWindowWidth();
		float scroll_x = ImGui::GetScrollX();

		// begin timeline child
		ImGui::BeginChild("", ImVec2(child_width + 30, child_height), false, ImGuiWindowFlags_NoMove);
		{
			ImDrawList* draw_list = ImGui::GetWindowDrawList();

			//
			const ImVec2 child_size = ImVec2(child_width, child_height - 125.0f);

			// start top left with a little bit of margin
			ImVec2 top_left = ImGui::GetCursorScreenPos();
			top_left.x += 30;
			top_left.y += 20;
			ImVec2 bottom_right_pos = ImVec2(top_left.x + child_size.x, top_left.y + child_size.y);

			// timeline background
			draw_list->AddRectFilled(top_left, bottom_right_pos,
				colorBlack, 1.0f);

			// motors backgrounds
			for (int l = 0; l < 8; l++)
			{
<<<<<<< HEAD
				draw_list->AddRect(ImVec2(top_left.x, math::lerp<float>(top_left.y, bottom_right_pos.y, (float)l / 8.0f)),
					ImVec2(bottom_right_pos.x, math::lerp<float>(top_left.y, bottom_right_pos.y, (float)(l + 1) / 8.0f)),
					colorWhite, 1.0f);
=======
				draw_list->AddRect(	ImVec2( top_left.x, math::lerp<float>( top_left.y, bottom_right_pos.y, (float) l / 8.0f) ),
									ImVec2( bottom_right_pos.x, math::lerp<float>(top_left.y, bottom_right_pos.y, (float)(l+1) / 8.0f)),
									colorWhite, 1.0f);
>>>>>>> 9af8484d
			}

			// right border
			draw_list->AddLine(
				ImVec2(top_left.x + child_size.x, top_left.y),
				ImVec2(top_left.x + child_size.x, bottom_right_pos.y),
				colorWhite);

			// needed to avoid elements texts from overlapping later on
			int y_text_offset = 0;

			// iterate through sequences 
			const auto & sequences = mSequencePlayer->getSequences();
			for (int i = 0; i < sequences.size(); i++)
			{
				float width = child_size.x * (sequences[i]->getDuration() / mSequencePlayer->getDuration());
				float start_x = child_size.x * (sequences[i]->getStartTime() / mSequencePlayer->getDuration());

				// draw sequence line
				draw_list->AddLine(
<<<<<<< HEAD
					ImVec2(top_left.x + start_x, top_left.y),
					ImVec2(top_left.x + start_x, top_left.y + child_size.y + 100),
=======
					ImVec2(top_left.x + start_x, top_left.y), 
					ImVec2(top_left.x + start_x, top_left.y + child_size.y + 75), 
>>>>>>> 9af8484d
					colorWhite);

				// draw sequence text
				draw_list->AddText(
<<<<<<< HEAD
					ImVec2(top_left.x + start_x + 5, top_left.y + child_size.y + 55),
					colorWhite,
					sequences[i]->mName.c_str());

				// draw sequence box
				ImVec2 sequenceBoxUpperLeft = ImVec2(top_left.x + start_x, top_left.y + child_size.y + 75);
				ImVec2 sequenceBoxLowerRight = ImVec2(top_left.x + start_x + 25, top_left.y + child_size.y + 100);

				draw_list->AddRect(
					sequenceBoxUpperLeft,
					sequenceBoxLowerRight,
					colorWhite);

				// rename sequence action
				if (currentTimelineAction == TimeLineActions::NONE)
				{
					if (ImGui::IsMouseHoveringRect(sequenceBoxUpperLeft, sequenceBoxLowerRight))
					{
						draw_list->AddRectFilled(
							sequenceBoxUpperLeft,
							sequenceBoxLowerRight,
							colorWhite);

						if (ImGui::IsMouseClicked(1))
						{
							outPopupOpened = true;
							outPopupId = "SequenceActions";

							selectedSequence = sequences[i];
							currentTimelineAction = TimeLineActions::SEQUENCE_RENAME_POPUP;
							inPopup = true;
						}
					}
				}

				// draw element lines and positions
				for (auto* element : sequences[i]->mElements)
=======
					ImVec2(top_left.x + start_x + 5, top_left.y + child_size.y + 60),
					colorWhite,
					sequences[i]->getID().c_str());

				// draw element lines and positions
				const auto& sequenceElements = sequences[i]->getSequenceElements();
				for (const auto* element : sequenceElements)
>>>>>>> 9af8484d
				{
					float element_pos = (element->getStartTime() - sequences[i]->getStartTime()) / sequences[i]->getDuration();
					float element_width = element->mDuration / sequences[i]->getDuration();

					// the bottom line
					draw_list->AddLine(
						ImVec2(top_left.x + start_x + width * element_pos, bottom_right_pos.y),
						ImVec2(top_left.x + start_x + width * element_pos, bottom_right_pos.y + 50),
						colorLightGrey);

					// line in timeline
					draw_list->AddLine(
						ImVec2(top_left.x + start_x + width * element_pos, top_left.y),
						ImVec2(top_left.x + start_x + width * element_pos, bottom_right_pos.y + 50),
						colorLightGrey);

					// the text
					draw_list->AddText(
						ImVec2(top_left.x + start_x + width * element_pos + 5, bottom_right_pos.y + y_text_offset),
<<<<<<< HEAD
						colorLightGrey,
						element->mName.c_str());

					// draw dragger of element, changes duration of previous element
					{
						ImVec2 elementTimeDragRectStart(top_left.x + start_x + width * element_pos, bottom_right_pos.y + 40);
						ImVec2 elementTimeDragRectEnd(top_left.x + start_x + width * element_pos + 10, bottom_right_pos.y + 50);

						bool filled = false;
						if (currentTimelineAction == TimeLineActions::NONE)
						{
							if (ImGui::IsMouseHoveringRect(
								elementTimeDragRectStart,
								elementTimeDragRectEnd, true))
							{
								filled = true;

								if (ImGui::IsMouseClicked(0))
								{
									currentTimelineAction = TimeLineActions::DRAGGING_ELEMENT;
									selectedElement = element;
								}
								else if (ImGui::IsMouseClicked(1))
								{
									// rename sequence action
									if (currentTimelineAction == TimeLineActions::NONE)
									{
										outPopupOpened = true;
										outPopupId = "ElementActions";

										selectedElement = element;
										currentTimelineAction = TimeLineActions::ELEMENT_RENAME_POPUP;
										inPopup = true;
									}
								}
							}
						}

						if (currentTimelineAction == TimeLineActions::DRAGGING_ELEMENT
							&& ImGui::IsMouseDragging()
							&& element == selectedElement)
						{
							filled = true;

							ImVec2 mousePs = ImGui::GetMousePos();
							double time = ((mousePs.x - top_left.x) / child_size.x) * mSequencePlayer->getDuration();

							auto* previousElement = element->getPreviousElement();
							if (previousElement != nullptr)
							{
								float newDuration = time - previousElement->getStartTime();

								previousElement->mDuration = newDuration;
								previousElement->mDuration = math::max(newDuration, 0.001f);
								mSequencePlayer->reconstruct();
							}
						}

						// draw rect in timeline
						if (!filled)
						{
							draw_list->AddRect(
								elementTimeDragRectStart,
								elementTimeDragRectEnd,
								colorLightGrey);
						}
						else
						{
							draw_list->AddRectFilled(
								elementTimeDragRectStart,
								elementTimeDragRectEnd,
								colorLightGrey);
						}
					}
=======
						colorWhite,
						element->getID().c_str());
						
>>>>>>> 9af8484d

					// set a height offset of the next text so they don't overlap to much
					y_text_offset += 20;
					if (y_text_offset > 50 - 10)
					{
						y_text_offset = 0;
					}

					bool drawHandlers = false;


					bool draggingMotor = false;
					// draw motor end positions in element
					{
						float motor_height = child_size.y / 8.0f;
						for (int m = 0; m < 8; m++)
						{
							if ((enableMotorHandlerIndexBitMask >> m) & 1UL)
							{
								const float circleSize = 6.0f;

								bool filled = false;
								float x = top_left.x + start_x + width * element_pos + width * element_width;
								float value = static_cast<ParameterFloat*>(element->getEndParameters()[m])->mValue;
								float y = (bottom_right_pos.y - motor_height * (float)m) - motor_height * value;

								// handle dragging of motor values
								if (currentTimelineAction == TimeLineActions::NONE)
								{
									if (ImGui::IsMouseHoveringRect(ImVec2(x - 12, y - 12), ImVec2(x + 12, y + 12)))
									{
										filled = true;
										if (ImGui::IsMouseClicked(0))
										{
											currentTimelineAction = TimeLineActions::DRAGGING_MOTORVALUE;
											motorDragged = m;
											selectedElement = element;
										}
									}
								}

								if (currentTimelineAction == TimeLineActions::DRAGGING_MOTORVALUE
									&& ImGui::IsMouseDragging() &&
									m == motorDragged &&
									element == selectedElement)
								{
									filled = true;

									ImVec2 mousePos = ImGui::GetMousePos();

									float adjust = (mousePos.y - y) / motor_height;
									float newValue = static_cast<ParameterFloat*>(element->getEndParameters()[m])->mValue;
									newValue -= adjust;
									newValue = math::clamp(newValue, 0.0f, 1.0f);
									static_cast<ParameterFloat*>(element->getEndParameters()[m])->mValue = newValue;

									mSequencePlayer->reconstruct();
								}

								if (!filled)
								{
									draw_list->AddCircle(
										ImVec2(x, y),
										circleSize,
										colorRed,
										12,
										2.0f);
								}
								else
								{
									draw_list->AddCircleFilled(
										ImVec2(x, y),
										circleSize,
										colorRed,
										12);
								}
							}
						}
					}

<<<<<<< HEAD
					// draw curve points of element
					{
						// width of this element in child
						float element_size_width = element_width * width;
=======
						// create list of point lists
						std::vector<std::vector<ImVec2>> curvePoints(8);

						// zoom in on the part that is shown in the window
						const int steps = curveResolution;
						float part =  windowWidth / child_width;
						float part_start = math::clamp<float>(scroll_x - 30, 0, child_width ) / child_width;
>>>>>>> 9af8484d

						// only applies to transition elements
						timeline::SequenceTransition* transition = dynamic_cast<timeline::SequenceTransition*>(element);
						if (transition != nullptr)
						{
							// get curves of this transition
							const auto& curves = transition->getCurves();

							// motor height is size of motor timeline in child height
							float motor_height = child_size.y / 8.0f;
							for (int m = 0; m < 8; m++)
							{
<<<<<<< HEAD
								if ((enableMotorHandlerIndexBitMask >> m) & 1UL)
								{
									// get the range of the difference between start and finish
									float range = static_cast<ParameterFloat*>(element->getEndParameters()[m])->mValue - static_cast<ParameterFloat*>(element->getStartParameters()[m])->mValue;

									// get the start position
									float start_curve = static_cast<ParameterFloat*>(element->getStartParameters()[m])->mValue;

									// is mouse hovering in this element part ?
									bool mouseInMotor = false;

									if (ImGui::IsMouseHoveringRect(
										ImVec2(top_left.x + start_x + width * element_pos, bottom_right_pos.y - motor_height * (m + 1)),
										ImVec2(top_left.x + start_x + width * element_pos + element_size_width, bottom_right_pos.y - motor_height * m)))
									{
										mouseInMotor = true;
									}

									// add control points
									if (mouseInMotor &&
										ImGui::IsMouseClicked(0) &&
										ImGui::IsKeyDown(ImGui::GetKeyIndex(ImGuiKey_C)) &&
										currentTimelineAction == TimeLineActions::NONE)
									{
										currentTimelineAction = TimeLineActions::ADD_CURVEPOINT;

										// range can be negative, if curves moves downwards, thats why we need to flip the input later on
										bool flip = range < 0.0f;

										// to make sure p_y doesnt become infinite
										if (math::abs(range) > 0.00001f)
										{
											ImVec2 mousePos = ImGui::GetMousePos();

											// translate mouse pos to curve pos
											float p_x = (mousePos.x - (top_left.x + start_x + width * element_pos)) / element_size_width;
											float p_y = (((bottom_right_pos.y - motor_height * (float)m) - mousePos.y) / motor_height) * range;

											if (flip)
											{
												p_y = 1.0f + p_y;
											}

											// create the new point
											auto newPoint = curves[m]->mPoints[0];
											newPoint.mPos.mTime = p_x;
											newPoint.mPos.mValue = math::clamp(p_y, 0.0f, 1.0f);

											// add the point to the curve
											curves[m]->mPoints.emplace_back(newPoint);

											// update curve
											curves[m]->invalidate();
										}
									}

									// vector stores deletion of points
									std::vector<int> pointsToDelete;

									// iterate trough the points of the curve
									for (int p = 0; p < curves[m]->mPoints.size(); p++)
									{
										// get a reference
										auto& point = curves[m]->mPoints[p];

										// translate from element space to screen space
										float x = top_left.x + start_x + width * element_pos + element_size_width * point.mPos.mTime;
										float y = (bottom_right_pos.y - motor_height * (float)m) - motor_height * ((point.mPos.mValue * range) + start_curve);

										// draw the position
										draw_list->AddCircleFilled(
											ImVec2(x, y),
											3,
											colorWhite,
											12);

										// are we hovering inside the control point ?
										if (ImGui::IsMouseHoveringRect(ImVec2(x - 5, y - 5), ImVec2(x + 5, y + 5)) &&
											currentTimelineAction == TimeLineActions::NONE)
										{
											if (ImGui::IsMouseClicked(0))
											{
												if (!ImGui::IsKeyDown(ImGui::GetKeyIndex(ImGuiKey_X)))
												{
													curvePointPtr = &point;
													currentTimelineAction = TimeLineActions::DRAGGING_CURVEPOINT;
												}
												else
												{
													// handle deletion

													// store the index so we can delete it later
													pointsToDelete.emplace_back(p);

													currentTimelineAction = TimeLineActions::DELETE_CURVEPOINT;
												}
											}
										}

										//
										ImVec2 pointPos(x, y);

										// handle dragging of curve point
										if (currentTimelineAction == TimeLineActions::DRAGGING_CURVEPOINT &&
											curvePointPtr == &point)
										{
											ImVec2 mousePos = ImGui::GetMousePos();

											// translate to curve space
											float adjust = (mousePos.y - y) / motor_height;

											point.mPos.mValue -= adjust * (range / 1.0f);
											point.mPos.mValue = math::clamp(point.mPos.mValue, 0.0f, 1.0f);

											adjust = (mousePos.x - x) / element_size_width;
											point.mPos.mTime += adjust;
											point.mPos.mTime = math::clamp(point.mPos.mTime, 0.0f, 1.0f);
										}

										// translate 
										x = top_left.x + start_x + width * element_pos + element_size_width * (point.mPos.mTime + point.mOutTan.mTime);
										y = (bottom_right_pos.y - motor_height * (float)m) - motor_height *  (((point.mPos.mValue + point.mOutTan.mValue) * range) + start_curve);

										ImVec2 inTangentPos(x, y);
										draw_list->AddCircleFilled(
											inTangentPos,
											2,
											colorWhite,
											12);

										draw_list->AddLine(pointPos, inTangentPos, colorLightGrey);

										// are we hovering this tangent ?
										if (ImGui::IsMouseHoveringRect(ImVec2(x - 5, y - 5), ImVec2(x + 5, y + 5)) &&
											currentTimelineAction == TimeLineActions::NONE)
										{
											if (ImGui::IsMouseClicked(0))
											{
												currentTimelineAction = TimeLineActions::DRAGGING_TANGENT;
												tangentPtr = &point.mOutTan;
											}
										}

										// handle dragging of tangent
										if (currentTimelineAction == TimeLineActions::DRAGGING_TANGENT &&
											tangentPtr == &point.mOutTan)
										{
											ImVec2 mousePos = ImGui::GetMousePos();

											// translate
											float adjust = (mousePos.y - y) / motor_height;
											tangentPtr->mValue -= adjust * (range / 1.0f);

											adjust = (mousePos.x - x) / element_size_width;
											tangentPtr->mTime += adjust;
										}

										// translate
										x = top_left.x + start_x + width * element_pos + element_size_width * (point.mPos.mTime + point.mInTan.mTime);
										y = (bottom_right_pos.y - motor_height * (float)m) - motor_height * (((point.mPos.mValue + point.mInTan.mValue) * range) + start_curve);
										ImVec2 outTangentPos(x, y);

										draw_list->AddCircleFilled(
											outTangentPos,
											2,
											colorWhite,
											12);

										draw_list->AddLine(pointPos, outTangentPos, colorLightGrey);

										// are we hovering this tangent ?
										if (ImGui::IsMouseHoveringRect(ImVec2(x - 5, y - 5), ImVec2(x + 5, y + 5)) &&
											currentTimelineAction == TimeLineActions::NONE)
										{
											if (ImGui::IsMouseClicked(0))
											{
												currentTimelineAction = TimeLineActions::DRAGGING_TANGENT;
												tangentPtr = &point.mInTan;
											}
										}

										// handle dragging
										if (currentTimelineAction == TimeLineActions::DRAGGING_TANGENT &&
											tangentPtr == &point.mInTan)
										{
											ImVec2 mousePos = ImGui::GetMousePos();

											float adjust = (mousePos.y - y) / motor_height;
											tangentPtr->mValue -= adjust * (range / 1.0f);

											adjust = (mousePos.x - x) / element_size_width;
											tangentPtr->mTime += adjust;
										}

										if (currentTimelineAction == TimeLineActions::DRAGGING_TANGENT &&
											tangentPtr == &point.mOutTan)
										{
											point.mInTan.mTime = -tangentPtr->mTime;
											point.mInTan.mValue = -tangentPtr->mValue;

											curves[m]->invalidate();
											mSequencePlayer->reconstruct();
										}

										if (currentTimelineAction == TimeLineActions::DRAGGING_TANGENT &&
											tangentPtr == &point.mInTan)
										{
											point.mOutTan.mTime = -tangentPtr->mTime;
											point.mOutTan.mValue = -tangentPtr->mValue;

											curves[m]->invalidate();
											mSequencePlayer->reconstruct();
										}
									}

									// delete any points
									for (const int index : pointsToDelete)
									{
										curves[m]->mPoints.erase(curves[m]->mPoints.begin() + index);
										curves[m]->invalidate();
									}
								}
=======
								float y_part = (child_size.y / 8.0f);
								float y_start = y_part * l;

								curvePoints[l].emplace_back(ImVec2(
									part_start * child_width + top_left.x + child_size.x * part * (p * (1.0f / (float) steps)),
									bottom_right_pos.y - y_start - y_part * static_cast<ParameterFloat*>(parameters[l])->mValue));
>>>>>>> 9af8484d
							}
						}
					}
					
				}

				// draw motor inputs 
				bool showMotorInputs = true;
				if (showMotorInputs)
				{
					// create parameters that we evaluate
					std::vector<std::unique_ptr<ParameterFloat>> parametersPts;
					std::vector<Parameter*> parameters;
					for (int p = 0; p < 8; p++)
					{
						parametersPts.emplace_back(std::make_unique<ParameterFloat>());
						parameters.emplace_back(parametersPts.back().get());
					}

					// create list of point lists
					std::vector<std::vector<ImVec2>> points(8);

<<<<<<< HEAD
					// zoom in on the part that is shown in the window
					int steps = totalCurveResolution;
					float part = windowWidth / child_width;
					float part_start = math::clamp<float>(scroll_x - 40, 0, child_width) / child_width;

					// start evaluating and create curves of motor
					for (int p = 0; p < steps; p++)
					{
						//
						mSequencePlayer->evaluate(((mSequencePlayer->getDuration() * part) / (float)steps) * (float)p + (mSequencePlayer->getDuration() * part_start), parameters);

						//
						for (int l = 0; l < 8; l++)
						{
							float y_part = (child_size.y / 8.0f);
							float y_start = y_part * l;

							points[l].emplace_back(ImVec2(
								part_start * child_width + top_left.x + child_size.x * part * (p * (1.0f / (float)steps)),
								bottom_right_pos.y - y_start - y_part * static_cast<ParameterFloat*>(parameters[l])->mValue));
						}
					}

					for (int l = 0; l < 8; l++)
					{
						// draw the polylines 
						draw_list->AddPolyline(
							&*points[l].begin(),
							points[l].size(),
							colorRed,
							false,
							1.5f,
							true);
					}
					
				}
			}

			for (int i = 0; i < 8; i++)
			{
				float y_pos = (child_size.y / 8) * i + 4;
				// draw motor text
				draw_list->AddText(
					ImVec2(top_left.x - 25, top_left.y + y_pos),
					colorWhite,
					std::to_string(8 - i).c_str());

				//
				const ImVec2 rectTopLeft(top_left.x - 15, top_left.y + y_pos + 5);
				const ImVec2 rectBotRight(top_left.x - 5, top_left.y + y_pos + 15);

				bool filled = false;
				int motorId = 7 - i;
				if (currentTimelineAction == TimeLineActions::NONE)
				{
					if (ImGui::IsMouseHoveringRect(rectTopLeft, rectBotRight))
					{
						filled = true;

						if (ImGui::IsMouseClicked(0))
						{
							if ( (enableMotorHandlerIndexBitMask >> motorId ) & 1UL )
							{
								enableMotorHandlerIndexBitMask &= ~(1UL << motorId);
							}
							else
							{
								enableMotorHandlerIndexBitMask |= 1UL << motorId;
							}
							currentTimelineAction = TimeLineActions::ENABLING_HANDLERS;
=======
						for (int l = 0; l < 8; l++)
						{
							draw_list->AddPolyline(
								&*curvePoints[l].begin(),
								curvePoints[l].size(),
								colorRed,
								false,
								1.5f,
								false);
>>>>>>> 9af8484d
						}
					}
				}

				if (!filled)
					filled = (enableMotorHandlerIndexBitMask >> motorId) & 1UL;

				if (!filled)
				{
					draw_list->AddRect(
						rectTopLeft,
						rectBotRight,
						colorWhite);
				}
				else
				{
					draw_list->AddRectFilled(
						rectTopLeft,
						rectBotRight,
						colorWhite);
				}
			}

			// draw the  text
			for (int l = 0; l < 8; l++)
			{

				draw_list->AddText(
					ImVec2(top_left.x - 15, top_left.y + (child_size.y / 8) * l + 4),
					colorWhite,
					std::to_string(8 - l).c_str());
			}

			// draw player position 
			float player_pos = (mSequencePlayer->getCurrentTime() / mSequencePlayer->getDuration()) * child_size.x;
			draw_list->AddLine(ImVec2(top_left.x + player_pos, top_left.y), ImVec2(top_left.x + player_pos, bottom_right_pos.y),
<<<<<<< HEAD
				colorWhite);
=======
				colorRed);
>>>>>>> 9af8484d

			// time in seconds
			draw_list->AddText(
				ImVec2(top_left.x + player_pos + 5, top_left.y - 20),
				colorRed,
				convertToString(mSequencePlayer->getCurrentTime(), 2).c_str());

			// handle dragging of timeline
			if (ImGui::IsMouseHoveringRect(top_left, bottom_right_pos))
			{
				ImVec2 mousePos = ImGui::GetMousePos();
				mousePos = ImVec2(mousePos.x - top_left.x, mousePos.y - top_left.y);
				float pos = mousePos.x / child_size.x;
				currentTimeOfMouseInSequence = pos * mSequencePlayer->getDuration();

				if (currentTimelineAction == TimeLineActions::NONE)
				{
					// is clicked inside timeline ? jump to position
					if (ImGui::IsMouseClicked(0))
					{
						currentTimelineAction = TimeLineActions::DRAGGING_PLAYERPOSITION;

						mSequencePlayer->setTime(currentTimeOfMouseInSequence);
					}
				}

				if (currentTimelineAction == TimeLineActions::DRAGGING_PLAYERPOSITION)
				{
					// handle drag in timeline
					if (ImGui::IsMouseDragging())
					{
						// translate mouseposition to position in sequenceplayer
						ImVec2 mousePos = ImGui::GetMousePos();
						mousePos = ImVec2(mousePos.x - top_left.x, mousePos.y - top_left.y);
						float pos = mousePos.x / child_size.x;
						mSequencePlayer->setTime(pos * mSequencePlayer->getDuration());
					}
				}
			}

			// handle insertion of elements or sequences
			if (currentTimelineAction == TimeLineActions::NONE &&
				ImGui::IsMouseClicked(1) &&
				ImGui::IsMouseHoveringRect(top_left, bottom_right_pos))
			{
				inPopup = true;
				currentTimelineAction = TimeLineActions::INSERTION_POPUP;

				outPopupOpened = true;
				outPopupId = "Insert";
			}
			ImGui::EndChild();

			//printf("%llu\n", draw_list->_VtxCurrentIdx);
			if (draw_list->_VtxCurrentIdx > 64000)
			{
				printf("Draw list to large! Decrease resolution\n");
				draw_list->Clear();
			}

			ImGui::Spacing();
			ImGui::Spacing();
		}
	}

	void FlexblockGui::drawTimelinePlayerControls(bool& outPopupOpened, std::string& popupId)
	{
		// make sure the top elements above the timeline scroll together with the scrollbar so only timeline moves
		float cursorPosX = ImGui::GetCursorPosX();
		ImGui::SetCursorPos(ImVec2(cursorPosX + ImGui::GetScrollX(), ImGui::GetCursorPosY()));

		// stop button
		if (ImGui::Button("Stop"))
		{
			mSequencePlayer->stop();
		}

		// draw sequence player controls
		if (mSequencePlayer->getIsLoaded())
		{
			ImGui::SameLine();
			if (!mSequencePlayer->getIsPaused() &&
				mSequencePlayer->getIsPlaying())
			{
				if (ImGui::Button("Pause"))
				{
					mSequencePlayer->pause();
				}
			}
			else
			{
				if (mSequencePlayer->getIsFinished())
				{
					mSequencePlayer->setTime(0.0);
				}

				if (ImGui::Button("Play"))
				{
					mSequencePlayer->play();
				}
			}
		}

		ImGui::SameLine();

		// loop
		bool isLooping = mSequencePlayer->getIsLooping();
		if (ImGui::Checkbox("Loop", &isLooping))
		{
			mSequencePlayer->setIsLooping(isLooping);
		}

		// follow player position
		ImGui::SameLine();
		ImGui::Checkbox("Follow", &followPlayer);
		if (followPlayer)
		{
			ImGui::SetScrollX((mSequencePlayer->getCurrentTime() / mSequencePlayer->getDuration()) * child_width);
		}

		// speed
		ImGui::SameLine();
		float speed = mSequencePlayer->getSpeed();
		ImGui::PushItemWidth(50.0f);
		ImGui::DragFloat("Speed", &speed, 0.05f, -5.0f, 5.0f);
		ImGui::PopItemWidth();
		mSequencePlayer->setSpeed(speed);

		// zoom of timeline
		ImGui::SameLine();
		ImGui::PushItemWidth(100.0f);
		ImGui::DragFloat("Zoom", &child_height, 1, 350.0f, 1500.0f);
		ImGui::PopItemWidth();

		// curves resolution
		ImGui::SameLine();
		ImGui::PushItemWidth(100.0f);
		ImGui::DragInt("Curve Res.", &totalCurveResolution, 1, 25, 200);
		ImGui::PopItemWidth();

		// handle scroll wheel input
		if (!inPopup)
		{
			lengthPerSecond += ImGui::GetIO().MouseWheel;
			lengthPerSecond = math::clamp<float>(lengthPerSecond, 4.0f, 60.0f);
			child_width = (mSequencePlayer->getDuration() / lengthPerSecond) * ImGui::GetWindowWidth();
		}

		// handle save button
		ImGui::SameLine();

		if (ImGui::Button("Save As"))
		{
			popupId = "Save As";
			//mSequencePlayer->save("test.json");
			inPopup = true;
			outPopupOpened = true;
			currentTimelineAction = TimeLineActions::SAVE_POPUP;
		}

		// handle load
		ImGui::SameLine();
		if (ImGui::Button("Load"))
		{
			popupId = "Load";
			inPopup = true;
			outPopupOpened = true;
			currentTimelineAction = TimeLineActions::LOAD_POPUP;
		}

		//
		ImGui::SameLine();
		ImGui::Text(("CurrentShow : " + mSequencePlayer->getShowName()).c_str());
	}

	void FlexblockGui::handleLoadPopup()
	{
		//
		if (ImGui::BeginPopupModal("Load", nullptr, ImGuiWindowFlags_AlwaysAutoResize))
		{
			const std::string showDir = "Shows";

			// Find all files in the preset directory
			std::vector<std::string> files_in_directory;
			utility::listDir(showDir.c_str(), files_in_directory);

			std::vector<std::string> shows;
			for (const auto& filename : files_in_directory)
			{
				// Ignore directories
				if (utility::dirExists(filename))
					continue;

				if (utility::getFileExtension(filename) == "json")
				{
					shows.push_back(utility::getFileName(filename));
				}
			}

			ImGui::Combo("Shows", &selectedShowIndex, [](void* data, int index, const char** out_text)
			{
				ParameterService::PresetFileList* show_files = (ParameterService::PresetFileList*)data;
				*out_text = (*show_files)[index].data();
				return true;
			}, &shows, shows.size());


			if (ImGui::Button("Load"))
			{
				utility::ErrorState errorState;
				if (mSequencePlayer->load(files_in_directory[selectedShowIndex], errorState))
				{
					ImGui::CloseCurrentPopup();
					inPopup = false;
					currentTimelineAction = TimeLineActions::NONE;
				}
				else
					ImGui::OpenPopup("Failed to load preset");

				if (ImGui::BeginPopupModal("Failed to load preset"))
				{
					ImGui::Text(errorState.toString().c_str());
					if (ImGui::Button("OK"))
					{
						ImGui::CloseCurrentPopup();
					}

					ImGui::EndPopup();
				}
			}

			ImGui::SameLine();
			if (ImGui::Button("Cancel"))
			{
				ImGui::CloseCurrentPopup();
				inPopup = false;
				currentTimelineAction = TimeLineActions::NONE;
			}

			ImGui::EndPopup();
		}
	}

	void FlexblockGui::handleSequenceActionsPopup()
	{
		if (ImGui::BeginPopup("SequenceActions"))
		{
			char buffer[256];

			strcpy(*&buffer, selectedSequence->mName.c_str());

			ImGui::Text("Rename : ");
			ImGui::SameLine();
			if (ImGui::InputText("", *&buffer, 256))
			{
				std::string newName(buffer);
				selectedSequence->mName = newName;
			}

			if (mSequencePlayer->getSequences().size() > 1)
			{
				if (ImGui::Button("Delete"))
				{
					mSequencePlayer->removeSequence(selectedSequence);

					inPopup = false;
					currentTimelineAction = TimeLineActions::NONE;
					ImGui::CloseCurrentPopup();
				}
			}

			if (ImGui::Button("Done"))
			{
				inPopup = false;
				currentTimelineAction = TimeLineActions::NONE;
				ImGui::CloseCurrentPopup();
			}

			ImGui::EndPopup();
		}
		else
		{
			if (currentTimelineAction == TimeLineActions::SEQUENCE_RENAME_POPUP)
			{
				currentTimelineAction = TimeLineActions::NONE;
				inPopup = false;
			}
		}
	}

	void FlexblockGui::handleSaveAsPopup()
	{
		// save as popup
		if (ImGui::BeginPopupModal("Save As", nullptr, ImGuiWindowFlags_AlwaysAutoResize))
		{
			const std::string showDir = "Shows";

			// Find all files in the preset directory
			std::vector<std::string> files_in_directory;
			utility::listDir(showDir.c_str(), files_in_directory);

			std::vector<std::string> shows;
			for (const auto& filename : files_in_directory)
			{
				// Ignore directories
				if (utility::dirExists(filename))
					continue;

				if (utility::getFileExtension(filename) == "json")
				{
					shows.push_back(utility::getFileName(filename));
				}
			}
			shows.push_back("<New...>");

			if (ImGui::Combo("Shows", &selectedShowIndex, [](void* data, int index, const char** out_text)
			{
				ParameterService::PresetFileList* show_files = (ParameterService::PresetFileList*)data;
				*out_text = (*show_files)[index].data();

				return true;
			}, &shows, shows.size()))
			{
				if (selectedShowIndex == shows.size() - 1)
				{
					ImGui::OpenPopup("New");
				}
				else
				{
					ImGui::OpenPopup("Overwrite");
				}
			}

			std::string newFilename;
			utility::ErrorState errorState;
			if (handleNewShowPopup(newFilename, errorState))
			{
				// Insert before the '<new...>' item
				shows.insert(shows.end() - 1, newFilename);
				if (mSequencePlayer->save(newFilename, errorState))
				{
					selectedShowIndex = shows.size() - 1;
				}
				else
				{
					ImGui::OpenPopup("Failed to save show");
				}
			}

			if (ImGui::BeginPopupModal("Overwrite"))
			{
				ImGui::Text(("Are you sure you want to overwrite " + shows[selectedShowIndex] + " ?").c_str());
				if (ImGui::Button("OK"))
				{
					if (mSequencePlayer->save(shows[selectedShowIndex], errorState))
					{
					}
					else
					{
						ImGui::OpenPopup("Failed to save show");
					}

					ImGui::CloseCurrentPopup();
				}
				ImGui::SameLine();
				if (ImGui::Button("Cancel"))
				{
					ImGui::CloseCurrentPopup();
				}
				ImGui::EndPopup();
			}

			if (ImGui::BeginPopupModal("Failed to save show"))
			{
				ImGui::Text(errorState.toString().c_str());
				if (ImGui::Button("OK"))
				{
					ImGui::CloseCurrentPopup();
				}
				inPopup = false;
				currentTimelineAction = TimeLineActions::NONE;
				ImGui::EndPopup();
			}

			ImGui::SameLine();

			if (ImGui::Button("Done"))
			{
				inPopup = false;
				currentTimelineAction = TimeLineActions::NONE;
				ImGui::CloseCurrentPopup();
			}

			ImGui::SameLine();

			ImGui::EndPopup();
		}
	}

	template<typename T1>
	std::string FlexblockGui::convertToString(T1 number, int precision)
	{
		std::ostringstream streamObj;
		streamObj << std::fixed;
		streamObj << std::setprecision(precision) << number;
		return streamObj.str();
	}

	void FlexblockGui::showSequencesWindow()
	{
		// Fetch resource manager to get access to all loaded resources
		ResourceManager* resourceManager = mApp.getCore().getResourceManager();

		ImGui::Begin("Sequence player");
		ImGui::Spacing();

		ImGui::Spacing();

		if (ImGui::TreeNode("Sequences"))
		{
			const auto& sequences = mSequencePlayer->getSequences();

			for (const auto* sequence : sequences)
			{
				ImVec4 color = ImVec4(1, 1, 1, 1);

				bool isSequenceBeingPlayed = mSequencePlayer->getCurrentSequence() == sequence;
				if (isSequenceBeingPlayed)
				{
					color = ImVec4(1, 0, 0, 1);
				}

				ImGui::PushStyleColor(0, color);
				if(ImGui::SmallButton(sequence->getID().c_str()))
				{
					mSequencePlayer->skipToSequence(sequence);
				}
				ImGui::PopStyleColor();

				if (ImGui::TreeNode(std::string(sequence->getID() + " Elements").c_str()))
				{
					const auto& elements = sequence->getSequenceElements();

					for(const auto* element : elements)
					{
						bool isElementBeingPlayed =
							sequence->getCurrentElement() == element;

						if( isElementBeingPlayed && isSequenceBeingPlayed )
							ImGui::PushStyleColor(0, color);

						if (ImGui::SmallButton(element->getID().c_str()))
						{
							mSequencePlayer->skipToSequence(sequence);
							mSequencePlayer->setTime(element->getStartTime());
						}

						if (isElementBeingPlayed && isSequenceBeingPlayed)
							ImGui::PopStyleColor();
					}

					ImGui::TreePop();
				}

			}
			ImGui::TreePop();
		}

		ImGui::End();
	}

	void FlexblockGui::handleElementActionsPopup()
	{
		if (ImGui::BeginPopup("ElementActions"))
		{
			char buffer[256];

			strcpy(*&buffer, selectedElement->mName.c_str());

			ImGui::Text("Rename : ");
			ImGui::SameLine();
			if (ImGui::InputText("", *&buffer, 256))
			{
				std::string newName(buffer);
				selectedElement->mName = newName;
			}

			timeline::Sequence* owningSequence = mSequencePlayer->getSequenceAtTime(selectedElement->getStartTime());

			if (owningSequence != nullptr &&
				owningSequence->mElements.size() > 1)
			{
				if (ImGui::Button("Delete"))
				{
					owningSequence->removeElement(selectedElement);

					owningSequence->reset();
					mSequencePlayer->reconstruct();

					inPopup = false;
					currentTimelineAction = TimeLineActions::NONE;
					ImGui::CloseCurrentPopup();
				}
			}

			if (ImGui::Button("Cancel"))
			{
				inPopup = false;
				currentTimelineAction = TimeLineActions::NONE;
				ImGui::CloseCurrentPopup();
			}

			ImGui::EndPopup();
		}
		else
		{
			if (currentTimelineAction == TimeLineActions::ELEMENT_RENAME_POPUP)
			{
				currentTimelineAction = TimeLineActions::NONE;
				inPopup = false;
			}
		}
	}

	void FlexblockGui::showInfoWindow()
	{
		// Color used for highlights
		mApp.getCore().getFramerate();

		ImGui::Begin("Information");
		ImGui::Spacing();
		getCurrentDateTime(mDateTime);
		ImGui::Text(mDateTime.toString().c_str());
		RGBColorFloat text_color = mTextColor.convert<RGBColorFloat>();
		ImGui::TextColored(text_color, "%.3f ms/frame (%.1f FPS)", 1000.0f / mApp.getCore().getFramerate(), mApp.getCore().getFramerate());
		ImGui::End();
	}

	void FlexblockGui::handleInsertionPopup()
	{
		if (ImGui::BeginPopup("Insert"))
		{
			std::string errorString = "";

			if (ImGui::Button("Insert Pause"))
			{
				double time = mSequencePlayer->getCurrentTime();
				timeline::Sequence* sequence = mSequencePlayer->getSequenceAtTime(time);
				timeline::SequenceElement* element = sequence->getElementAtTime(time);

				float newDuration = time - (element->getStartTime());
				float deltaDuration = element->mDuration - newDuration;
				element->mDuration = newDuration;

				utility::ErrorState errorState;
				std::unique_ptr<timeline::SequencePause> newElement = std::make_unique<timeline::SequencePause>();
				newElement->mID = "GeneratedPause" + getTimeString();

				newElement->mDuration = deltaDuration;
				newElement->setStartTime(time);

				if (!newElement->init(errorState))
				{
					ImGui::BeginPopup("Insert Error");
					errorString = errorState.toString();
				}
				else 
				{
					sequence->insertElement(std::move(newElement));

					mSequencePlayer->reconstruct();

					inPopup = false;
					currentTimelineAction = TimeLineActions::NONE;
					ImGui::CloseCurrentPopup();
				}
			}

			if (ImGui::Button("Insert Transition"))
			{
				double time = mSequencePlayer->getCurrentTime();
				timeline::Sequence* sequence = mSequencePlayer->getSequenceAtTime(time);
				timeline::SequenceElement* element = sequence->getElementAtTime(time);

				float newDuration = time - (element->getStartTime());
				float deltaDuration = element->mDuration - newDuration;
				element->mDuration = newDuration;

				utility::ErrorState errorState;
				std::unique_ptr<flexblock::FlexblockSequenceTransition> newElement = std::make_unique<flexblock::FlexblockSequenceTransition>();
				newElement->mID = "GeneratedTransition" + getTimeString();
				newElement->setStartParameters(element->getEndParameters());

				newElement->mDuration = deltaDuration;
				newElement->setStartTime(time);

				if (!newElement->init(errorState))
				{
					ImGui::BeginPopup("Insert Error");
					errorString = errorState.toString();
				}
				else
				{
					sequence->insertElement(std::move(newElement));

					mSequencePlayer->reconstruct();

					inPopup = false;
					currentTimelineAction = TimeLineActions::NONE;
					ImGui::CloseCurrentPopup();
				}
			}

			if (ImGui::Button("Insert Sequence"))
			{
				double time = mSequencePlayer->getCurrentTime();
				timeline::Sequence* sequence = mSequencePlayer->getSequenceAtTime(time);
				timeline::SequenceElement* element = sequence->getElementAtTime(time);
				float newDuration = time - (element->getStartTime());
				float deltaDuration = element->mDuration - newDuration;
				element->mDuration = newDuration;

				std::unique_ptr<flexblock::FlexblockSequence> newSequence = std::make_unique<flexblock::FlexblockSequence>();

				utility::ErrorState errorState;

				std::string timeString = getTimeString();
				newSequence->mID = "GeneratedSequence" + timeString;
				newSequence->mName = newSequence->mID;
				newSequence->mIndexInSequenceContainer = sequence->mIndexInSequenceContainer;
				newSequence->setStartTime(time);

				std::unique_ptr<flexblock::FlexblockSequenceTransition> newElement = std::make_unique<flexblock::FlexblockSequenceTransition>();
				newElement->mID = "GeneratedElement" + timeString;
				newElement->mDuration = deltaDuration;

				if (!newElement->init(errorState))
				{
					ImGui::OpenPopup("Insert Error");
					errorString = errorState.toString();
				}
				else
				{
					newSequence->insertElement(std::move(newElement));

					if (!newSequence->init(errorState))
					{
						errorString = errorState.toString();
						ImGui::OpenPopup("Insert Error");
					}
					else
					{
						int index = -1;
						for (int i = 0; i < sequence->mElements.size(); i++)
						{
							if (element == sequence->mElements[i])
							{
								index = i;
								break;
							}
						}

						if (index >= 0 && index < sequence->mElements.size() - 1)
						{
							sequence->mElements.erase(sequence->mElements.begin() + index + 1, sequence->mElements.end());
						}

						sequence->reset();

						mSequencePlayer->insertSequence(std::move(newSequence));

						inPopup = false;
						currentTimelineAction = TimeLineActions::NONE;
						ImGui::CloseCurrentPopup();
					}
				}
			}

			if (ImGui::Button("Cancel"))
			{
				inPopup = false;
				currentTimelineAction = TimeLineActions::NONE;
				ImGui::CloseCurrentPopup();
			}

			if (ImGui::BeginPopupModal("Insert Error"))
			{
				ImGui::Text(errorString.c_str());

				if (ImGui::Button("Ok"))
				{
					ImGui::CloseCurrentPopup();
				}

				ImGui::EndPopup();
			}

			ImGui::EndPopup();
		}
		else
		{
			if (currentTimelineAction == TimeLineActions::INSERTION_POPUP)
			{
				currentTimelineAction = TimeLineActions::NONE;
				inPopup = false;
			}
		}
	}

	bool FlexblockGui::handleNewShowPopup(std::string& outNewFilename, utility::ErrorState& error)
	{
		bool result = false;

		if (ImGui::BeginPopupModal("New", nullptr, ImGuiWindowFlags_AlwaysAutoResize))
		{
			static char name[256] = { 0 };
			ImGui::InputText("Name", name, 256);

			if (ImGui::Button("OK") && strlen(name) != 0)
			{
				outNewFilename = std::string(name, strlen(name));
				outNewFilename += ".json";
				ImGui::CloseCurrentPopup();
				result = true;
			}

			ImGui::SameLine();

			if (ImGui::Button("Cancel"))
				ImGui::CloseCurrentPopup();

			ImGui::EndPopup();
		}

		return result;
	}

	std::string FlexblockGui::getTimeString()
	{
		time_t rawtime;
		struct tm * timeinfo;
		char buffer[80];

		time(&rawtime);
		timeinfo = localtime(&rawtime);

		strftime(buffer, sizeof(buffer), "%d-%m-%Y%H:%M:%S", timeinfo);
		return std::string(buffer);
	}
}<|MERGE_RESOLUTION|>--- conflicted
+++ resolved
@@ -16,11 +16,7 @@
 #include <sequence.h>
 #include <sequenceplayercomponent.h>
 #include <iomanip>
-<<<<<<< HEAD
 #include <sequencetransition.h>
-=======
-#include <nap/logger.h>
->>>>>>> 9af8484d
 
 //#include <ctime.h>
 
@@ -85,21 +81,6 @@
 	math::FCurvePoint<float, float> *curvePointPtr = nullptr;
 	math::FComplex<float, float> *tangentPtr = nullptr;
 
-	// 200, 105, 105
-	ImU32 colorRed = ImGui::ColorConvertFloat4ToU32(ImVec4(200.0f / 255.0f, 105.0f / 255.0f, 105.0f / 255.0f, 1.0f));
-	
-	// 17, 20, 38
-	ImU32 colorBlack = ImGui::ColorConvertFloat4ToU32(ImVec4(17.0f / 255.0f, 20.0f / 255.0f, 38.0f / 255.0f, 1.0f));
-
-	// 139, 140, 160
-	ImU32 colorWhite = ImGui::ColorConvertFloat4ToU32(ImVec4(139.0f / 255.0f, 140.0f / 255.0f, 160.0f / 255.0f, 1.0f));
-
-	// 93, 94, 115
-	ImU32 colorLightGrey = ImGui::ColorConvertFloat4ToU32(ImVec4(93.0f / 255.0f, 94.0f / 255.0f, 115.0f / 255.0f, 1.0f));
-
-	// 82, 84, 106
-	ImU32 colorDarkGrey = ImGui::ColorConvertFloat4ToU32(ImVec4(82.0f / 255.0f, 84.0f / 255.0f, 106.0f / 255.0f, 1.0f));
-
 	FlexblockGui::FlexblockGui(FlexblockApp& app) : 
 		mApp(app),
 		mParameterService(*app.getCore().getService<ParameterService>())
@@ -142,50 +123,19 @@
 	void FlexblockGui::initOscInputs()
 	{
 		mOscInputs.clear();
+		/*
 		for (int i = 0; i < 8; i++)
 		{
 			//
-			OSCInputComponentInstance* oscInput = mApp.GetBlockEntity()->findComponent<OSCInputComponentInstance>();
-			
-			if (oscInput != nullptr)
-			{
-				mOscInputs.emplace_back(oscInput);
-
-				//
-				oscInput->messageReceived.connect([this, i](const OSCEvent& message)-> void {
-					std::vector<std::string> parts;
-					utility::splitString(message.getAddress(), '/', parts);
-					assert(parts.size() > 3);
-
-					// Erase the first part
-					parts.erase(parts.begin(), parts.begin() + 1);
-
-					if (parts[0] != "flexblock")
-					{
-						nap::Logger::warn("unknown osc event: %s", message.getAddress().c_str());
-						return;
-					}
-
-					int index = std::stoi(parts[1]) - 1;
-					if (index < 0 || index > 7)
-					{
-						nap::Logger::warn("unknown index: %i", index);
-						return;
-					}
-
-					if (message.getArgument(0)->isFloat())
-					{
-						float value = message.getArgument(0)->asFloat();
-						mParameters[index]->setValue(value);
-					}
-					else
-					{
-						nap::Logger::warn("unknown value type in osc message: %s", message.getAddress().c_str());
-					}
-				});
-			}
-
-		}
+			OSCInputComponentInstance* oscInput = mApp.GetBlockEntity()->findComponentByID<OSCInputComponentInstance>("OSCInput " + std::to_string(i + 1));
+			mOscInputs.emplace_back(oscInput);
+
+			//
+			oscInput->messageReceived.connect([this, i](const OSCEvent& message)-> void {
+				float value = message.getArgument(0)->asFloat();
+				mParameters[i]->setValue(value);
+			});
+		}*/
 	}
 
 	void FlexblockGui::initParameters()
@@ -342,15 +292,9 @@
 			// motors backgrounds
 			for (int l = 0; l < 8; l++)
 			{
-<<<<<<< HEAD
 				draw_list->AddRect(ImVec2(top_left.x, math::lerp<float>(top_left.y, bottom_right_pos.y, (float)l / 8.0f)),
 					ImVec2(bottom_right_pos.x, math::lerp<float>(top_left.y, bottom_right_pos.y, (float)(l + 1) / 8.0f)),
 					colorWhite, 1.0f);
-=======
-				draw_list->AddRect(	ImVec2( top_left.x, math::lerp<float>( top_left.y, bottom_right_pos.y, (float) l / 8.0f) ),
-									ImVec2( bottom_right_pos.x, math::lerp<float>(top_left.y, bottom_right_pos.y, (float)(l+1) / 8.0f)),
-									colorWhite, 1.0f);
->>>>>>> 9af8484d
 			}
 
 			// right border
@@ -371,18 +315,12 @@
 
 				// draw sequence line
 				draw_list->AddLine(
-<<<<<<< HEAD
 					ImVec2(top_left.x + start_x, top_left.y),
 					ImVec2(top_left.x + start_x, top_left.y + child_size.y + 100),
-=======
-					ImVec2(top_left.x + start_x, top_left.y), 
-					ImVec2(top_left.x + start_x, top_left.y + child_size.y + 75), 
->>>>>>> 9af8484d
 					colorWhite);
 
 				// draw sequence text
 				draw_list->AddText(
-<<<<<<< HEAD
 					ImVec2(top_left.x + start_x + 5, top_left.y + child_size.y + 55),
 					colorWhite,
 					sequences[i]->mName.c_str());
@@ -419,16 +357,7 @@
 				}
 
 				// draw element lines and positions
-				for (auto* element : sequences[i]->mElements)
-=======
-					ImVec2(top_left.x + start_x + 5, top_left.y + child_size.y + 60),
-					colorWhite,
-					sequences[i]->getID().c_str());
-
-				// draw element lines and positions
-				const auto& sequenceElements = sequences[i]->getSequenceElements();
-				for (const auto* element : sequenceElements)
->>>>>>> 9af8484d
+				for (auto* element : sequences[i]->getElements())
 				{
 					float element_pos = (element->getStartTime() - sequences[i]->getStartTime()) / sequences[i]->getDuration();
 					float element_width = element->mDuration / sequences[i]->getDuration();
@@ -448,7 +377,6 @@
 					// the text
 					draw_list->AddText(
 						ImVec2(top_left.x + start_x + width * element_pos + 5, bottom_right_pos.y + y_text_offset),
-<<<<<<< HEAD
 						colorLightGrey,
 						element->mName.c_str());
 
@@ -523,11 +451,6 @@
 								colorLightGrey);
 						}
 					}
-=======
-						colorWhite,
-						element->getID().c_str());
-						
->>>>>>> 9af8484d
 
 					// set a height offset of the next text so they don't overlap to much
 					y_text_offset += 20;
@@ -608,20 +531,10 @@
 						}
 					}
 
-<<<<<<< HEAD
 					// draw curve points of element
 					{
 						// width of this element in child
 						float element_size_width = element_width * width;
-=======
-						// create list of point lists
-						std::vector<std::vector<ImVec2>> curvePoints(8);
-
-						// zoom in on the part that is shown in the window
-						const int steps = curveResolution;
-						float part =  windowWidth / child_width;
-						float part_start = math::clamp<float>(scroll_x - 30, 0, child_width ) / child_width;
->>>>>>> 9af8484d
 
 						// only applies to transition elements
 						timeline::SequenceTransition* transition = dynamic_cast<timeline::SequenceTransition*>(element);
@@ -634,7 +547,6 @@
 							float motor_height = child_size.y / 8.0f;
 							for (int m = 0; m < 8; m++)
 							{
-<<<<<<< HEAD
 								if ((enableMotorHandlerIndexBitMask >> m) & 1UL)
 								{
 									// get the range of the difference between start and finish
@@ -857,14 +769,6 @@
 										curves[m]->invalidate();
 									}
 								}
-=======
-								float y_part = (child_size.y / 8.0f);
-								float y_start = y_part * l;
-
-								curvePoints[l].emplace_back(ImVec2(
-									part_start * child_width + top_left.x + child_size.x * part * (p * (1.0f / (float) steps)),
-									bottom_right_pos.y - y_start - y_part * static_cast<ParameterFloat*>(parameters[l])->mValue));
->>>>>>> 9af8484d
 							}
 						}
 					}
@@ -887,7 +791,6 @@
 					// create list of point lists
 					std::vector<std::vector<ImVec2>> points(8);
 
-<<<<<<< HEAD
 					// zoom in on the part that is shown in the window
 					int steps = totalCurveResolution;
 					float part = windowWidth / child_width;
@@ -958,17 +861,6 @@
 								enableMotorHandlerIndexBitMask |= 1UL << motorId;
 							}
 							currentTimelineAction = TimeLineActions::ENABLING_HANDLERS;
-=======
-						for (int l = 0; l < 8; l++)
-						{
-							draw_list->AddPolyline(
-								&*curvePoints[l].begin(),
-								curvePoints[l].size(),
-								colorRed,
-								false,
-								1.5f,
-								false);
->>>>>>> 9af8484d
 						}
 					}
 				}
@@ -992,24 +884,10 @@
 				}
 			}
 
-			// draw the  text
-			for (int l = 0; l < 8; l++)
-			{
-
-				draw_list->AddText(
-					ImVec2(top_left.x - 15, top_left.y + (child_size.y / 8) * l + 4),
-					colorWhite,
-					std::to_string(8 - l).c_str());
-			}
-
 			// draw player position 
 			float player_pos = (mSequencePlayer->getCurrentTime() / mSequencePlayer->getDuration()) * child_size.x;
 			draw_list->AddLine(ImVec2(top_left.x + player_pos, top_left.y), ImVec2(top_left.x + player_pos, bottom_right_pos.y),
-<<<<<<< HEAD
 				colorWhite);
-=======
-				colorRed);
->>>>>>> 9af8484d
 
 			// time in seconds
 			draw_list->AddText(
@@ -1451,7 +1329,7 @@
 
 				if (ImGui::TreeNode(std::string(sequence->getID() + " Elements").c_str()))
 				{
-					const auto& elements = sequence->getSequenceElements();
+					const auto& elements = sequence->mElements;
 
 					for(const auto* element : elements)
 					{
