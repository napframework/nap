--- conflicted
+++ resolved
@@ -1,26 +1,14 @@
 {
-<<<<<<< HEAD
-    "title": "Example",
-    "version": "1.0.0",
-    "modules": 
-    [
-    	"mod_example",
+    "Type": "nap::ProjectInfo", 
+    "mID": "ProjectInfo", 
+    "Title": "Example", 
+    "Version": "1.0.0", 
+    "RequiredModules": [
+        "mod_example",
         "mod_napapp",
         "mod_napparametergui"
-    ]
-=======
-    "Type": "nap::ProjectInfo", 
-    "mID": "ProjectInfo", 
-    "Title": "Skeleton", 
-    "Version": "0.3.0", 
-    "RequiredModules": [
-        "mod_napapp", 
-        "mod_napsvg", 
-        "mod_napvideo", 
-        "mod_napimgui"
     ], 
     "Data": "", 
     "ServiceConfig": "", 
     "PathMapping": "cache/path_mapping.json"
->>>>>>> c1d93ffc
 }