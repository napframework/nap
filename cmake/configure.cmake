if(MSVC OR APPLE)
    foreach(OUTPUTCONFIG ${CMAKE_CONFIGURATION_TYPES})
        set(BUILD_CONF ${CMAKE_CXX_COMPILER_ID}-${ARCH}-${OUTPUTCONFIG})

        # Separate our outputs for packaging and non packaging (due to differing behaviour in core, plus speeds up
        # builds when working in packaging and non-packaging at the same time)
        if(DEFINED NAP_PACKAGED_BUILD)
            set(BIN_DIR ${CMAKE_CURRENT_SOURCE_DIR}/packaging_bin/${BUILD_CONF})
            set(LIB_DIR ${CMAKE_CURRENT_SOURCE_DIR}/packaging_lib/${BUILD_CONF})
        else()
            set(BIN_DIR ${CMAKE_CURRENT_SOURCE_DIR}/bin/${BUILD_CONF})
            set(LIB_DIR ${CMAKE_CURRENT_SOURCE_DIR}/lib/${BUILD_CONF})
        endif()

        string(TOUPPER ${OUTPUTCONFIG} OUTPUTCONFIG)
        set(CMAKE_RUNTIME_OUTPUT_DIRECTORY_${OUTPUTCONFIG} ${BIN_DIR})
        set(CMAKE_LIBRARY_OUTPUT_DIRECTORY_${OUTPUTCONFIG} ${LIB_DIR})
        set(CMAKE_ARCHIVE_OUTPUT_DIRECTORY_${OUTPUTCONFIG} ${LIB_DIR})
    endforeach(OUTPUTCONFIG CMAKE_CONFIGURATION_TYPES)

    add_compile_definitions(NAP_BUILD_CONF=${CMAKE_CXX_COMPILER_ID}-${ARCH}-$<CONFIG>)
    add_compile_definitions(NAP_BUILD_TYPE=$<CONFIG>)
else()
    if(ANDROID)
        set(BUILD_CONF Android${CMAKE_CXX_COMPILER_ID}-${CMAKE_BUILD_TYPE}-${ANDROID_ABI})
    else()
        set(BUILD_CONF ${CMAKE_CXX_COMPILER_ID}-${CMAKE_BUILD_TYPE}-${ARCH})
    endif()

    # Separate our outputs for packaging and non packaging (due to differing behaviour in core, plus speeds up 
    # builds when working in packaging and non-packaging at the same time)
    if(DEFINED NAP_PACKAGED_BUILD)
        set(BIN_DIR ${CMAKE_CURRENT_SOURCE_DIR}/packaging_bin/${BUILD_CONF})
        set(LIB_DIR ${CMAKE_CURRENT_SOURCE_DIR}/packaging_lib/${BUILD_CONF})
    else()
        set(BIN_DIR ${CMAKE_CURRENT_SOURCE_DIR}/bin/${BUILD_CONF})
        set(LIB_DIR ${CMAKE_CURRENT_SOURCE_DIR}/lib/${BUILD_CONF})
    endif()
    file(MAKE_DIRECTORY ${BIN_DIR})
    file(MAKE_DIRECTORY ${LIB_DIR})
    set(CMAKE_LIBRARY_OUTPUT_DIRECTORY ${LIB_DIR})
    set(CMAKE_RUNTIME_OUTPUT_DIRECTORY ${BIN_DIR})
    set(CMAKE_ARCHIVE_OUTPUT_DIRECTORY ${LIB_DIR})
    set(EXECUTABLE_OUTPUT_PATH ${PROJECT_BINARY_DIR})

    add_compile_definitions(NAP_BUILD_CONF=${BUILD_CONF})
    add_compile_definitions(NAP_BUILD_TYPE=${CMAKE_BUILD_TYPE})
endif()

# Export all FBXs in directory to meshes using fbxconverter. Meshes are created in the same directory.
# SRCDIR: The directory to work in
macro(export_fbx_in_place SRCDIR)
    if (MSVC OR APPLE)
        set(BUILD_CONF ${CMAKE_CXX_COMPILER_ID}-${ARCH}-$<CONFIG>)
    else()
        set(BUILD_CONF ${CMAKE_CXX_COMPILER_ID}-${CMAKE_BUILD_TYPE}-${ARCH})
    endif()

    # Should be able to use CMAKE_RUNTIME_OUTPUT_DIRECTORY here which would be cleaner but it didn't 
    # fall into place
    if(DEFINED NAP_PACKAGED_BUILD)
        set(FBXCONV_DIR ${CMAKE_SOURCE_DIR}/packaging_bin/${BUILD_CONF})
    else()
        set(FBXCONV_DIR ${CMAKE_SOURCE_DIR}/bin/${BUILD_CONF})
    endif()

    # Do the export
    add_custom_command(TARGET ${PROJECT_NAME}
                       POST_BUILD
                       COMMAND ${FBXCONV_DIR}/fbxconverter -o ${SRCDIR} ${SRCDIR}/*.fbx
                       COMMENT "Export FBX in '${SRCDIR}'"
                       )
endmacro()

# Copy directory to project bin output
# SRCDIR: The source directory
# DSTDIR: The destination directory without project bin output
macro(copy_dir_to_bin SRCDIR DSTDIR)
    add_custom_command(TARGET ${PROJECT_NAME}
                       POST_BUILD
                       COMMAND ${CMAKE_COMMAND} -E copy_directory "${SRCDIR}" "$<TARGET_FILE_DIR:${PROJECT_NAME}>/${DSTDIR}"
                       COMMENT "Copy dir '${SRCDIR}' -> '${DSTDIR}'")
endmacro()

# Copy files to project bin output
# ARGN: Files to copy
macro(copy_files_to_bin)
    foreach(F ${ARGN})
        add_custom_command(TARGET ${PROJECT_NAME}
                           POST_BUILD
                           COMMAND ${CMAKE_COMMAND} -E copy_if_different "${F}" "$<TARGET_PROPERTY:${PROJECT_NAME},RUNTIME_OUTPUT_DIRECTORY_$<UPPER_CASE:$<CONFIG>>>"
                           COMMENT "Copying ${F} -> bin dir")
    endforeach()
endmacro()

<<<<<<< HEAD
# Copy Windows SDL2 DLLs to project bin output
=======
# Copy files to project target file dir
# ARGN: Files to copy
macro(copy_files_to_target_file_dir)
    foreach(F ${ARGN})
        add_custom_command(TARGET ${PROJECT_NAME}
                           POST_BUILD
                           COMMAND ${CMAKE_COMMAND} -E copy_if_different "${F}" "$<TARGET_FILE_DIR:${PROJECT_NAME}>"
                           )
    endforeach()
endmacro()

# Copy Windows SD2 and GLEW DLLs to project bin output
>>>>>>> c1d93ffc
macro(copy_base_windows_graphics_dlls)
    # Copy over some window DLLs
    set(FILES_TO_COPY
        ${THIRDPARTY_DIR}/sdl2/msvc/lib/x64/SDL2.dll
        )
    copy_files_to_bin(${FILES_TO_COPY})
endmacro()

# Copy Windows FFmpeg DLLs to project bin output
macro(copy_windows_ffmpeg_dlls)
    file(GLOB FFMPEGDLLS ${THIRDPARTY_DIR}/ffmpeg/msvc/install/bin/*.dll)
    copy_files_to_bin(${FFMPEGDLLS})
endmacro()

# Helper function to filter out platform-specific files
# The function outputs the following new variables with the platform-specific sources:
# - WIN32_SOURCES
# - MACOS_SOURCES
# - LINUX_SOURCES
# - NATIVE_SOURCES
# - ANDROID_SOURCES
function(filter_platform_specific_files UNFILTERED_SOURCES)
    set(LOCAL_WIN32_SOURCES)
    set(LOCAL_MACOS_SOURCES)
    set(LOCAL_LINUX_SOURCES)
    set(LOCAL_NATIVE_SOURCES)
    set(LOCAL_ANDROID_SOURCES)
    foreach(TMP_PATH ${${UNFILTERED_SOURCES}})
        string(FIND ${TMP_PATH} "/win32/" WIN32_EXCLUDE_DIR_FOUND)
        if(NOT ${WIN32_EXCLUDE_DIR_FOUND} EQUAL -1)
            list(APPEND LOCAL_WIN32_SOURCES ${TMP_PATH})
        else()
            string(FIND ${TMP_PATH} "/osx/" MACOS_EXCLUDE_DIR_FOUND)
            if(NOT ${MACOS_EXCLUDE_DIR_FOUND} EQUAL -1)
                list(APPEND LOCAL_MACOS_SOURCES ${TMP_PATH})
            else()
                string(FIND ${TMP_PATH} "/linux/" LINUX_EXCLUDE_DIR_FOUND)
                if(NOT ${LINUX_EXCLUDE_DIR_FOUND} EQUAL -1)
                    list(APPEND LOCAL_LINUX_SOURCES ${TMP_PATH})
                else()
                    string(FIND ${TMP_PATH} "/native/" NATIVE_EXCLUDE_DIR_FOUND)
                    if(NOT ${NATIVE_EXCLUDE_DIR_FOUND} EQUAL -1)
                        list(APPEND LOCAL_ANDROID_SOURCES ${TMP_PATH})
                    else()
                        string(FIND ${TMP_PATH} "/android/" ANDROID_EXCLUDE_DIR_FOUND)
                        if(NOT ${LOCAL_ANDROID_SOURCES} EQUAL -1)
                            list(APPEND LOCAL_ANDROID_SOURCES ${TMP_PATH})
                        endif()                        
                    endif()
                endif()
            endif()
        endif()
    endforeach(TMP_PATH)

    set(WIN32_SOURCES ${LOCAL_WIN32_SOURCES} PARENT_SCOPE)
    set(MACOS_SOURCES ${LOCAL_MACOS_SOURCES} PARENT_SCOPE)
    set(LINUX_SOURCES ${LOCAL_LINUX_SOURCES} PARENT_SCOPE)
    set(NATIVE_SOURCES ${LOCAL_NATIVE_SOURCES} PARENT_SCOPE)
    set(ANDROID_SOURCES ${LOCAL_ANDROID_SOURCES} PARENT_SCOPE)
endfunction()

# Helper macro to add platform-specific files to the correct directory and
# to only compile the platform-specific files that match the current platform
macro(add_platform_specific_files WIN32_SOURCES MACOS_SOURCES LINUX_SOURCES NATIVE_SOURCES ANDROID_SOURCES)

    # Add to solution folders
    if(MSVC)
        # Sort header and cpps into solution folders for Win32
        foreach(TMP_PATH ${WIN32_SOURCES})
            string(FIND ${TMP_PATH} ".cpp" IS_CPP)
            if(NOT ${IS_CPP} EQUAL -1)
                source_group("Source Files\\Win32" FILES ${TMP_PATH})
            else()
                source_group("Header Files\\Win32" FILES ${TMP_PATH})
            endif()
        endforeach()
        foreach(TMP_PATH ${NATIVE_SOURCES})
            string(FIND ${TMP_PATH} ".cpp" IS_CPP)
            if(NOT ${IS_CPP} EQUAL -1)
                source_group("Source Files\\Win32" FILES ${TMP_PATH})
            else()
                source_group("Header Files\\Win32" FILES ${TMP_PATH})
            endif()
        endforeach()
        foreach(TMP_PATH ${MACOS_SOURCES})
            string(FIND ${TMP_PATH} ".cpp" IS_CPP)
            if(NOT ${IS_CPP} EQUAL -1)
                source_group("Source Files\\macOS" FILES ${TMP_PATH})
            else()
                source_group("Header Files\\macOS" FILES ${TMP_PATH})
            endif()
        endforeach()
        foreach(TMP_PATH ${ANDROID_SOURCES})
            string(FIND ${TMP_PATH} ".cpp" IS_CPP)
            if(NOT ${IS_CPP} EQUAL -1)
                source_group("Source Files\\Android" FILES ${TMP_PATH})
            else()
                source_group("Header Files\\Android" FILES ${TMP_PATH})
            endif()
        endforeach()
    endif()

    # Unfortunately, there's no clean way to add a file to the solution (for browsing purposes, etc) but
    # exclude it from the build. The hacky way to do it is to treat the file as a 'header' (even though it's not)
    if(NOT WIN32)
        set_source_files_properties(${WIN32_SOURCES} PROPERTIES HEADER_FILE_ONLY TRUE)
    endif()

    if(NOT APPLE)
        set_source_files_properties(${MACOS_SOURCES} PROPERTIES HEADER_FILE_ONLY TRUE)
    endif()

    if(APPLE OR NOT UNIX)
        set_source_files_properties(${LINUX_SOURCES} PROPERTIES HEADER_FILE_ONLY TRUE)
    endif()

    if(NOT ANDROID)
        set_source_files_properties(${ANDROID_SOURCES} PROPERTIES HEADER_FILE_ONLY TRUE)
    endif()

    if(ANDROID)
        set_source_files_properties(${NATIVE_SOURCES} PROPERTIES HEADER_FILE_ONLY TRUE)
    endif()

endmacro()

# Change our project output directories (when building against NAP source)
macro(set_output_directories)
    if (MSVC OR APPLE)
        # Loop over each configuration for multi-configuration systems
        foreach(OUTPUTCONFIG ${CMAKE_CONFIGURATION_TYPES})
            string(TOUPPER ${OUTPUTCONFIG} OUTPUTCONFIG)
            set(BIN_DIR ${CMAKE_RUNTIME_OUTPUT_DIRECTORY_${OUTPUTCONFIG}}/${PROJECT_NAME})
            set_target_properties(${PROJECT_NAME} PROPERTIES RUNTIME_OUTPUT_DIRECTORY_${OUTPUTCONFIG} ${BIN_DIR})
        endforeach()
    else()
        # Single built type, for Linux
        set(BIN_DIR ${CMAKE_RUNTIME_OUTPUT_DIRECTORY}/${PROJECT_NAME})
        set_target_properties(${PROJECT_NAME} PROPERTIES RUNTIME_OUTPUT_DIRECTORY ${BIN_DIR})
    endif()
endmacro()

# Let find_python find our prepackaged Python in thirdparty.  Used before a call to find_package(pybind11)
macro(find_python_in_thirdparty)
    # Set our pre built Python location
    set(PYTHONLIBS_FOUND 1)
    if(ANDROID)
        set(PYTHON_PREFIX ${THIRDPARTY_DIR}/python/android/install)
        set(PYTHON_LIBRARIES ${PYTHON_PREFIX}/lib/${ANDROID_ABI}/libpython3.5m.so)
        set(PYTHON_INCLUDE_DIRS ${PYTHON_PREFIX}/include/${ANDROID_ABI}/python3.5m)
    elseif(UNIX)
        if(APPLE)
            set(PYTHON_PREFIX ${THIRDPARTY_DIR}/python/osx/install)
        else()
            set(PYTHON_PREFIX ${THIRDPARTY_DIR}/python/linux/install)
        endif()
        set(PYTHON_LIBRARIES ${PYTHON_PREFIX}/lib/libpython3.6m${CMAKE_SHARED_LIBRARY_SUFFIX})
        set(PYTHON_INCLUDE_DIRS ${PYTHON_PREFIX}/include/python3.6m)
    else()
        set(PYTHON_PREFIX ${THIRDPARTY_DIR}/python/msvc/python-embed-amd64)
        set(PYTHON_LIBRARIES ${PYTHON_PREFIX}/libs/python36.lib)
        set(PYTHON_INCLUDE_DIRS ${PYTHON_PREFIX}/include)
    endif()
endmacro()

# Populate modules list from project.json into var NAP_MODULES
macro(project_json_to_cmake)
    # Use configure_file to result in changes in project.json triggering reconfigure.  Appears to be best current approach.
    configure_file(${CMAKE_CURRENT_SOURCE_DIR}/project.json project_json_trigger_dummy.json)
    execute_process(COMMAND ${CMAKE_COMMAND} -E remove ${CMAKE_CACHEFILE_DIR}/project_json_trigger_dummy.json
                    ERROR_QUIET)

    # Clear any system Python path settings
    unset(ENV{PYTHONHOME})
    unset(ENV{PYTHONPATH})

    # Parse our project.json and import it
    if(CMAKE_HOST_WIN32)
        set(PYTHON_BIN ${THIRDPARTY_DIR}/python/msvc/python-embed-amd64/python.exe)
    elseif(CMAKE_HOST_APPLE)
        set(PYTHON_BIN ${THIRDPARTY_DIR}/python/osx/install/bin/python3)
    else()
        set(PYTHON_BIN ${THIRDPARTY_DIR}/python/linux/install/bin/python3)
    endif()
    if(NOT EXISTS ${PYTHON_BIN})
        message(FATAL_ERROR "Python not found at ${PYTHON_BIN}.  Have you updated thirdparty?")
    endif()

    execute_process(COMMAND ${PYTHON_BIN} ${NAP_ROOT}/dist/user_scripts/platform/project_info_parse_to_cmake.py
            ${CMAKE_CURRENT_SOURCE_DIR}
            RESULT_VARIABLE EXIT_CODE
            )
    if(NOT ${EXIT_CODE} EQUAL 0)
        message(FATAL_ERROR "Could not parse modules from project.json (${EXIT_CODE})")
    endif()
    include(cached_project_json.cmake)
endmacro()

# Get our NAP modules dependencies from module.json, populating into DEPENDENT_NAP_MODULES
macro(module_json_to_cmake)
    # Use configure_file to result in changes in module.json triggering reconfigure.  Appears to be best current approach.
    configure_file(${CMAKE_CURRENT_SOURCE_DIR}/module.json module_json_trigger_dummy.json)
    execute_process(COMMAND ${CMAKE_COMMAND} -E remove ${CMAKE_CACHEFILE_DIR}/module_json_trigger_dummy.json
                    ERROR_QUIET)

    # Clear any system Python path settings
    unset(ENV{PYTHONHOME})
    unset(ENV{PYTHONPATH})

    # Parse our module.json and import it
    if(CMAKE_HOST_WIN32)
        set(PYTHON_BIN ${THIRDPARTY_DIR}/python/msvc/python-embed-amd64/python.exe)
    elseif(CMAKE_HOST_APPLE)
        set(PYTHON_BIN ${THIRDPARTY_DIR}/python/osx/install/bin/python3)
    else()
        set(PYTHON_BIN ${THIRDPARTY_DIR}/python/linux/install/bin/python3)
    endif()
    if(NOT EXISTS ${PYTHON_BIN})
        message(FATAL_ERROR "Python not found at ${PYTHON_BIN}.  Have you updated thirdparty?")
    endif()

    execute_process(COMMAND ${PYTHON_BIN} ${NAP_ROOT}/dist/user_scripts/platform/module_info_parse_to_cmake.py ${CMAKE_CURRENT_SOURCE_DIR} ${NAP_ROOT} 
                    RESULT_VARIABLE EXIT_CODE
                    )
    if(NOT ${EXIT_CODE} EQUAL 0)
        message(FATAL_ERROR "Could not parse modules dependencies from module.json (${EXIT_CODE})")
    endif()
    include(cached_module_json.cmake)
endmacro()

# macOS: Add the runtime path for RTTR
# TODO As a lower priority this should get pulled in automatically, need to cleanup. Jira NAP-108.
macro(add_macos_rttr_rpath)
    add_custom_command(TARGET ${PROJECT_NAME}
                       POST_BUILD
                       COMMAND sh -c \"${CMAKE_INSTALL_NAME_TOOL} -add_rpath ${THIRDPARTY_DIR}/rttr/xcode/install/bin $<TARGET_FILE:${PROJECT_NAME}> 2>/dev/null\;exit 0\"
                       )    
endmacro()

# Copy Windows Python DLLs to output directory
function(copy_windows_python_dlls_to_bin)
    file(GLOB PYTHON_DLLS ${THIRDPARTY_DIR}/python/msvc/python-embed-amd64/*.dll)
    copy_files_to_bin(${PYTHON_DLLS})
endfunction()

# Copy Windows FFmpeg DLLs to project output directory
function(copy_windows_ffmpeg_dlls_to_project)
    file(GLOB FFMPEGDLLS ${THIRDPARTY_DIR}/ffmpeg/bin/*.dll)
    copy_files_to_bin(${FFMPEGDLLS})
endfunction()

# Find RTTR using our thirdparty paths
macro(find_rttr)
    if(NOT TARGET RTTR::Core)
        if (WIN32)
            if( CMAKE_SIZEOF_VOID_P EQUAL 8 )
                set(RTTR_DIR "${THIRDPARTY_DIR}/rttr/msvc64/install/cmake")
            else()
                set(RTTR_DIR "${THIRDPARTY_DIR}/rttr/msvc32/install/cmake")
            endif()
            find_package(RTTR CONFIG REQUIRED Core)
        elseif(APPLE)
            find_path(
                    RTTR_DIR
                    NAMES rttr-config.cmake
                    HINTS
                    ${THIRDPARTY_DIR}/rttr/xcode/install/cmake
            )
            find_package(RTTR CONFIG REQUIRED Core)
        elseif(ANDROID)
            set(RTTR_DIR ${THIRDPARTY_DIR}/rttr/android/install)

            # Create imported target RTTR::Core
            add_library(RTTR::Core SHARED IMPORTED)
            set_target_properties(RTTR::Core PROPERTIES
                INTERFACE_COMPILE_DEFINITIONS "RTTR_DLL"
                INTERFACE_INCLUDE_DIRECTORIES "${RTTR_DIR}/include"
            )

            set_property(TARGET RTTR::Core APPEND PROPERTY IMPORTED_CONFIGURATIONS RELEASE)
            set_property(TARGET RTTR::Core APPEND PROPERTY IMPORTED_CONFIGURATIONS DEBUG)
            set_target_properties(RTTR::Core PROPERTIES
                IMPORTED_LOCATION_RELEASE "${RTTR_DIR}/bin/Release/${ANDROID_ABI}/librttr_core.so"
                IMPORTED_SONAME_RELEASE "librttr_core.so"
                IMPORTED_LOCATION_DEBUG "${RTTR_DIR}/bin/Debug/${ANDROID_ABI}/librttr_core_d.so"
                IMPORTED_SONAME_DEBUG "librttr_core_d.so"
                )
        else()
            find_path(
                    RTTR_DIR
                    NAMES rttr-config.cmake
                    HINTS
                    ${THIRDPARTY_DIR}/rttr/install/cmake
                    ${THIRDPARTY_DIR}/rttr/linux/install/cmake
            )
            find_package(RTTR CONFIG REQUIRED Core)
        endif()
    endif()
endmacro()

# Run any module post-build logic for set modules
# Note: Currently unused, leaving as useful draft for potential later use
# NAP_MODULES: The modules to work with
macro(include_module_postbuilds_per_project NAP_MODULES)
    foreach(NAP_MODULE ${NAP_MODULES})
        string(SUBSTRING ${NAP_MODULE} 4 -1 SHORT_MODULE_NAME)
        set(MODULE_POSTBUILD ${NAP_ROOT}/modules/${SHORT_MODULE_NAME}/module_post_build_per_project.cmake)
        if(EXISTS ${MODULE_POSTBUILD})
            include(${MODULE_POSTBUILD})
        endif()
    endforeach()
endmacro()

# Copy module.json for module to sit alongside module post-build
macro(copy_module_json_to_bin)
    set(DEST_FILENAME ${PROJECT_NAME}.json)

    if(APPLE)
        # macOS: Multi build type outputting to LIBRARY_OUTPUT_DIRECTORY
        add_custom_command(TARGET ${PROJECT_NAME}
                           POST_BUILD
                           COMMAND ${CMAKE_COMMAND} -E copy_if_different "${CMAKE_CURRENT_SOURCE_DIR}/module.json" "$<TARGET_PROPERTY:${PROJECT_NAME},LIBRARY_OUTPUT_DIRECTORY_$<UPPER_CASE:$<CONFIG>>>/${DEST_FILENAME}"
                           COMMENT "Copying module.json for ${PROJECT_NAME} to ${DEST_FILENAME} in library output post-build")        
    elseif(UNIX)
        # Linux: Single build type outputting to LIBRARY_OUTPUT_DIRECTORY
        add_custom_command(TARGET ${PROJECT_NAME}
                           POST_BUILD
                           COMMAND ${CMAKE_COMMAND} -E copy_if_different "${CMAKE_CURRENT_SOURCE_DIR}/module.json" "$<TARGET_PROPERTY:${PROJECT_NAME},LIBRARY_OUTPUT_DIRECTORY>/${DEST_FILENAME}"
                           COMMENT "Copying module.json for ${PROJECT_NAME} to ${DEST_FILENAME} in library output post-build")        

    else()
        # Win64: Multi build type outputting to RUNTIME_OUTPUT_DIRECTORY
        add_custom_command(TARGET ${PROJECT_NAME}
                           POST_BUILD
                           COMMAND ${CMAKE_COMMAND} -E copy_if_different "${CMAKE_CURRENT_SOURCE_DIR}/module.json" "$<TARGET_PROPERTY:${PROJECT_NAME},RUNTIME_OUTPUT_DIRECTORY_$<UPPER_CASE:$<CONFIG>>>/${DEST_FILENAME}"
                           COMMENT "Copying module.json for ${PROJECT_NAME} to ${DEST_FILENAME} in library output post-build")        
    endif()
endmacro()

# Copy appropriate path mapping in cached location alongside binary
# PROJECT_DIR: The project directory
function(deploy_single_path_mapping PROJECT_DIR)
    find_path_mapping(${NAP_ROOT}/build_tools/path_mappings ${PROJECT_DIR} source)
    if(DEFINED PATH_MAPPING_FILE)
        message(VERBOSE "Using path mapping ${PATH_MAPPING_FILE}")
    else()
        message(FATAL_ERROR "Couldn't locate path mapping")
    endif()

    if(APPLE OR WIN32)
        # Multi build-type systems
        set(DEST_CACHE_PATH $<TARGET_PROPERTY:${PROJECT_NAME},RUNTIME_OUTPUT_DIRECTORY_$<UPPER_CASE:$<CONFIG>>>/cache/path_mapping.json)
    else()
        # Single build-type systems
        set(DEST_CACHE_PATH $<TARGET_PROPERTY:${PROJECT_NAME},RUNTIME_OUTPUT_DIRECTORY>/cache/path_mapping.json)
    endif()
    add_custom_command(TARGET ${PROJECT_NAME}
                       POST_BUILD
                       COMMAND ${CMAKE_COMMAND} -E copy_if_different ${PATH_MAPPING_FILE} ${DEST_CACHE_PATH}
                       COMMENT "Deploying path mapping to bin")

    set(PROJ_DEST_CACHE_PATH ${PROJECT_DIR}/cache/path_mapping.json)
    add_custom_command(TARGET ${PROJECT_NAME}
                       POST_BUILD
                       COMMAND ${CMAKE_COMMAND} -E copy_if_different ${PATH_MAPPING_FILE} ${PROJ_DEST_CACHE_PATH}
                       COMMENT "Deploying path mapping to project directory")
endfunction()<|MERGE_RESOLUTION|>--- conflicted
+++ resolved
@@ -93,9 +93,6 @@
     endforeach()
 endmacro()
 
-<<<<<<< HEAD
-# Copy Windows SDL2 DLLs to project bin output
-=======
 # Copy files to project target file dir
 # ARGN: Files to copy
 macro(copy_files_to_target_file_dir)
@@ -107,8 +104,7 @@
     endforeach()
 endmacro()
 
-# Copy Windows SD2 and GLEW DLLs to project bin output
->>>>>>> c1d93ffc
+# Copy Windows SDL2 DLLs to project bin output
 macro(copy_base_windows_graphics_dlls)
     # Copy over some window DLLs
     set(FILES_TO_COPY
