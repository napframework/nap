#include <iostream>

// Std includes
#include <thread>

// Local includes
#include "audiotestapp.h"

// Nap includes
#include <utility/dllexport.h>
#include <nap/core.h>
#include <nap/resourcemanager.h>
#include <nap/logger.h>
<<<<<<< HEAD

#include <oscservice.h>
#include <midiservice.h>
#include <midioutputport.h>

// Audio module includes
#include <service/audiodeviceservice.h>
#include <utility/audiotypes.h>
#include <utility/linearramper.h>
#include <utility/exponentialramper.h>
#include <utility/translator.h>

#include "test.h"

nap::ResourceManagerService* resourceManagerService = nullptr;
nap::MidiService* midiService = nullptr;
nap::OSCService* oscService  = nullptr;

/**
* Initialize all the resources and instances
* slowly migrating all functionality to nap
*/
bool init(nap::Core& core)
{
    // Collects all the errors
    nap::utility::ErrorState errorState;
    
    core.initialize();
    
    midiService = core.getOrCreateService<nap::MidiService>();
    if (!midiService->init(errorState))
    {
        nap::Logger::fatal(errorState.toString());
        return false;
    }
    
    oscService = core.getOrCreateService<nap::OSCService>();

    auto audioService = core.getOrCreateService<nap::audio::AudioDeviceService>();
    if (!audioService->init(errorState))
    { 
        nap::Logger::fatal(errorState.toString());
        return false;
    }
    
    // Get resource manager service
    resourceManagerService = core.getOrCreateService<nap::ResourceManagerService>();
        
    // Load scene
    if (!resourceManagerService->loadFile("data/audiotest/audiotest.json", errorState))
    {
        nap::Logger::fatal("Unable to deserialize resources: \n %s", errorState.toString().c_str());
        return false;
    } 

	return true;
}
=======
#include <apprunner.h>
>>>>>>> e5cf5182

// Main loop
int main(int argc, char *argv[])
{
<<<<<<< HEAD
    nap::Core core;

    if (!init(core))
        return -1;
    
    while (true)
    {
        resourceManagerService->checkForFileChanges();
        resourceManagerService->update();
        midiService->update();
        oscService->update();
        
        int ns = 0.5 * 1000000;
        std::this_thread::sleep_for(std::chrono::nanoseconds(ns));
    }
=======
	// Create core
	nap::Core core;

	// Create app runner
	nap::AppRunner<nap::AudioTestApp, nap::BaseAppEventHandler> app_runner(core);

	// Start
	nap::utility::ErrorState error;
	if (!app_runner.start(error))
	{
		nap::Logger::fatal("error: %s", error.toString().c_str());
		return -1;
	}
>>>>>>> e5cf5182

	// Return if the app ran successfully
	return app_runner.exitCode();
}

     <|MERGE_RESOLUTION|>--- conflicted
+++ resolved
@@ -9,90 +9,14 @@
 // Nap includes
 #include <utility/dllexport.h>
 #include <nap/core.h>
-#include <nap/resourcemanager.h>
 #include <nap/logger.h>
-<<<<<<< HEAD
 
-#include <oscservice.h>
-#include <midiservice.h>
-#include <midioutputport.h>
-
-// Audio module includes
-#include <service/audiodeviceservice.h>
-#include <utility/audiotypes.h>
-#include <utility/linearramper.h>
-#include <utility/exponentialramper.h>
-#include <utility/translator.h>
-
-#include "test.h"
-
-nap::ResourceManagerService* resourceManagerService = nullptr;
-nap::MidiService* midiService = nullptr;
-nap::OSCService* oscService  = nullptr;
-
-/**
-* Initialize all the resources and instances
-* slowly migrating all functionality to nap
-*/
-bool init(nap::Core& core)
-{
-    // Collects all the errors
-    nap::utility::ErrorState errorState;
-    
-    core.initialize();
-    
-    midiService = core.getOrCreateService<nap::MidiService>();
-    if (!midiService->init(errorState))
-    {
-        nap::Logger::fatal(errorState.toString());
-        return false;
-    }
-    
-    oscService = core.getOrCreateService<nap::OSCService>();
-
-    auto audioService = core.getOrCreateService<nap::audio::AudioDeviceService>();
-    if (!audioService->init(errorState))
-    { 
-        nap::Logger::fatal(errorState.toString());
-        return false;
-    }
-    
-    // Get resource manager service
-    resourceManagerService = core.getOrCreateService<nap::ResourceManagerService>();
-        
-    // Load scene
-    if (!resourceManagerService->loadFile("data/audiotest/audiotest.json", errorState))
-    {
-        nap::Logger::fatal("Unable to deserialize resources: \n %s", errorState.toString().c_str());
-        return false;
-    } 
-
-	return true;
-}
-=======
 #include <apprunner.h>
->>>>>>> e5cf5182
 
 // Main loop
 int main(int argc, char *argv[])
 {
-<<<<<<< HEAD
-    nap::Core core;
-
-    if (!init(core))
-        return -1;
-    
-    while (true)
-    {
-        resourceManagerService->checkForFileChanges();
-        resourceManagerService->update();
-        midiService->update();
-        oscService->update();
         
-        int ns = 0.5 * 1000000;
-        std::this_thread::sleep_for(std::chrono::nanoseconds(ns));
-    }
-=======
 	// Create core
 	nap::Core core;
 
@@ -106,7 +30,6 @@
 		nap::Logger::fatal("error: %s", error.toString().c_str());
 		return -1;
 	}
->>>>>>> e5cf5182
 
 	// Return if the app ran successfully
 	return app_runner.exitCode();
