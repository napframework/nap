// main.cpp : Defines the entry point for the console application.
//
// Local Includes
<<<<<<< HEAD
#include "renderablemeshcomponent.h"
#include "laseroutputcomponent.h"
#include "lasercontroller.h"

// GLM
#include <glm/glm.hpp>
#include <glm/gtc/matrix_transform.hpp>  
#include <glm/ext.hpp>
#include <glm/matrix.hpp>
#include <glm/gtx/transform.hpp>
#include <glm/gtc/noise.hpp>

// Mod nap render includes
#include <renderservice.h>
#include <renderwindow.h>
#include <transformcomponent.h>
#include <orthocameracomponent.h>

// Nap includes
#include <nap/core.h>
#include <nap/resourcemanager.h>
#include <etherdreamservice.h>
#include <oscservice.h>
#include <sdlinput.h>
#include <sdlwindow.h>
#include <inputservice.h>
#include <inputcomponent.h>
#include <mousebutton.h>
#include <sceneservice.h>
#include <nap/logger.h>
#include <etherdreamdac.h>
#include <perspcameracomponent.h>
#include <mathutils.h>
#include <renderablemeshcomponent.h>
#include "lineselectioncomponent.h"
#include <nanosvg.h>

//////////////////////////////////////////////////////////////////////////
// Globals
//////////////////////////////////////////////////////////////////////////

// Nap Objects
nap::RenderService* renderService = nullptr;
nap::ResourceManagerService* resourceManagerService = nullptr;
nap::InputService* inputService = nullptr;
nap::SceneService* sceneService = nullptr;
nap::EtherDreamService* laserService = nullptr;
nap::OSCService* oscService = nullptr;

// Holds all render windows
nap::ObjectPtr<nap::RenderWindow> renderWindow = nullptr;

// Laser DAC
nap::ObjectPtr<nap::EntityInstance> laserControllerEntity = nullptr;
nap::ObjectPtr<nap::EntityInstance> laserCamera = nullptr;
nap::ObjectPtr<nap::EntityInstance> frameCamera = nullptr;

/////////////////////////////////////////////////////////////////////////

// Some utilities
void run(nap::Core& core);	

// Called when the window is updating
void onUpdate()
{
	// If any changes are detected, and we are reloading, we need to do this on the correct context
	renderService->getPrimaryWindow().makeCurrent();
	resourceManagerService->checkForFileChanges();

	// Process events for all windows
	renderService->processEvents();

	// Process all events for osc
	oscService->update();

	// Update the scene
	sceneService->update();

	// Update all resources
	resourceManagerService->update();
}


// Called when the window is going to render
void onRender()
{
	// Get rid of unnecessary resources
	renderService->destroyGLContextResources({ renderWindow });
	
	// Activate current window for drawing
	renderWindow->makeActive();

	// Render all lasers objects in to their respective back-buffer
	nap::LaserControlInstanceComponent& laser_control_comp = laserControllerEntity->getComponent<nap::LaserControlInstanceComponent>();
	nap::PerspCameraComponentInstance& laser_cam = laserCamera->getComponent<nap::PerspCameraComponentInstance>();
	laser_control_comp.renderToLaserBuffers(laser_cam, *renderService);

	// Clear window back-buffer
	opengl::RenderTarget& backbuffer = *(renderWindow->getWindow()->getBackbuffer());
	backbuffer.setClearColor(glm::vec4(0.0f, 0.0f, 0.0f, 1.0f));
	renderService->clearRenderTarget(backbuffer);

	// Render all laser frames to the window
	nap::PerspCameraComponentInstance& frame_cam = frameCamera->getComponent<nap::PerspCameraComponentInstance>();
	laser_control_comp.renderFrames(*renderWindow, frame_cam, *renderService);

	// Swap back buffer
	renderWindow->swap();
}


/**
* Initialize all the resources and instances used for drawing
* slowly migrating all functionality to nap
*/
bool init(nap::Core& core)
{
	core.initialize();

	//////////////////////////////////////////////////////////////////////////
	// GL Service + Window
	//////////////////////////////////////////////////////////////////////////

	// Get resource manager service
	resourceManagerService = core.getOrCreateService<nap::ResourceManagerService>();

	// Create render service
	renderService = core.getOrCreateService<nap::RenderService>();
	
	nap::utility::ErrorState error;
	if (!renderService->init(error))
	{
		nap::Logger::fatal(error.toString());
		return false;
	}

	// Collects all the errors
	nap::utility::ErrorState errorState;

	// Create input service
	inputService = core.getOrCreateService<nap::InputService>();

	// Create scene service
	sceneService = core.getOrCreateService<nap::SceneService>();

	// Create etherdream service
	laserService = core.getOrCreateService<nap::EtherDreamService>();
	if (!laserService->init(errorState))
	{
		nap::Logger::fatal("unable to create laser service: %s", errorState.toString().c_str());
		return false;
	}

	// Create osc service
	oscService = core.getOrCreateService<nap::OSCService>();
	if (!oscService->init(errorState))
	{
		nap::Logger::fatal("unable to create osc service: %s", errorState.toString().c_str());
		return false;
	}

	// Load scene
	if (!resourceManagerService->loadFile("data/etherdream/etherdream.json", errorState))
	{
		nap::Logger::fatal("Unable to deserialize resources: \n %s", errorState.toString().c_str());
		return false;        
	}

	// Store all render windows
	renderWindow = resourceManagerService->findObject<nap::RenderWindow>("Window");

	// Store laser dacs
	laserControllerEntity = resourceManagerService->findEntity("LaserControllerEntity");

	// Store camera
	laserCamera = resourceManagerService->findEntity("LaserCameraEntity");
	assert(laserCamera != nullptr);

	// Store frame camera
	frameCamera = resourceManagerService->findEntity("FrameCameraEntity");
	assert(frameCamera != nullptr);

	// Set render states
	nap::RenderState& render_state = renderService->getRenderState();
	render_state.mEnableMultiSampling = true;
	render_state.mPointSize = 2.0f;
	render_state.mPolygonMode = opengl::PolygonMode::FILL;

	return true;
}
=======
#include "apprunner.h"

// Nap includes
#include <nap/core.h>
>>>>>>> 10fb42e4

// predefines
void run(nap::Core& core, std::unique_ptr<nap::AppRunner>& appRunner);


// Main loop
int main(int argc, char *argv[])
{
	// Create core
	nap::Core core;
	
	std::unique_ptr<nap::AppRunner> appRunner = std::make_unique<nap::AppRunner>();
	
	// Initialize render stuff
	if (!appRunner->init(core))
		return -1;
	
	// Run application
	run(core, appRunner);
	
	return 0;
}


void run(nap::Core& core, std::unique_ptr<nap::AppRunner>& appRunner)
{
	// Run function
	bool loop = true;
	
	// Loop
	while (loop)
	{
		opengl::Event event;
		if (opengl::pollEvent(event))
		{
			// Check if we are dealing with an input event (mouse / keyboard)
			if (nap::isInputEvent(event))
			{
				nap::InputEventPtr input_event = nap::translateInputEvent(event);
				
				// If we pressed escape, quit the loop
				if (input_event->get_type().is_derived_from(RTTI_OF(nap::KeyPressEvent)))
				{
					nap::KeyPressEvent* press_event = static_cast<nap::KeyPressEvent*>(input_event.get());
					if (press_event->mKey == nap::EKeyCode::KEY_ESCAPE)
						loop = false;
					
					if (press_event->mKey == nap::EKeyCode::KEY_f)
					{
						static bool fullscreen = true;
						appRunner->setWindowFullscreen("Window", fullscreen);
						fullscreen = !fullscreen;
					}
<<<<<<< HEAD
					else if (press_event->mKey == nap::EKeyCode::KEY_ESCAPE)
					{
						loop = false;
=======
					else if (press_event->mKey == nap::EKeyCode::KEY_LEFT)
					{
						appRunner->changeLineSelectionIndex(-1);
					}
					else if (press_event->mKey == nap::EKeyCode::KEY_RIGHT)
					{
						appRunner->changeLineSelectionIndex(1);
>>>>>>> 10fb42e4
					}
				}
				
				// Register our input event with the appRunner
				appRunner->registerInputEvent(std::move(input_event));
			}
			
			// Check if we're dealing with a window event
			else if (nap::isWindowEvent(event))
			{
				nap::WindowEventPtr window_event = nap::translateWindowEvent(event);
				if (window_event != nullptr)
					appRunner->registerWindowEvent(std::move(window_event));
			}
		}
		
		//////////////////////////////////////////////////////////////////////////
		
		// Update
		appRunner->update();
		
		// Render
		appRunner->render();
	}
<<<<<<< HEAD

	renderService->shutdown();
}
=======
	
	// Shutdown
	appRunner->shutdown();
	
	// Delete AppRunner now so that its entities etc are cleaned up before ObjectPtrManager destruction
	appRunner.reset();
}
     
>>>>>>> 10fb42e4
<|MERGE_RESOLUTION|>--- conflicted
+++ resolved
@@ -1,203 +1,10 @@
 // main.cpp : Defines the entry point for the console application.
 //
 // Local Includes
-<<<<<<< HEAD
-#include "renderablemeshcomponent.h"
-#include "laseroutputcomponent.h"
-#include "lasercontroller.h"
-
-// GLM
-#include <glm/glm.hpp>
-#include <glm/gtc/matrix_transform.hpp>  
-#include <glm/ext.hpp>
-#include <glm/matrix.hpp>
-#include <glm/gtx/transform.hpp>
-#include <glm/gtc/noise.hpp>
-
-// Mod nap render includes
-#include <renderservice.h>
-#include <renderwindow.h>
-#include <transformcomponent.h>
-#include <orthocameracomponent.h>
-
-// Nap includes
-#include <nap/core.h>
-#include <nap/resourcemanager.h>
-#include <etherdreamservice.h>
-#include <oscservice.h>
-#include <sdlinput.h>
-#include <sdlwindow.h>
-#include <inputservice.h>
-#include <inputcomponent.h>
-#include <mousebutton.h>
-#include <sceneservice.h>
-#include <nap/logger.h>
-#include <etherdreamdac.h>
-#include <perspcameracomponent.h>
-#include <mathutils.h>
-#include <renderablemeshcomponent.h>
-#include "lineselectioncomponent.h"
-#include <nanosvg.h>
-
-//////////////////////////////////////////////////////////////////////////
-// Globals
-//////////////////////////////////////////////////////////////////////////
-
-// Nap Objects
-nap::RenderService* renderService = nullptr;
-nap::ResourceManagerService* resourceManagerService = nullptr;
-nap::InputService* inputService = nullptr;
-nap::SceneService* sceneService = nullptr;
-nap::EtherDreamService* laserService = nullptr;
-nap::OSCService* oscService = nullptr;
-
-// Holds all render windows
-nap::ObjectPtr<nap::RenderWindow> renderWindow = nullptr;
-
-// Laser DAC
-nap::ObjectPtr<nap::EntityInstance> laserControllerEntity = nullptr;
-nap::ObjectPtr<nap::EntityInstance> laserCamera = nullptr;
-nap::ObjectPtr<nap::EntityInstance> frameCamera = nullptr;
-
-/////////////////////////////////////////////////////////////////////////
-
-// Some utilities
-void run(nap::Core& core);	
-
-// Called when the window is updating
-void onUpdate()
-{
-	// If any changes are detected, and we are reloading, we need to do this on the correct context
-	renderService->getPrimaryWindow().makeCurrent();
-	resourceManagerService->checkForFileChanges();
-
-	// Process events for all windows
-	renderService->processEvents();
-
-	// Process all events for osc
-	oscService->update();
-
-	// Update the scene
-	sceneService->update();
-
-	// Update all resources
-	resourceManagerService->update();
-}
-
-
-// Called when the window is going to render
-void onRender()
-{
-	// Get rid of unnecessary resources
-	renderService->destroyGLContextResources({ renderWindow });
-	
-	// Activate current window for drawing
-	renderWindow->makeActive();
-
-	// Render all lasers objects in to their respective back-buffer
-	nap::LaserControlInstanceComponent& laser_control_comp = laserControllerEntity->getComponent<nap::LaserControlInstanceComponent>();
-	nap::PerspCameraComponentInstance& laser_cam = laserCamera->getComponent<nap::PerspCameraComponentInstance>();
-	laser_control_comp.renderToLaserBuffers(laser_cam, *renderService);
-
-	// Clear window back-buffer
-	opengl::RenderTarget& backbuffer = *(renderWindow->getWindow()->getBackbuffer());
-	backbuffer.setClearColor(glm::vec4(0.0f, 0.0f, 0.0f, 1.0f));
-	renderService->clearRenderTarget(backbuffer);
-
-	// Render all laser frames to the window
-	nap::PerspCameraComponentInstance& frame_cam = frameCamera->getComponent<nap::PerspCameraComponentInstance>();
-	laser_control_comp.renderFrames(*renderWindow, frame_cam, *renderService);
-
-	// Swap back buffer
-	renderWindow->swap();
-}
-
-
-/**
-* Initialize all the resources and instances used for drawing
-* slowly migrating all functionality to nap
-*/
-bool init(nap::Core& core)
-{
-	core.initialize();
-
-	//////////////////////////////////////////////////////////////////////////
-	// GL Service + Window
-	//////////////////////////////////////////////////////////////////////////
-
-	// Get resource manager service
-	resourceManagerService = core.getOrCreateService<nap::ResourceManagerService>();
-
-	// Create render service
-	renderService = core.getOrCreateService<nap::RenderService>();
-	
-	nap::utility::ErrorState error;
-	if (!renderService->init(error))
-	{
-		nap::Logger::fatal(error.toString());
-		return false;
-	}
-
-	// Collects all the errors
-	nap::utility::ErrorState errorState;
-
-	// Create input service
-	inputService = core.getOrCreateService<nap::InputService>();
-
-	// Create scene service
-	sceneService = core.getOrCreateService<nap::SceneService>();
-
-	// Create etherdream service
-	laserService = core.getOrCreateService<nap::EtherDreamService>();
-	if (!laserService->init(errorState))
-	{
-		nap::Logger::fatal("unable to create laser service: %s", errorState.toString().c_str());
-		return false;
-	}
-
-	// Create osc service
-	oscService = core.getOrCreateService<nap::OSCService>();
-	if (!oscService->init(errorState))
-	{
-		nap::Logger::fatal("unable to create osc service: %s", errorState.toString().c_str());
-		return false;
-	}
-
-	// Load scene
-	if (!resourceManagerService->loadFile("data/etherdream/etherdream.json", errorState))
-	{
-		nap::Logger::fatal("Unable to deserialize resources: \n %s", errorState.toString().c_str());
-		return false;        
-	}
-
-	// Store all render windows
-	renderWindow = resourceManagerService->findObject<nap::RenderWindow>("Window");
-
-	// Store laser dacs
-	laserControllerEntity = resourceManagerService->findEntity("LaserControllerEntity");
-
-	// Store camera
-	laserCamera = resourceManagerService->findEntity("LaserCameraEntity");
-	assert(laserCamera != nullptr);
-
-	// Store frame camera
-	frameCamera = resourceManagerService->findEntity("FrameCameraEntity");
-	assert(frameCamera != nullptr);
-
-	// Set render states
-	nap::RenderState& render_state = renderService->getRenderState();
-	render_state.mEnableMultiSampling = true;
-	render_state.mPointSize = 2.0f;
-	render_state.mPolygonMode = opengl::PolygonMode::FILL;
-
-	return true;
-}
-=======
 #include "apprunner.h"
 
 // Nap includes
 #include <nap/core.h>
->>>>>>> 10fb42e4
 
 // predefines
 void run(nap::Core& core, std::unique_ptr<nap::AppRunner>& appRunner);
@@ -245,25 +52,11 @@
 					if (press_event->mKey == nap::EKeyCode::KEY_ESCAPE)
 						loop = false;
 					
-					if (press_event->mKey == nap::EKeyCode::KEY_f)
+					else if (press_event->mKey == nap::EKeyCode::KEY_f)
 					{
 						static bool fullscreen = true;
 						appRunner->setWindowFullscreen("Window", fullscreen);
 						fullscreen = !fullscreen;
-					}
-<<<<<<< HEAD
-					else if (press_event->mKey == nap::EKeyCode::KEY_ESCAPE)
-					{
-						loop = false;
-=======
-					else if (press_event->mKey == nap::EKeyCode::KEY_LEFT)
-					{
-						appRunner->changeLineSelectionIndex(-1);
-					}
-					else if (press_event->mKey == nap::EKeyCode::KEY_RIGHT)
-					{
-						appRunner->changeLineSelectionIndex(1);
->>>>>>> 10fb42e4
 					}
 				}
 				
@@ -288,11 +81,6 @@
 		// Render
 		appRunner->render();
 	}
-<<<<<<< HEAD
-
-	renderService->shutdown();
-}
-=======
 	
 	// Shutdown
 	appRunner->shutdown();
@@ -300,5 +88,4 @@
 	// Delete AppRunner now so that its entities etc are cleaned up before ObjectPtrManager destruction
 	appRunner.reset();
 }
-     
->>>>>>> 10fb42e4
+     