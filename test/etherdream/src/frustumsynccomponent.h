--- conflicted
+++ resolved
@@ -27,12 +27,6 @@
 		*/
 		virtual void getDependentComponents(std::vector<rtti::TypeInfo>& components) const override;
 
-<<<<<<< HEAD
-		// Property: The entity this component creates and keeps in check based on the bounds
-		nap::ObjectPtr<Entity> mCanvasEntity = nullptr;
-
-=======
->>>>>>> f8931c25
 		// Property: The output component this component uses to resolve the canvas size
 		nap::ObjectPtr<LaserOutputComponent> mLaserOutputComponent;
 	};
