#include "lineselectioncomponent.h"
#include <mathutils.h>
#include <nap/entity.h>
#include <nap/logger.h>

RTTI_BEGIN_CLASS(nap::LineSelectionComponent)
	RTTI_PROPERTY("Lines", &nap::LineSelectionComponent::mLines, nap::rtti::EPropertyMetaData::Required)
	RTTI_PROPERTY("Index", &nap::LineSelectionComponent::mIndex, nap::rtti::EPropertyMetaData::Required)
RTTI_END_CLASS

RTTI_BEGIN_CLASS_NO_DEFAULT_CONSTRUCTOR(nap::LineSelectionComponentInstance)
	RTTI_CONSTRUCTOR(nap::EntityInstance&, nap::Component&)
RTTI_END_CLASS

namespace nap
{
	bool LineSelectionComponentInstance::init(EntityCreationParameters& entityCreationParams, utility::ErrorState& errorState)
	{
		// Get renderable mesh component
		mMeshComponentInstance = getEntityInstance()->findComponent<RenderableMeshComponentInstance>();
		if (!errorState.check(mMeshComponentInstance != nullptr, "missing renderable component"))
			return false;

		// Copy over the list of lines to selection from
		for (auto& line : getComponent<LineSelectionComponent>()->mLines)
		{
			RenderableMesh mesh = mMeshComponentInstance->createRenderableMesh(*line, errorState);
			if (!errorState.check(mesh.isValid(), "Attempt to use a mesh in LineSelectionComponent which does not match the material in the RenderableMeshComponent"))
				return false;

			mLines.push_back(mesh);
		}

		// Ensure there are lines to choose from
		if (!(errorState.check(mLines.size() > 0, "No lines to select from")))
			return false;

		// Make sure index is in range
		verifyIndex(getComponent<LineSelectionComponent>()->mIndex);

		return true;
	}


	const nap::PolyLine& LineSelectionComponentInstance::getLine() const
	{
		return(static_cast<const nap::PolyLine&>(mLines[mIndex].getMesh()));
	}


	nap::PolyLine& LineSelectionComponentInstance::getLine()
	{
		return *(mLines[mIndex]);
	}


	void LineSelectionComponentInstance::setIndex(int index)
	{
		verifyIndex(index);
<<<<<<< HEAD
	}


	void LineSelectionComponentInstance::update(double deltaTime)
	{	}
=======
		mMeshComponentInstance->setMesh(mLines[mIndex]);
	}
>>>>>>> 5ab57d36


	void LineSelectionComponentInstance::verifyIndex(int index)
	{
		// Make sure the index is in range
		mIndex = math::clamp<int>(index, 0, mLines.size() - 1);
	}
}<|MERGE_RESOLUTION|>--- conflicted
+++ resolved
@@ -16,20 +16,8 @@
 {
 	bool LineSelectionComponentInstance::init(EntityCreationParameters& entityCreationParams, utility::ErrorState& errorState)
 	{
-		// Get renderable mesh component
-		mMeshComponentInstance = getEntityInstance()->findComponent<RenderableMeshComponentInstance>();
-		if (!errorState.check(mMeshComponentInstance != nullptr, "missing renderable component"))
-			return false;
-
 		// Copy over the list of lines to selection from
-		for (auto& line : getComponent<LineSelectionComponent>()->mLines)
-		{
-			RenderableMesh mesh = mMeshComponentInstance->createRenderableMesh(*line, errorState);
-			if (!errorState.check(mesh.isValid(), "Attempt to use a mesh in LineSelectionComponent which does not match the material in the RenderableMeshComponent"))
-				return false;
-
-			mLines.push_back(mesh);
-		}
+		mLines = getComponent<LineSelectionComponent>()->mLines;
 
 		// Ensure there are lines to choose from
 		if (!(errorState.check(mLines.size() > 0, "No lines to select from")))
@@ -44,7 +32,7 @@
 
 	const nap::PolyLine& LineSelectionComponentInstance::getLine() const
 	{
-		return(static_cast<const nap::PolyLine&>(mLines[mIndex].getMesh()));
+		return *(mLines[mIndex]);
 	}
 
 
@@ -57,16 +45,7 @@
 	void LineSelectionComponentInstance::setIndex(int index)
 	{
 		verifyIndex(index);
-<<<<<<< HEAD
 	}
-
-
-	void LineSelectionComponentInstance::update(double deltaTime)
-	{	}
-=======
-		mMeshComponentInstance->setMesh(mLines[mIndex]);
-	}
->>>>>>> 5ab57d36
 
 
 	void LineSelectionComponentInstance::verifyIndex(int index)
