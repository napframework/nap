--- conflicted
+++ resolved
@@ -35,30 +35,23 @@
 
 if (WIN32)
     # Copy freeimage DLL
-	find_package(freeimage REQUIRED)
-	copy_freeimage_dll()
+    find_package(freeimage REQUIRED)
+    copy_freeimage_dll()
 
     # Copy over some crap window dlls
-	copy_base_windows_graphics_dlls()
-<<<<<<< HEAD
+    copy_base_windows_graphics_dlls()
 
-	# Copy all of our Windows DLLs that have build in bin into project dir
-	# TODO this is NOT a clean solution, but if we're mainly releasing projects build against packaged releases of the
-	#      framework maybe this is OK?
-	bulk_copy_windows_dlls_to_bin()
+    # Copy all of our Windows DLLs that have build in bin into project dir
+    # TODO this is NOT a clean solution, but if we're mainly releasing projects build against packaged releases of the
+    #      framework maybe this is OK?
+    bulk_copy_windows_dlls_to_bin()
 endif()
 
-# Copy project data to project bin dir via post-build events
+# Copy project json to project bin dir and export fbx, via post-build events
 copy_files_to_bin(${CMAKE_CURRENT_LIST_DIR}/project.json)
-copy_dir_to_bin(${CMAKE_CURRENT_LIST_DIR}/data data)
-copy_dir_to_bin(${CMAKE_CURRENT_LIST_DIR}/shaders shaders)
-export_fbx(${CMAKE_CURRENT_LIST_DIR}/data)
 
 # Package into release build
 install(DIRECTORY . DESTINATION "examples/${PROJECT_NAME}"
-		PATTERN "CMakeLists.txt" EXCLUDE
-		PATTERN "dist" EXCLUDE)
-install(FILES dist/CMakeLists.txt DESTINATION "examples/${PROJECT_NAME}/")
-=======
-endif()
->>>>>>> f174e413
+        PATTERN "CMakeLists.txt" EXCLUDE
+        PATTERN "dist" EXCLUDE)
+install(FILES dist/CMakeLists.txt DESTINATION "examples/${PROJECT_NAME}/")