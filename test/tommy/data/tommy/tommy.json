--- conflicted
+++ resolved
@@ -73,6 +73,35 @@
 		]			
 	},
 	
+	"nap::EntityResource": {
+		"mID": "RootEntity",
+		"Components" : 
+		[
+			{
+				"nap::FractionLayoutComponentResource" : {
+					"Properties" : {
+						"Position" : {
+							"x": 0.0,
+							"y": 0.0
+						},
+						"Size" : {
+							"x": 1.00,
+							"y": 1.00
+						}
+					}
+
+				}
+			},
+			{
+				"nap::TransformComponentResource": {				
+				}		
+			}			
+		],
+		"Children" :
+		[
+			"BackgroundImageEntity"
+		] 
+	},
 
 	"nap::EntityResource": {
 		"mID": "SlideShowEntity",
@@ -91,39 +120,29 @@
 					],
 					"EntityPrototype" : "LooksEntity"
 				}
-			}
-		]
-	},
-
-	"nap::EntityResource": {
-		"mID": "RootEntity",
-		"Components" : 
-		[
-			{
-				"nap::FractionLayoutComponentResource" : {
-					"Properties" : {
-						"Position" : {
-							"x": 0.0,
-							"y": 0.0
-						},
-						"Size" : {
-							"x": 1.00,
-							"y": 1.00
-						}
-					}
-
-				}
-			},
-			{
-				"nap::TransformComponentResource": {				
-				}		
-			}			
-		],
-		"Children" :
-		[
-			"BackgroundImageEntity"
-		] 
-	},
+			},
+			{
+				"nap::TransformComponentResource": {
+				}
+			},
+			{
+				"nap::FractionLayoutComponentResource" : {
+					"Properties" : {
+						"PositionPivot" : "Center",
+						"Position" : {
+							"x": 0.5,
+							"y": 0.5
+						},
+						"Size" : {  
+							"x": 1.0,
+							"y": 1.0
+						}
+					}
+				}
+			}
+		]
+	},
+
 	
 	"nap::EntityResource": {
 		"mID": "BackgroundImageEntity",
@@ -166,11 +185,11 @@
 						}
 					}
 				}
-			}		
+			}	
 		],
 		"Children" : [
 			"TitleEntity",
-			"LooksEntity",
+			"SlideShowEntity",
 			"ButtonLeftEntity",
 			"LooksTitleEntity",
 			"ButtonRightEntity"		
@@ -187,9 +206,9 @@
 					"Mesh" : "PlaneMesh",
 					"MaterialInstance" : 
 					{
-<<<<<<< HEAD
 						"Material": "UIMaterial",
 						"BlendMode" : "AlphaBlend",
+						"DepthMode" : "NoReadWrite",
 						"Uniforms" : 
 						[		
 							{		
@@ -197,21 +216,6 @@
 								{
 									"Name" : "mTexture",
 									"Texture" : "Title"
-=======
-						"nap::MaterialInstance": 
-						{
-							"Material": "UIMaterial",
-							"BlendMode" : "AlphaBlend",
-							"DepthMode" : "NoReadWrite",
-							"Uniforms" : 
-							[		
-								{		
-									"nap::UniformTexture2D" : 
-									{
-										"Name" : "mTexture",
-										"Texture" : "Title"
-									}
->>>>>>> 504189ce
 								}
 							}
 						]			
@@ -258,9 +262,9 @@
 					}, 
 					"MaterialInstance" : 
 					{
-<<<<<<< HEAD
 						"Material": "UIMaterial",
 						"BlendMode" : "AlphaBlend",
+						"DepthMode" : "NoReadWrite",
 						"Uniforms" : 
 						[		
 							{		
@@ -268,45 +272,15 @@
 								{
 									"Name" : "mTexture",
 									"Texture" : "Looks_01"
-=======
-						"nap::MaterialInstance": 
-						{
-							"Material": "UIMaterial",
-							"BlendMode" : "AlphaBlend",
-							"DepthMode" : "NoReadWrite",
-							"Uniforms" : 
-							[		
-								{		
-									"nap::UniformTexture2D" : 
-									{
-										"Name" : "mTexture",
-										"Texture" : "Looks_01"
-									}
->>>>>>> 504189ce
-								}
-							}
-						]			
-					}
-				}		
-			},
-			{
-				"nap::TransformComponentResource": {
-				}
-			},
-			{
-				"nap::FractionLayoutComponentResource" : {
-					"Properties" : {
-						"PositionPivot" : "Center",
-						"Position" : {
-							"x": 0.5,
-							"y": 0.5
-						},
-						"SizeBehaviour" : "HeightFromImageAspectRatio", 
-						"Size" : {  
-							"x": 1.0
-						}
-					}
-				}
+								}
+							}
+						]			
+					}
+				}		
+			},
+			{
+				"nap::TransformComponentResource": {
+				}		
 			}
 		]
 	},
@@ -321,9 +295,9 @@
 					"Mesh" : "PlaneMesh",
 					"MaterialInstance" : 
 					{
-<<<<<<< HEAD
 						"Material": "UIMaterial",
 						"BlendMode" : "AlphaBlend",
+						"DepthMode" : "NoReadWrite",
 						"Uniforms" : 
 						[		
 							{		
@@ -331,21 +305,6 @@
 								{
 									"Name" : "mTexture",
 									"Texture" : "ButtonLeft"
-=======
-						"nap::MaterialInstance": 
-						{
-							"Material": "UIMaterial",
-							"BlendMode" : "AlphaBlend",
-							"DepthMode" : "NoReadWrite",
-							"Uniforms" : 
-							[		
-								{		
-									"nap::UniformTexture2D" : 
-									{
-										"Name" : "mTexture",
-										"Texture" : "ButtonLeft"
-									}
->>>>>>> 504189ce
 								}
 							}
 						]			
@@ -384,9 +343,9 @@
 					"Mesh" : "PlaneMesh",
 					"MaterialInstance" : 
 					{
-<<<<<<< HEAD
 						"Material": "UIMaterial",
 						"BlendMode" : "AlphaBlend",
+						"DepthMode" : "NoReadWrite",
 						"Uniforms" : 
 						[		
 							{		
@@ -394,21 +353,6 @@
 								{
 									"Name" : "mTexture",
 									"Texture" : "LooksTitle"
-=======
-						"nap::MaterialInstance": 
-						{
-							"Material": "UIMaterial",
-							"BlendMode" : "AlphaBlend",
-							"DepthMode" : "NoReadWrite",
-							"Uniforms" : 
-							[		
-								{		
-									"nap::UniformTexture2D" : 
-									{
-										"Name" : "mTexture",
-										"Texture" : "LooksTitle"
-									}
->>>>>>> 504189ce
 								}
 							}
 						]			
@@ -447,9 +391,9 @@
 					"Mesh" : "PlaneMesh",
 					"MaterialInstance" : 
 					{
-<<<<<<< HEAD
 						"Material": "UIMaterial",
 						"BlendMode" : "AlphaBlend",
+						"DepthMode" : "NoReadWrite",
 						"Uniforms" : 
 						[		
 							{		
@@ -457,21 +401,6 @@
 								{
 									"Name" : "mTexture",
 									"Texture" : "ButtonRight"
-=======
-						"nap::MaterialInstance": 
-						{
-							"Material": "UIMaterial",
-							"BlendMode" : "AlphaBlend",
-							"DepthMode" : "NoReadWrite",
-							"Uniforms" : 
-							[		
-								{		
-									"nap::UniformTexture2D" : 
-									{
-										"Name" : "mTexture",
-										"Texture" : "ButtonRight"
-									}
->>>>>>> 504189ce
 								}
 							}
 						]			
