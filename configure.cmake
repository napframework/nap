if(MSVC OR APPLE)
    foreach(OUTPUTCONFIG ${CMAKE_CONFIGURATION_TYPES})
        set(BUILD_CONF ${CMAKE_CXX_COMPILER_ID}-${ARCH}-${OUTPUTCONFIG})

        # Separate our outputs for packaging and non packaging (due to differing behaviour in core, plus speeds up 
        # builds when working in packaging and non-packaging at the same time)
        if(DEFINED NAP_PACKAGED_BUILD)
            set(BIN_DIR ${CMAKE_CURRENT_SOURCE_DIR}/packagingBin/${BUILD_CONF})
            set(LIB_DIR ${CMAKE_CURRENT_SOURCE_DIR}/packagingLib/${BUILD_CONF})
        else()
            set(BIN_DIR ${CMAKE_CURRENT_SOURCE_DIR}/bin/${BUILD_CONF})
            set(LIB_DIR ${CMAKE_CURRENT_SOURCE_DIR}/lib/${BUILD_CONF})
        endif()

        string(TOUPPER ${OUTPUTCONFIG} OUTPUTCONFIG)
        set(CMAKE_RUNTIME_OUTPUT_DIRECTORY_${OUTPUTCONFIG} ${BIN_DIR})
        set(CMAKE_LIBRARY_OUTPUT_DIRECTORY_${OUTPUTCONFIG} ${LIB_DIR})
        set(CMAKE_ARCHIVE_OUTPUT_DIRECTORY_${OUTPUTCONFIG} ${LIB_DIR})

    endforeach(OUTPUTCONFIG CMAKE_CONFIGURATION_TYPES)

else()
    set(BUILD_CONF ${CMAKE_CXX_COMPILER_ID}-${CMAKE_BUILD_TYPE}-${ARCH})

    # Separate our outputs for packaging and non packaging (due to differing behaviour in core, plus speeds up 
    # builds when working in packaging and non-packaging at the same time)
    if(DEFINED NAP_PACKAGED_BUILD)
        set(BIN_DIR ${CMAKE_CURRENT_SOURCE_DIR}/packagingBin/${BUILD_CONF})
        set(LIB_DIR ${CMAKE_CURRENT_SOURCE_DIR}/packagingLib/${BUILD_CONF})
    else()
        set(BIN_DIR ${CMAKE_CURRENT_SOURCE_DIR}/bin/${BUILD_CONF})
        set(LIB_DIR ${CMAKE_CURRENT_SOURCE_DIR}/lib/${BUILD_CONF})
    endif()
    file(MAKE_DIRECTORY ${BIN_DIR})
    file(MAKE_DIRECTORY ${LIB_DIR})
    set(CMAKE_LIBRARY_OUTPUT_DIRECTORY ${LIB_DIR})
    set(CMAKE_RUNTIME_OUTPUT_DIRECTORY ${BIN_DIR})
    set(CMAKE_ARCHIVE_OUTPUT_DIRECTORY ${LIB_DIR})
    set(EXECUTABLE_OUTPUT_PATH ${PROJECT_BINARY_DIR})
endif()

macro(export_fbx_in_place SRCDIR)
    if (MSVC OR APPLE)
        set(BUILD_CONF ${CMAKE_CXX_COMPILER_ID}-${ARCH}-$<CONFIG>)
    else()
        set(BUILD_CONF ${CMAKE_CXX_COMPILER_ID}-${CMAKE_BUILD_TYPE}-${ARCH})
    endif()

    # Should be able to use CMAKE_RUNTIME_OUTPUT_DIRECTORY here which would be cleaner but it didn't 
    # fall into place
    if(DEFINED NAP_PACKAGED_BUILD)
        set(FBXCONV_DIR ${CMAKE_SOURCE_DIR}/packagingBin/${BUILD_CONF})
    else()
        set(FBXCONV_DIR ${CMAKE_SOURCE_DIR}/bin/${BUILD_CONF})
    endif()

    # Do the export
    add_custom_command(TARGET ${PROJECT_NAME}
                       POST_BUILD
                       COMMAND ${FBXCONV_DIR}/fbxconverter -o ${SRCDIR} ${SRCDIR}/*.fbx
                       COMMENT "Export FBX in '${SRCDIR}'"
                       )
endmacro()

macro(copy_dir_to_bin SRCDIR DSTDIR)
    add_custom_command(TARGET ${PROJECT_NAME}
                       POST_BUILD
                       COMMAND ${CMAKE_COMMAND} -E copy_directory "${SRCDIR}" "$<TARGET_FILE_DIR:${PROJECT_NAME}>/${DSTDIR}"
                       COMMENT "Copy dir '${SRCDIR}' -> '${DSTDIR}'")
endmacro()

macro(copy_files_to_bin)
    foreach(F ${ARGN})
        add_custom_command(TARGET ${PROJECT_NAME}
                           POST_BUILD
                           COMMAND ${CMAKE_COMMAND} -E copy "${F}" "$<TARGET_FILE_DIR:${PROJECT_NAME}>"
                           COMMENT "Copying ${F} -> to bin dir of ${PROJECT_NAME}")
    endforeach()
endmacro()

macro(copy_base_windows_graphics_dlls)
    # Copy over some crap window dlls
    set(FILES_TO_COPY
        ${THIRDPARTY_DIR}/sdl2/msvc/lib/x64/SDL2.dll
        ${THIRDPARTY_DIR}/glew/msvc/bin/Release/x64/glew32.dll
        )
    copy_files_to_bin(${FILES_TO_COPY})
endmacro()

macro(copy_windows_ffmpeg_dlls)
    file(GLOB FFMPEGDLLS ${THIRDPARTY_DIR}/ffmpeg/bin/*.dll)
    copy_files_to_bin(${FFMPEGDLLS})
endmacro()

# Copy all of our Windows DLLs that have build in bin into project dir.  See notes in windowsdllcopier.cmake.
macro(bulk_copy_windows_dlls_to_bin)
    add_custom_command(TARGET ${PROJECT_NAME}
                       POST_BUILD
                       COMMAND ${CMAKE_COMMAND} 
                               -DCOPIER_IN_PATH=$<TARGET_FILE_DIR:${PROJECT_NAME}>/../*.dll 
                               -DCOPIER_OUTPUT_PATH=$<TARGET_FILE_DIR:${PROJECT_NAME}>/ 
                               -P 
                               ${CMAKE_SOURCE_DIR}/cmake/windowsdllcopier.cmake
                       COMMENT "Bulk copying Windows library DLLs to ${PROJECT_NAME}'s bin dir")
endmacro()

# Helper function to filter out platform-specific files
# The function outputs the following new variables with the platform-specific sources:
# - WIN32_SOURCES
# - MACOS_SOURCES
# - LINUX_SOURCES
function(filter_platform_specific_files UNFILTERED_SOURCES)
    set(LOCAL_WIN32_SOURCES)
    set(LOCAL_MACOS_SOURCES)
    set(LOCAL_LINUX_SOURCES)
    foreach(TMP_PATH ${${UNFILTERED_SOURCES}})
        string(FIND ${TMP_PATH} "/win32/" WIN32_EXCLUDE_DIR_FOUND)
        if(NOT ${WIN32_EXCLUDE_DIR_FOUND} EQUAL -1)
            message(STATUS "Win32 File: " ${TMP_PATH})
            list(APPEND LOCAL_WIN32_SOURCES ${TMP_PATH})
        else()
            string(FIND ${TMP_PATH} "/osx/" MACOS_EXCLUDE_DIR_FOUND)
            if(NOT ${MACOS_EXCLUDE_DIR_FOUND} EQUAL -1)
                list(APPEND LOCAL_MACOS_SOURCES ${TMP_PATH})
            else()
                string(FIND ${TMP_PATH} "/linux/" LINUX_EXCLUDE_DIR_FOUND)
                if(NOT ${LINUX_EXCLUDE_DIR_FOUND} EQUAL -1)
                    list(APPEND LOCAL_LINUX_SOURCES ${TMP_PATH})
                endif()
            endif()
        endif()
    endforeach(TMP_PATH)

    set(WIN32_SOURCES ${LOCAL_WIN32_SOURCES} PARENT_SCOPE)
    set(MACOS_SOURCES ${LOCAL_MACOS_SOURCES} PARENT_SCOPE)
    set(LINUX_SOURCES ${LOCAL_LINUX_SOURCES} PARENT_SCOPE)
endfunction()

# Helper macro to add platform-specific files to the correct directory and
# to only compile the platform-specific files that match the current platform
macro(add_platform_specific_files WIN32_SOURCES MACOS_SOURCES LINUX_SOURCES)

    # Add to solution folders
    if(MSVC)
        # Sort header and cpps into solution folders for Win32
        foreach(TMP_PATH ${WIN32_SOURCES})
            string(FIND ${TMP_PATH} ".cpp" IS_CPP)
            if(NOT ${IS_CPP} EQUAL -1)
                source_group("Source Files\\Win32" FILES ${TMP_PATH})
            else()
                source_group("Header Files\\Win32" FILES ${TMP_PATH})
            endif()
        endforeach()

        # Sort header and cpps into solution folders for macOS
        foreach(TMP_PATH ${MACOS_SOURCES})
            string(FIND ${TMP_PATH} ".cpp" IS_CPP)
            if(NOT ${IS_CPP} EQUAL -1)
                source_group("Source Files\\macOS" FILES ${TMP_PATH})
            else()
                source_group("Header Files\\macOS" FILES ${TMP_PATH})
            endif()
        endforeach()

        # Sort header and cpps into solution folders for Linux
        foreach(TMP_PATH ${LINUX_SOURCES})
            string(FIND ${TMP_PATH} ".cpp" IS_CPP)
            if(NOT ${IS_CPP} EQUAL -1)
                source_group("Source Files\\Linux" FILES ${TMP_PATH})
            else()
                source_group("Header Files\\Linux" FILES ${TMP_PATH})
            endif()
        endforeach()
    endif()

    # Unfortunately, there's no clean way to add a file to the solution (for browsing purposes, etc) but
    # exclude it from the build. The hacky way to do it is to treat the file as a 'header' (even though it's not)
    if(NOT WIN32)
        set_source_files_properties(${WIN32_SOURCES} PROPERTIES HEADER_FILE_ONLY TRUE)
    endif()

    if(NOT APPLE)
        set_source_files_properties(${MACOS_SOURCES} PROPERTIES HEADER_FILE_ONLY TRUE)
    endif()

    if(APPLE OR NOT UNIX)
        set_source_files_properties(${LINUX_SOURCES} PROPERTIES HEADER_FILE_ONLY TRUE)
    endif()
endmacro()

# Change our project output directories (when building against NAP source)
macro(set_output_directories)
    if (MSVC OR APPLE)
        # Loop over each configuration for multi-configuration systems
        foreach(OUTPUTCONFIG ${CMAKE_CONFIGURATION_TYPES})
            string(TOUPPER ${OUTPUTCONFIG} OUTPUTCONFIG)
            set(BIN_DIR ${CMAKE_RUNTIME_OUTPUT_DIRECTORY_${OUTPUTCONFIG}}/${PROJECT_NAME})
            set_target_properties(${PROJECT_NAME} PROPERTIES RUNTIME_OUTPUT_DIRECTORY_${OUTPUTCONFIG} ${BIN_DIR})
        endforeach()
    else()
        # Single built type, for Linux
        set(BIN_DIR ${CMAKE_RUNTIME_OUTPUT_DIRECTORY}/${PROJECT_NAME})
        set_target_properties(${PROJECT_NAME} PROPERTIES RUNTIME_OUTPUT_DIRECTORY ${BIN_DIR})
    endif()
endmacro()

# Let find_python find our prepackaged Python in thirdparty
macro(find_python_in_thirdparty)
    # Set our pre built Python location
    set(PYTHONLIBS_FOUND 1)
    if(UNIX)
        if(APPLE)
            set(PYTHON_PREFIX ${THIRDPARTY_DIR}/python/osx/install)
        else()
            set(PYTHON_PREFIX ${THIRDPARTY_DIR}/python/linux/install)
        endif()
        set(PYTHON_LIBRARIES ${PYTHON_PREFIX}/lib/libpython3.6m${CMAKE_SHARED_LIBRARY_SUFFIX})
        set(PYTHON_INCLUDE_DIRS ${PYTHON_PREFIX}/include/python3.6m)
    else()
        set(PYTHON_PREFIX ${THIRDPARTY_DIR}/python/msvc/python-embed-amd64)
        set(PYTHON_LIBRARIES ${PYTHON_PREFIX}/libs/python36.lib)
        set(PYTHON_INCLUDE_DIRS ${PYTHON_PREFIX}/include)
    endif()
endmacro()

# Populate modules list from project.json into var NAP_MODULES
macro(project_json_to_cmake)
    # Use configure_file to result in changes in project.json triggering reconfigure.  Appears to be best current approach.
    configure_file(${CMAKE_CURRENT_SOURCE_DIR}/project.json ProjectJsonTriggerDummy.json)
    execute_process(COMMAND ${CMAKE_COMMAND} -E remove ProjectJsonTriggerDummy.json
                    ERROR_QUIET)

    # Clear any system Python path settings
    unset(ENV{PYTHONHOME})
    unset(ENV{PYTHONPATH})

    # Parse our project.json and import it
    if(WIN32)
        set(PYTHON_BIN ${THIRDPARTY_DIR}/python/msvc/python-embed-amd64/python)
    elseif(APPLE)
        set(PYTHON_BIN ${THIRDPARTY_DIR}/python/osx/install/bin/python3)
    else()
        set(PYTHON_BIN ${THIRDPARTY_DIR}/python/linux/install/bin/python3)
    endif()

<<<<<<< HEAD
    execute_process(COMMAND ${PYTHON_BIN} ${NAP_ROOT}/dist/projectscripts/platform/projectInfoParseToCMake.py ${CMAKE_CURRENT_SOURCE_DIR})    
=======
    execute_process(COMMAND ${PYTHON_BIN} ${NAP_ROOT}/dist/projectscripts/platform/projectInfoParseToCMake.py ${CMAKE_CURRENT_SOURCE_DIR}
                    RESULT_VARIABLE EXIT_CODE
                    )
    if(NOT ${EXIT_CODE} EQUAL 0)
        message(FATAL_ERROR "Could not parse modules from project.json (${EXIT_CODE})")
    endif()
>>>>>>> 9bfd99c9
    include(cached_project_json.cmake)
endmacro()

# Add the runtime path for RTTR.  
# TODO As a lower priority this should get pulled in automatically, need to cleanup.  Jira NAP-108.
macro(add_macos_rttr_rpath)
    add_custom_command(TARGET ${PROJECT_NAME}
                       POST_BUILD
                       COMMAND sh -c \"${CMAKE_INSTALL_NAME_TOOL} -add_rpath ${THIRDPARTY_DIR}/rttr/xcode/install/bin $<TARGET_FILE:${PROJECT_NAME}> 2>/dev/null\;exit 0\"
                       )    
endmacro()<|MERGE_RESOLUTION|>--- conflicted
+++ resolved
@@ -243,16 +243,12 @@
         set(PYTHON_BIN ${THIRDPARTY_DIR}/python/linux/install/bin/python3)
     endif()
 
-<<<<<<< HEAD
-    execute_process(COMMAND ${PYTHON_BIN} ${NAP_ROOT}/dist/projectscripts/platform/projectInfoParseToCMake.py ${CMAKE_CURRENT_SOURCE_DIR})    
-=======
     execute_process(COMMAND ${PYTHON_BIN} ${NAP_ROOT}/dist/projectscripts/platform/projectInfoParseToCMake.py ${CMAKE_CURRENT_SOURCE_DIR}
                     RESULT_VARIABLE EXIT_CODE
                     )
     if(NOT ${EXIT_CODE} EQUAL 0)
         message(FATAL_ERROR "Could not parse modules from project.json (${EXIT_CODE})")
     endif()
->>>>>>> 9bfd99c9
     include(cached_project_json.cmake)
 endmacro()
 
