--- conflicted
+++ resolved
@@ -92,25 +92,12 @@
 
 The editor (Napkin) depends on QT:
 
-<<<<<<< HEAD
 - The precompiled package uses Qt 6.7.2, although other versions are known to work.
 - Go to [qt.io](https://www.qt.io/download-open-source) for open source users
 - Download the Qt online installer
 - During installation select **Custom installation** 
 - Filter on the **LTS** category to download and install Qt6 for your target platform
-=======
-- Qt 5
-	- x86_64
-		- The precompiled package uses Qt 5.15.2 (LTS), although other versions are known to work.
-		- Go to [qt.io](https://www.qt.io/download-open-source) for open source users
-		- Download the Qt online installer
-		- During installation select **Custom installation** 
-		- Filter on **Archive** and **LTS** and select Qt 5.15.2 for your target platform
-  		- **Only** the desktop binaries (MSVC 2019 64-bit or gcc 64-bit) are required
-	- armhf
-		- [Download](https://download.nap-labs.tech/shared/qt-5.15.2-armhf-pi4-raspbian_bullseye.tar.xz) Qt 5.15.2 for Raspberry Pi OS 11 *armhf*
-		- [Download](https://download.nap-labs.tech/shared/qt-5.15.2-arm64-ubuntu_20.04.tar.xz) Qt 5.15.2 for Ubuntu 20.04 *arm64*
->>>>>>> e800c35b
+- **Only** the desktop binaries (MSVC 2019 64-bit or gcc 64-bit) are required
 
 Create an environment variable called `QT_DIR` and point it to the directory that contains the QT libraries, for example: `C:\qt\6.7.2\msvc2019_64`. The build system uses this environment variable to locate QT. Note that only the editor (Napkin) depends on Qt, NAP distributable applications do not have a dependency on Qt.
 
