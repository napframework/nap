<br>
<p align="center">
  <img width=384 src="https://download.nap-labs.tech/identity/svg/logos/nap_logo_blue.svg">
</p>

*	[Description](#description)
	*	[Features](#features)
	* [Philosophy](#philosophy)
	*	[Documentation](#documentation)
	*	[Gallery](#gallery)
*	[Where to Start](#where-to-start)
	* [System Compatibility](#system-compatibility)
	* [Binary Packages](#binary-packages)
	* [Raspberry Pi](#raspberry-pi)
*	[Compilation](#compilation)
	*	[Dependencies](#dependencies)
	*	[Create the Solution](#create-the-solution)
	*	[Run a Demo](#run-a-demo)
	*	[Work Against Source](#work-against-source)
	*	[Package](#build-distributable-nap-package)
*	[Contributing](#contributing)
*	[License](#license)
	
# Description

[NAP](https://nap.tech) is an [open source](https://github.com/napframework), low overhead, real-time control & visualization plaform. Create fast, modular and responsive applications to interact with the world around you. NAP is built to scale up to a large number of input and output devices: many displays, many lights, many speakers, many sensors, many servos.

## Features

NAP Framework ships with many useful modules, including: a Vulkan 2D/3D render engine, a Vulkan Compute module, a multi-channel audio engine for music playback, recording and analysis, a sequencer to control parameters in real-time, an editor to author application content, a web-portal to control and monitor NAP applications in a browser, a system for creating and loading presets, a video player powered by FFmpeg and a Python programming interface.

NAP also has built in support for many common protocols and standards, including: WebSocket, MIDI, OSC, Artnet, Serial, EtherCAT, OpenCV and SQLite. NAP has been battle tested in production for years. For more information about NAP, how it is commonly used and what it can do for you, visit the [nap-framework.tech](https://nap-framework.tech) website.

<br>
<p align="center">
  <img width=256 img src="https://docs.nap-framework.tech/content/vulkan-logo.svg" >
</p>

## Philosophy

NAP is completely data driven and heavily influenced by modern game engine design, with one exception: it does not dictate any sort of pipeline. This allows NAP to run on any type of device: from low-power, energy efficient ARM computers such as the Raspberry Pi to industrial PCs and x86 gaming rigs. 

NAP applications are lean and mean: only package and ship what you actually use. On top of that NAP is easy to extend: build you own modules, resources, devices and components. NAP wants you to be safe and validates data for you on initialization. Applications are also responsive: hot-load content changes directly in to the running application. On top of that NAP is completely cross-platform and supports all modern desktop environments.

## Documentation

NAP documentation can be found online at [docs.nap-framework.tech](https://docs.nap-framework.tech/pages.html). Take note that the installation instructions on that website apply to the binary (compiled) NAP package only. Follow the instructions in this document to build and work against NAP Framework from source.

## Gallery

Visit [nap-labs.tech](https://nap-labs.tech/use-cases) for more examples

![Between Mind and Matter, Nick Verstand](https://download.nap-labs.tech/shared/bmm_1280.jpg)
[Between Mind and Matter](http://www.nickverstand.com/) by Nick Verstand, Marcel Smit and 4DSOUND
![Habitat, Heleen Blanken](https://download.nap-labs.tech/shared/habitat_1280.jpg)
[Habitat](https://www.heleenblanken.com/habitatbyheleenblanken) by Heleen Blanken, Naivi and Stijn van Beek
![Shylight, Studio Drift](https://download.nap-labs.tech/shared/shylight_basel_1280.jpg)
[Shylight](https://www.studiodrift.com/work#/work/shylight/) by Studio Drift
![4DSound System](https://download.nap-labs.tech/shared/4D_1280.jpg)
[4DSound System](https://4dsound.net/)
![NAP Framework](https://download.nap-labs.tech/shared/napkin_compute_1280.jpg)
[NAP Framework](https://nap.tech) editor & demo

# Where to Start

## System Compatibility

Currently, whether working with the packaged framework release or against the framework source, we support the following architectures and operating systems:

**x86**
```
x86-64: Windows (10 & 11), Visual Studio 2019 - MSVC
x86-64: Ubuntu Linux LTS (v20.04, v22.04 & v24.04) - GCC
```
**ARM**
```
armhf: Raspberry Pi OS (v11) - GCC
arm64: Ubuntu Linux LTS (v22.04) *experimental* - GCC
```

## Binary Packages

Pre-compiled packages of official NAP releases are made available for download on [Github](https://github.com/napframework/nap/releases) for all supported platforms. Follow the [framework installation instructions](https://docs.nap-framework.tech/pages.html) to get started. Continue reading below to compile, package and work with NAP from source.

## Raspberry Pi

Only the `Raspberry Pi 4` running `Debian Bullseye (v11, armhf)` is 'fully' supported. Headless applications and services without graphics should run on older models, although this has not been tested. The editor (napkin) only works on the Raspberry Pi 4 and higher.

# Compilation

## Dependencies

The editor (Napkin) depends on QT:

<<<<<<< HEAD
- The precompiled package uses Qt 6.5 (LTS), although other versions are known to work.
- Go to [qt.io](https://www.qt.io/download-open-source) for open source users
- Download the Qt online installer
- During installation select **Custom installation** 
- Filter on the **LTS** category to download and install Qt 6.5 for your target platform

Create an environment variable called `QT_DIR` and point it to the directory that contains the QT libraries, for example: `C:\qt\5.15.17\msvc2015_64`. The build system uses this environment variable to locate QT. Note that only the editor (Napkin) depends on Qt, NAP distributable applications do not have a dependency on Qt.
=======
- Qt 5
	- x86_64
		- The precompiled package uses Qt 5.15 (LTS), although other versions are known to work.
		- Go to [qt.io](https://www.qt.io/download-open-source) for open source users
		- Download the Qt online installer
		- During installation select **Custom installation** 
		- Filter on the **LTS** category to download and install Qt 5.15 for your target platform
	- armhf
		- [Download](https://download.nap-labs.tech/shared/qt-5.15.2-armhf-pi4-raspbian_bullseye.tar.xz) Qt 5.15.2 for Raspberry Pi OS 11 *armhf*
		- [Download](https://download.nap-labs.tech/shared/qt-5.15.2-arm64-ubuntu_20.04.tar.xz) Qt 5.15.2 for Ubuntu 20.04 *arm64*

Create an environment variable called `QT_DIR` and point it to the directory that contains the QT libraries, for example: `C:\qt\5.15.17\msvc2019_64`. The build system uses this environment variable to locate QT. Note that only the editor (Napkin) depends on Qt, NAP distributable applications do not have a dependency on Qt.
>>>>>>> 01b24f16

## Create the Solution

Run:

`check_build_environment` to ensure your build environment is up to date.

On success, run:

`generate_solution.bat` to generate a `Visual Studio Solution` (Windows)<br>
`generate_solution.sh` to generate `make files` (Linux)<br>

The solution allows you to build every target and inspect the code of the demos, editor, modules, core etc. NAP uses a pre-bundled version of CMake in third-party to ensure compatibility for all platforms. The default build configuration is `Release`. Alternatively you can use `CLion`.

## Run a Demo

Open the generated solution in `Visual Studio`, select a build configuration (`Debug`or `Release`) and a demo as target. Compile and run the demo. You can also use the `build` script to compile one or more projects using the command line, for example: `./build.sh helloworld`.

---

## Work Against Source

Allows you to step into the NAP Framework source code and make changes if required.

### Create Application

Run `tools/create_app` to create a new application:
```
./create_app.sh myApp
```

This creates a new application called `myApp` in the `apps` directory. It also adds `myApp` to `solution_info.json` in the root and regenerates the solution. Run the `build` script inside the application directory to compile it:

```
./build.sh
```

### Create Module

Run `tools/create_module` to create a new user module:
```
./create_app.sh myModule
```

This creates a new module called `napmyModule` in the `modules` directory. It also adds `napmyModule` to `solution_info.json` in the root and regenerates the solution. You can inlcude this module by adding it to the `RequiredModules` property in `app.json` or `module.json` files.

Note that when you make manual changes to the build system (by editing CMake or JSON) you must run `generate_solution` to update the solution.

### Download Module

A list of publicly available user modules can be found at [modules.nap-framework.tech](https://modules.nap-framework.tech). These modules are created, maintained and shared by NAP users, independent of NAP Framework.

### Share Your Module

You can share your module with other NAP users by making it available on [modules.nap-framework.tech](https://modules.nap-framework.tech). Follow the instructions [here](https://github.com/napframework/nap-modules#register-your-module) to register it.

---

## Build Distributable NAP Package

A packaged version of NAP will include all of the following:

**compiled object code** (headers & binaries)
* core engine
* system modules
* editor

**source code** (not compiled)
* demos
* user modules
* apps

After packaging a new zip or folder is created, with the naming convention `NAP-*Version*-*Platform*-*Timestamp*` (Timestamp may be optionally omitted). 

### Package

Run `package` to package NAP:
```
./package.sh
```

Alternatively, you can use the `-sna` flag to build a package that includes only one app, e.g.:
```
./package.sh -sna myApp
```

Some other useful flags:
* `-nt`: remove the timestamp
* `-nz`: do not create a zip file from the release
* `-ds`: include debug symbols. On Windows .pdb files are also packaged.

More options for packaging can be queried by adding the flag `--help` when running the script.

# Contributing

We welcome contributions and potential bug fixes. But before you submit any code for review make sure to read and follow our [C++ styleguide](styleguide/styleguide.md). Also take into consideration that reviewing code takes time: Be as thorough and explicit as possible. 

Use the github [issues](https://github.com/napframework/nap/issues) page for bug reports and well defined feature requests. Use the Github [discussions](https://github.com/orgs/napframework/discussions) page for general questions and help.

New modules are not considered unless useful, vital or important enough to have as part of the core release. If you feel a module is missing we would like to [hear](https://github.com/orgs/napframework/discussions) from you. If a module depends on a third-party library, linkage should be dynamic and not violate the NAP license policy. Static linkage is discouraged unless recommended by the library or when a NAP application, that uses the module, doesn't require the library to link and run. In that case all third-party code is compiled into the module when NAP is packaged. Third-party dependencies must work cross-platform and must be compiled using
```
MSVC, Platform Toolset v142 on Windows 10
GCC <= 9.3.0 on Ubuntu LTS 20.04
```

# License

NAP Framework is open source software, licensed under the [Mozilla Public License Version 2.0](https://www.mozilla.org/en-US/MPL/2.0/). You can use the NAP source code and NAP distributable package to create both commercial and non-commercial derivate works, as long as the MPL 2.0 license is not violated. 

This means that you must make your changes to the NAP source code available under MPL. You can combine NAP source code with proprietary code, as long as you keep the NAP source code in separate files. Version 2.0 is, by default, compatible with LGPL and GPL version 2 or greater. You can also distribute binaries under a proprietary license, as long as you make the NAP source code available under MPL. 

In short: You are allowed to use and modify the NAP source code, for both commercial and non commercial purposes. However: if you make changes to the NAP source code, you have to make those changes available for others to use. We encourage people to share their ideas with the community. Keeping knowledge to yourself is not what NAP Framework is about.<|MERGE_RESOLUTION|>--- conflicted
+++ resolved
@@ -92,7 +92,6 @@
 
 The editor (Napkin) depends on QT:
 
-<<<<<<< HEAD
 - The precompiled package uses Qt 6.5 (LTS), although other versions are known to work.
 - Go to [qt.io](https://www.qt.io/download-open-source) for open source users
 - Download the Qt online installer
@@ -100,20 +99,6 @@
 - Filter on the **LTS** category to download and install Qt 6.5 for your target platform
 
 Create an environment variable called `QT_DIR` and point it to the directory that contains the QT libraries, for example: `C:\qt\5.15.17\msvc2015_64`. The build system uses this environment variable to locate QT. Note that only the editor (Napkin) depends on Qt, NAP distributable applications do not have a dependency on Qt.
-=======
-- Qt 5
-	- x86_64
-		- The precompiled package uses Qt 5.15 (LTS), although other versions are known to work.
-		- Go to [qt.io](https://www.qt.io/download-open-source) for open source users
-		- Download the Qt online installer
-		- During installation select **Custom installation** 
-		- Filter on the **LTS** category to download and install Qt 5.15 for your target platform
-	- armhf
-		- [Download](https://download.nap-labs.tech/shared/qt-5.15.2-armhf-pi4-raspbian_bullseye.tar.xz) Qt 5.15.2 for Raspberry Pi OS 11 *armhf*
-		- [Download](https://download.nap-labs.tech/shared/qt-5.15.2-arm64-ubuntu_20.04.tar.xz) Qt 5.15.2 for Ubuntu 20.04 *arm64*
-
-Create an environment variable called `QT_DIR` and point it to the directory that contains the QT libraries, for example: `C:\qt\5.15.17\msvc2019_64`. The build system uses this environment variable to locate QT. Note that only the editor (Napkin) depends on Qt, NAP distributable applications do not have a dependency on Qt.
->>>>>>> 01b24f16
 
 ## Create the Solution
 
