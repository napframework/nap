#pragma once

// External Includes
#include <FreeImage.h>
#include <stdint.h>
#include <unordered_map>
#include <vector>
#include <assert.h>

namespace opengl
{
	/**
	* Supported bitmap data types
	* The data type is the native c++ type used per pixel per channel
	*/
	enum class BitmapDataType : uint8_t
	{
		UNKNOWN =	0,		///< unknown bitmap data type
		BYTE =		1,		///< 8 bit unsigned char
		USHORT =	2,		///< 16 bit unsigned int
		FLOAT =		3,		///< 32 bit float
	};


	/**
	* Supported bitmap color types
	* The number also determines the amount of associated bitmap channels 
	*/
	enum class BitmapColorType : uint8_t
	{
		UNKNOWN =	0,
		GREYSCALE =	1,		///< gray scale color (1 channel)
		INDEXED =	2,		///< Index lookup, 1 channel
		RGB =		3,		///< 3 channel red green blue
		RGBA =		4,		///< 4 channel red, green, blue, alpha
		BGR =		5,		///< 3 channel blue, green, red
		BGRA =		6,		///< 4 channel blue, green, red, alpha
	};


	/**
	 * Settings associated with a bitmap
	 */
	struct BitmapSettings
	{
		// Constructor / Destructor = default
		BitmapSettings()  = default;
		BitmapSettings(unsigned int width, unsigned int height, BitmapDataType dataType, BitmapColorType colorType) :
			mWidth(width),
			mHeight(height),
			mDataType(dataType),
			mColorType(colorType)									{ }
		~BitmapSettings() = default;

		// Members
		unsigned int	mWidth  = 0;								///< width of the bitmap in pixels
		unsigned int	mHeight = 0;								///< height of the bitmap in pixels
		BitmapDataType	mDataType  = BitmapDataType::UNKNOWN;		///< type of pixel data
		BitmapColorType mColorType = BitmapColorType::UNKNOWN;		///< color of pixel data

		/**
		 * isValid
		 *
		 * Returns if the bitmap settings are valid, ie:
		 * size (width * height) > 0
		 * dataType != Unknown && colorType != Unknown
		 */
		bool isValid() const;		
	};

	/**
	 * Bitmap
	 *
	 * Holds a 2d bitmap (pixels) in CPU memory
	 * The bitmap does not own the data, it acts as a container
	 * Derived classes or external code needs to manage the life time of associated data
	 */
	class Bitmap final
	{
	public:
		// Constructor
		Bitmap() = default;
		Bitmap(const BitmapSettings& settings) : mSettings(settings)	{ }

		// Destructor
		~Bitmap()
		{
			clear();
		}

		// Copy is allowed
		Bitmap(const Bitmap& other);
		Bitmap& operator=(const Bitmap& other);

		/**
		 * getData
		 *
		 * Returns the pointer to the currently associated pixel data
		 */
		void* getData() const								{ return mData; }

		/**
		 * getSettings
		 *
		 * Returns bitmap associated settings
		 * These settings are used when creating a hardware texture from pixel data
		 */
		const BitmapSettings& getSettings() const			{ return mSettings; }

		/**
		* setSettings
		*
		* Set settings associated with this bitmap object
		* Settings are used to define the pixel data buffer's size
		*/
		void setSettings(const BitmapSettings& settings);

		/**
		 * hasData
		 *
		 * Returns of data is associated with this bitmap
		 * This is valid when the pointer is set
		 * When the data is deleted externally, it's up to the external code to clean up
		 */
		bool hasData() const								{ return mData != nullptr; }

		/**
		 * isValid
		 *
		 * Checks if the settings associated with this bitmap are set and valid
		 * If settings are invalid the bitmap has not been initialized properly
		 * 
		 */					
		bool hasValidSettings() const						{ return mSettings.isValid(); }

		/**
		 * clear
		 *
		 * Removes data references associated with this bitmap
		 * Does NOT delete the data, that's up to external code that allocated the resources
		 */
		void clear();

		/**
		 * getSize
		 *
		 * Returns total number of bytes associated with this image
		 */
		size_t getSize();

		/**
		 * getLength
		 *
		 * Returns the total length of the pixel array, not scaled by type size
		 */
		size_t getLength();

		/**
		 * @return a pointer to the data at coordinate x, y
		 * @param x the horizontal coordinate starting at 0
		 * @param y the vertical coordinate starting at 0
		 * @return pointer to the pixel, nullptr if invalid
		 */
		void* getPixelData(unsigned int x, unsigned int y) const;

		/**
		 * @return a pointer to the pixel data at coordinate x, y cast to type T
		 * @param x the horizontal coordinate starting at 0
		 * @param y the vertical coordinate starting at 0
		 * @return pointer to the pixel, nullptr if invalid
		 * Note that it will check of the size of type T is similar to the underlying data type
		 * if not this function will return a nullptr
		 */
		template<typename T>
		T* getPixel(unsigned int x, unsigned int y) const;

		/**
		 * getWidth
		 *
		 * Returns the amount of horizontal pixels
		 */
		unsigned int getWidth() const						{ return mSettings.mWidth; }

		/**
		 * getHeight
		 *
		 * Returns the amount of vertical pixels
		 */
		unsigned int getHeight() const						{ return mSettings.mHeight; }

		/**
		 * getDataType
		 *
		 * Returns the data type associated with the pixel data
		 * The data type is the native c++ type used per pixel per channel
		 */
		virtual BitmapDataType getDataType() const			{ return mSettings.mDataType; }

		/**
		 * getColorType
		 *
		 * Returns the bitmap's color type, UNKNOWN if not set
		 */
		BitmapColorType getColorType() const				{ return mSettings.mColorType; }

		/**
		 *	@return the number of channels associated with this image, 1 for R, 4 for RGBA etc
		 */
		uint8_t getNumberOfChannels() const					{ return mNumChannels; }

		/**
		 *	@return the size in bytes of a single channel.
		 */
		uint8_t getChannelSize() const						{ return mChannelSize; }

<<<<<<< HEAD
	protected:
		void*			mData = nullptr;

	private:
		BitmapSettings	mSettings;
		size_t			mChannelSize;			///< Cached size in bytes of a single channel. This is updated when setSettings is called.
		uint8_t			mNumChannels;			///< Cached number of channels. This is updated when setSettings is called.
	};


	//////////////////////////////////////////////////////////////////////////
	// Global Functions
	//////////////////////////////////////////////////////////////////////////

	/**
	 * getSizeOf
	 *
	 * Returns the size in bytes of the associated bitmap type
	 */ 
	size_t getSizeOf(const BitmapDataType& type);

	/**
	 * getNumChannels
	 *
	 * Returns the number of channels associated with a certain bitmap color type
	 */
	uint8_t getNumChannels(const BitmapColorType& color);


	//////////////////////////////////////////////////////////////////////////
	// Typed Bitmap
	//////////////////////////////////////////////////////////////////////////

	/**
	 * Bitmap
	 *
	 * Specialization of BitmapBase
	 * Manages it's own memory and offers copy and allocate functionality
	 * Note that when setting data using setData that data will be considered
	 * to be owned by this object, thus deleted.
	 * if you want t a generic Bitmap that does not manage it's resources, use BitmapBase
	 */
	class Bitmap : public BitmapBase
	{
	public:
		// Constructor
		Bitmap();
		Bitmap(const BitmapSettings& settings) : BitmapBase::BitmapBase(settings)	{ }

		// Destructor
		~Bitmap();

		/**
		 * copy overloads
		 *
		 * Copy over data if the other bitmap has data
		 */
		Bitmap(const Bitmap& other);
		Bitmap& operator=(const Bitmap& other);

=======
>>>>>>> d7cc7a1e
		/**
		* allocateMemory
		* Allocates memory based on the current bitmap settings
		* If no settings have been provided previously this call will fail
		*/
		bool allocateMemory();

		/**
		* allocateMemory
		*
		* Allocates memory based on the width, height and type
		* The input values are stored in the settings container
		*/
		bool allocateMemory(unsigned int width, unsigned int height, BitmapDataType dataType, BitmapColorType colorType);

		/**
		* copyData
		*
		* Copies data from input buffer to the data buffer associated with this bitmap
		* Note that if data was set previously, the memory block pointed to will be overridden!
		* If no data is associated with the bitmap new memory is allocated to provide space for the copy operation
		* Note that this function does not check sizes, it's up to you to make sure bitmap settings are correct
		* This means that if you don't provide the right settings before a copy the application could crash
		*/
		bool copyData(void* source);

		/**
		* copyData
		*
		* Copies data from input buffer (source) to data buffer associated with this bitmap
		* Note that before the copy this call will apply the settings and allocate a new set of memory
		* This block of memory needs to match the total byte size of the source buffer
		*/
		bool copyData(unsigned int width, unsigned int height, BitmapDataType dataType, BitmapColorType colorType, void* source, unsigned int sourcePitch);

	protected:
		void*			mData = nullptr;
		BitmapSettings	mSettings;
	};


	//////////////////////////////////////////////////////////////////////////
	// Global Functions
	//////////////////////////////////////////////////////////////////////////

	/**
	 * getSizeOf
	 *
	 * Returns the size in bytes of the associated bitmap type
	 */ 
	size_t getSizeOf(const BitmapDataType& type);

	/**
	 * getNumChannels
	 *
	 * Returns the number of channels associated with a certain bitmap color type
	 */
	uint8_t getNumChannels(const BitmapColorType& color);


	//////////////////////////////////////////////////////////////////////////
	// Template Implementations
	//////////////////////////////////////////////////////////////////////////

	template<typename T>
	T* opengl::Bitmap::getPixel(unsigned int x, unsigned int y) const
	{
		assert(sizeof(T) == mChannelSize);
		return (T*)(getPixelData(x, y));
	}

} // opengl


namespace std
{
    template <>
    struct hash<opengl::BitmapColorType>
    {
        size_t operator()(const opengl::BitmapColorType& v) const
        {
            return hash<uint8_t>()(static_cast<uint8_t>(v));
        }
    };


    template <>
    struct hash<opengl::BitmapDataType>
    {
        size_t operator()(const opengl::BitmapDataType& v) const
        {
            return hash<uint8_t>()(static_cast<uint8_t>(v));
        }
    };
}


<|MERGE_RESOLUTION|>--- conflicted
+++ resolved
@@ -213,69 +213,6 @@
 		 */
 		uint8_t getChannelSize() const						{ return mChannelSize; }
 
-<<<<<<< HEAD
-	protected:
-		void*			mData = nullptr;
-
-	private:
-		BitmapSettings	mSettings;
-		size_t			mChannelSize;			///< Cached size in bytes of a single channel. This is updated when setSettings is called.
-		uint8_t			mNumChannels;			///< Cached number of channels. This is updated when setSettings is called.
-	};
-
-
-	//////////////////////////////////////////////////////////////////////////
-	// Global Functions
-	//////////////////////////////////////////////////////////////////////////
-
-	/**
-	 * getSizeOf
-	 *
-	 * Returns the size in bytes of the associated bitmap type
-	 */ 
-	size_t getSizeOf(const BitmapDataType& type);
-
-	/**
-	 * getNumChannels
-	 *
-	 * Returns the number of channels associated with a certain bitmap color type
-	 */
-	uint8_t getNumChannels(const BitmapColorType& color);
-
-
-	//////////////////////////////////////////////////////////////////////////
-	// Typed Bitmap
-	//////////////////////////////////////////////////////////////////////////
-
-	/**
-	 * Bitmap
-	 *
-	 * Specialization of BitmapBase
-	 * Manages it's own memory and offers copy and allocate functionality
-	 * Note that when setting data using setData that data will be considered
-	 * to be owned by this object, thus deleted.
-	 * if you want t a generic Bitmap that does not manage it's resources, use BitmapBase
-	 */
-	class Bitmap : public BitmapBase
-	{
-	public:
-		// Constructor
-		Bitmap();
-		Bitmap(const BitmapSettings& settings) : BitmapBase::BitmapBase(settings)	{ }
-
-		// Destructor
-		~Bitmap();
-
-		/**
-		 * copy overloads
-		 *
-		 * Copy over data if the other bitmap has data
-		 */
-		Bitmap(const Bitmap& other);
-		Bitmap& operator=(const Bitmap& other);
-
-=======
->>>>>>> d7cc7a1e
 		/**
 		* allocateMemory
 		* Allocates memory based on the current bitmap settings
@@ -314,6 +251,8 @@
 	protected:
 		void*			mData = nullptr;
 		BitmapSettings	mSettings;
+		size_t			mChannelSize;			///< Cached size in bytes of a single channel. This is updated when setSettings is called.
+		uint8_t			mNumChannels;			///< Cached number of channels. This is updated when setSettings is called.
 	};
 
 
@@ -321,11 +260,11 @@
 	// Global Functions
 	//////////////////////////////////////////////////////////////////////////
 
-	/**
+		/**
 	 * getSizeOf
-	 *
+		*
 	 * Returns the size in bytes of the associated bitmap type
-	 */ 
+		*/
 	size_t getSizeOf(const BitmapDataType& type);
 
 	/**
